{
  "name": "bitcore-multicoin",
<<<<<<< HEAD
  "description": "Bitcoin and altcoins Library",
  "version": "0.1.1",
=======
  "description": "Bitcoin Library",
  "version": "0.1.3",
>>>>>>> ac40e6ff
  "author": {
    "name": "Stephen Pair",
    "email": "stephen@bitpay.com"
  },
  "contributors": [
    {
      "name": "Ke Zeng",
      "email": "superisaac.ke@gail.com"
    },
    {
      "name": "Stefan Thomas",
      "email": "moon@justmoon.net"
    },
    {
      "name": "Jeff Garzik",
      "email": "jgarzik@bitpay.com"
    },
    {
      "name": "Manuel Araoz",
      "email": "manuelaraoz@gmail.com"
    },
    {
      "name": "Matias Alejo Garcia",
      "email": "ematiu@gmail.com"
    },
    {
      "name": "Ryan X. Charles",
      "email": "ryan@bitpay.com"
    },
    {
      "name": "Gordon Hall",
      "email": "gordon@bitpay.com"
    }
  ],
  "keywords": [
    "bitcoin",
    "btc",
    "satoshi",
    "money",
    "currency",
    "virtual"
  ],
  "main": "bitcore.js",
  "repository": {
    "type": "git",
    "url": "https://github.com/haobtc/bitcore.git"
  },
  "scripts": {
    "install": "node-gyp rebuild",
    "test": "mocha test -R spec",
    "coverage": "./node_modules/.bin/istanbul cover ./node_modules/.bin/_mocha -- --reporter spec test",
    "postinstall": "node browser/build.js -a"
  },
  "dependencies": {
    "jssha": "=1.5.0",
    "soop": "=0.1.5",
    "bindings": "=1.1.1",
    "bufferput": "git://github.com/bitpay/node-bufferput.git",
    "bignum": "=0.6.2",
    "binary": "=0.3.0",
    "step": "=0.0.4",
    "buffers": "=0.1.1",
    "buffertools": "=2.1.2",
    "browserify": "=3.40.0",
    "browser-pack": "=2.0.1",
    "commander": "=2.1.0",
    "browserify-buffertools": "git://github.com/maraoz/browserify-buffertools.git",
    "socks5-client": "~0.3.6",
    "brfs": "=1.0.0",
    "chai": "=1.9.1",
    "uglifyify": "=1.2.3",
    "async": "~0.2.10",
    "underscore": "~1.6.0",
    "grunt": "~0.4.5",
    "x11-hash": "0.0.2"
  },
  "devDependencies": {
    "grunt-contrib-watch": "~0.5.3",
    "grunt-mocha-test": "~0.8.2",
    "grunt-shell": "~0.6.4",
    "grunt-browserify": "~2.0.0",
    "grunt-markdown": "~0.5.0",
    "mocha": ">=1.15.1",
    "brfs": "~1.0.0",
    "commander": "~2.1.0",
    "browser-pack": "~2.0.1",
    "istanbul": "~0.2.6"
  },
  "testling": {
    "harness": "mocha-bdd",
    "html": "test/index-testling.html",
    "browsers": [
      "ie/6..latest",
      "chrome/22..latest",
      "firefox/16..latest",
      "safari/latest",
      "opera/11.0..latest",
      "iphone/6",
      "ipad/6",
      "android-browser/latest"
    ]
  },
  "browser": {
    "bignum": "./lib/browser/Bignum.js",
    "./lib/Key.js": "./lib/browser/Key.js",
    "./lib/Point.js": "./lib/browser/Point.js",
    "./lib/SecureRandom.js": "./lib/browser/SecureRandom.js"
  },
  "license": "MIT",
  "engines": {
    "node": ">=0.10"
  }
}<|MERGE_RESOLUTION|>--- conflicted
+++ resolved
@@ -1,21 +1,12 @@
 {
   "name": "bitcore-multicoin",
-<<<<<<< HEAD
   "description": "Bitcoin and altcoins Library",
-  "version": "0.1.1",
-=======
-  "description": "Bitcoin Library",
-  "version": "0.1.3",
->>>>>>> ac40e6ff
+  "version": "0.1.5",
   "author": {
-    "name": "Stephen Pair",
-    "email": "stephen@bitpay.com"
+    "name": "Ke Zeng",
+    "email": "superisaac.ke@gmail.com"
   },
   "contributors": [
-    {
-      "name": "Ke Zeng",
-      "email": "superisaac.ke@gail.com"
-    },
     {
       "name": "Stefan Thomas",
       "email": "moon@justmoon.net"
