'use strict';

/* jshint unused: false */
/* jshint latedef: false */
var should = require('chai').should();
var expect = require('chai').expect;
var _ = require('lodash');
var sinon = require('sinon');

var bitcore = require('../..');
var BN = bitcore.crypto.BN;
var Transaction = bitcore.Transaction;
var Input = bitcore.Transaction.Input;
var Output = bitcore.Transaction.Output;
var PrivateKey = bitcore.PrivateKey;
var Script = bitcore.Script;
var Interpreter = bitcore.Script.Interpreter;
var Address = bitcore.Address;
var Networks = bitcore.Networks;
var Opcode = bitcore.Opcode;
var errors = bitcore.errors;

var transactionVector = require('../data/tx_creation');

describe('Transaction', function() {

  it('should serialize and deserialize correctly a given transaction', function() {
    var transaction = new Transaction(tx_1_hex);
    transaction.uncheckedSerialize().should.equal(tx_1_hex);
  });

  it('should parse the version as a signed integer', function () {
    var transaction = Transaction('ffffffff0000ffffffff')
    transaction.version.should.equal(-1);
    transaction.nLockTime.should.equal(0xffffffff);
  });

  it('fails if an invalid parameter is passed to constructor', function() {
    expect(function() {
      return new Transaction(1);
    }).to.throw(errors.InvalidArgument);
  });

  var testScript = 'OP_DUP OP_HASH160 20 0x399e6af986692f116cb67431b10ae6bdf8891eb1 OP_EQUALVERIFY OP_CHECKSIG';
  var testScriptHex = '76a914399e6af986692f116cb67431b10ae6bdf8891eb188ac';
  var testPrevTx = 'a477af6b2667c29670467e4e0728b685ee07b240235771862318e29ddbe58458';
  var testAmount = 1020000;
  var testTransaction = new Transaction()
    .from({
      'txId': testPrevTx,
      'outputIndex': 0,
      'script': testScript,
      'satoshis': testAmount
    })
    .to('DGYdw7jC17b9SappjsrAsaghhDTS8sV5Mx', testAmount - 10000);

  it('can serialize to a plain javascript object', function() {
    var object = testTransaction.toObject();
    object.inputs[0].output.satoshis.should.equal(testAmount);
    object.inputs[0].output.script.should.equal(testScriptHex);
    object.inputs[0].prevTxId.should.equal(testPrevTx);
    object.inputs[0].outputIndex.should.equal(0);
    object.outputs[0].satoshis.should.equal(testAmount - 10000);
  });

  it('will not accept NaN as an amount', function() {
    (function() {
      var stringTx = new Transaction().to('DGYdw7jC17b9SappjsrAsaghhDTS8sV5Mx', NaN);
    }).should.throw('Amount is expected to be a positive integer');
  });

  it('returns the fee correctly', function() {
    testTransaction.getFee().should.equal(10000);
  });

  it('will return zero as the fee for a coinbase', function() {
    // block #2: 0e3e2357e806b6cdb1f70b54c3a3a17b6714ee1f0e68bebb44a74b1efd512098
    var coinbaseTransaction = new Transaction('01000000010000000000000000000000000000000000000000000000000000000000000000ffffffff0704ffff001d0104ffffffff0100f2052a0100000043410496b538e853519c726a2c91e61ec11600ae1390813a627c66fb8be7947be63c52da7589379515d4e0a604f8141781e62294721166bf621e73a82cbf2342c858eeac00000000');
    coinbaseTransaction.getFee().should.equal(0);
  });

  it('serialize to Object roundtrip', function() {
    var a = testTransaction.toObject();
    var newTransaction = new Transaction(a);
    var b = newTransaction.toObject();
    a.should.deep.equal(b);
  });

  it('toObject/fromObject with signatures and custom fee', function() {
    var tx = new Transaction()
      .from(simpleUtxoWith10DOGE)
      .to([{address: toAddress, satoshis: 5e8}])
      .fee(1.5e8)
      .change(changeAddress)
      .sign(privateKey);

    var txData = JSON.stringify(tx);
    var tx2 = new Transaction(JSON.parse(txData));
    var txData2 = JSON.stringify(tx2);
    txData.should.equal(txData2);
  });

  it('toObject/fromObject with p2sh signatures and custom fee', function() {
    var tx = new Transaction()
      .from(p2shUtxoWith1000DOGE, [p2shPublicKey1, p2shPublicKey2, p2shPublicKey3], 2)
      .to([{address: toAddress, satoshis: 5e8}])
      .fee(1.5e8)
      .change(changeAddress)
      .sign(p2shPrivateKey1)
      .sign(p2shPrivateKey2);

    var txData = JSON.stringify(tx);
    var tx2 = new Transaction(JSON.parse(txData));
    var tx2Data = JSON.stringify(tx2);
    txData.should.equal(tx2Data);
  });

  it('toObject/fromObject with p2wsh signatures and custom fee', function() {
    var tx = new Transaction()
      .from(p2wshUtxoWith1BTC, [p2shPublicKey1, p2shPublicKey2, p2shPublicKey3], 2)
      .to([{address: toAddress, satoshis: 50000}])
      .fee(15000)
      .change(changeAddress)
      .sign(p2shPrivateKey1)
      .sign(p2shPrivateKey2);

    var txData = JSON.stringify(tx);
    var tx2 = new Transaction(JSON.parse(txData));
    var tx2Data = JSON.stringify(tx2);
    txData.should.equal(tx2Data);
  });

  it('fromObject with pay-to-public-key previous outputs', function() {
    var tx = bitcore.Transaction({
      hash: '132856bf03d6415562a556437d22ac63c37a4595fd986c796eb8e02dc031aa25',
      version: 1,
      inputs: [
        {
          prevTxId: 'e30ac3db24ef28500f023775d8eb06ad8a26241690080260308208a4020012a4',
          outputIndex: 0,
          sequenceNumber: 4294967294,
          script: '473044022024dbcf41ccd4f3fe325bebb7a87d0bf359eefa03826482008e0fe7795586ad440220676f5f211ebbc311cfa631f14a8223a343cbadc6fa97d6d17f8d2531308b533201',
          scriptString: '71 0x3044022024dbcf41ccd4f3fe325bebb7a87d0bf359eefa03826482008e0fe7795586ad440220676f5f211ebbc311cfa631f14a8223a343cbadc6fa97d6d17f8d2531308b533201',
          output: {
            satoshis: 5000000000,
            script: '2103b1c65d65f1ff3fe145a4ede692460ae0606671d04e8449e99dd11c66ab55a7feac'
          }
        }
      ],
      outputs: [
        {
          satoshis: 3999999040,
          script: '76a914fa1e0abfb8d26e494375f47e04b4883c44dd44d988ac'
        },
        {
          satoshis: 1000000000,
          script: '76a9140b2f0a0c31bfe0406b0ccc1381fdbe311946dadc88ac'
        }
      ],
      nLockTime: 139
    });
    tx.inputs[0].should.be.instanceof(bitcore.Transaction.Input.PublicKey);
    tx.inputs[0].output.satoshis.should.equal(5000000000);
    tx.inputs[0].output.script.toHex().should.equal('2103b1c65d65f1ff3fe145a4ede692460ae0606671d04e8449e99dd11c66ab55a7feac');
  });

  it('toObject/fromObject with witness, signatures and custom fee', function() {
    var tx = new Transaction()
<<<<<<< HEAD
      .from(simpleWitnessUtxoWith1000DOGE)
=======
      .from(simpleWitnessUtxoWith1BTC)
>>>>>>> 09461c57
      .to([{address: toAddress, satoshis: 50000}])
      .fee(15000)
      .change(changeAddress)
      .sign(privateKey);

    var txData = JSON.stringify(tx);
    var tx2 = new Transaction(JSON.parse(txData));
    var txData2 = JSON.stringify(tx2);
    txData.should.equal(txData2);
  });

  it('toObject/fromObject with nested witness, signatures and custom fee', function() {
    var tx = new Transaction()
<<<<<<< HEAD
      .from(simpleWrappedWitnessUtxoWith1000DOGE)
=======
      .from(simpleWrappedWitnessUtxoWith1BTC)
>>>>>>> 09461c57
      .to([{address: toAddress, satoshis: 50000}])
      .fee(15000)
      .change(changeAddress)
      .sign(privateKey);

    var txData = JSON.stringify(tx);
    var tx2 = new Transaction(JSON.parse(txData));
    var txData2 = JSON.stringify(tx2);
    txData.should.equal(txData2);
  });

  it('constructor returns a shallow copy of another transaction', function() {
    var transaction = new Transaction(tx_1_hex);
    var copy = new Transaction(transaction);
    copy.uncheckedSerialize().should.equal(transaction.uncheckedSerialize());
  });

  it('should display correctly in console', function() {
    var transaction = new Transaction(tx_1_hex);
    transaction.inspect().should.equal('<Transaction: ' + tx_1_hex + '>');
  });

  it('standard hash of transaction should be decoded correctly', function() {
    var transaction = new Transaction(tx_1_hex);
    transaction.id.should.equal(tx_1_id);
  });

  it('serializes an empty transaction', function() {
    var transaction = new Transaction();
    transaction.uncheckedSerialize().should.equal(tx_empty_hex);
  });

  it('serializes and deserializes correctly', function() {
    var transaction = new Transaction(tx_1_hex);
    transaction.uncheckedSerialize().should.equal(tx_1_hex);
  });

  describe('transaction creation test vector', function() {
    this.timeout(5000);
    var index = 0;
    transactionVector.forEach(function(vector) {
      index++;
      it('case ' + index, function() {
        var i = 0;
        var transaction = new Transaction();
        while (i < vector.length) {
          var command = vector[i];
          var args = vector[i + 1];
          if (command === 'serialize') {
            transaction.serialize().should.equal(args);
          } else {
            transaction[command].apply(transaction, args);
          }
          i += 2;
        }
      });
    });
  });

  // TODO: Migrate this into a test for inputs

<<<<<<< HEAD
  var fromAddress = 'DSw2NHz2YfTeFogjeGJvZVVZkjkxSSX3zx';
  var witnessFromAddress = 'bc1qau9yky5ct9q0gfeyc8qrcpzgsj5g59zs4ynlu8';
  var wrappedWitnessFromAddress = 'A6wuuhLY2ctoF4H93aeVx8vLgeGFgE1Wxx';
=======
  var fromAddress = 'DAPkqFzgrXVsUU7WkSf1GYMmFzEGvuK4SK';
  var witnessFromAddress = 'tb1q3rvex84884sw4al9vu00cp2jhyffz8e2n2k4wp';
  var wrappedWitnessFromAddress = '2N2fk5hPbAPaMUs5No2kwy6xLdFL3CjUXMy';
>>>>>>> 09461c57
  var simpleUtxoWith10DOGE = {
    address: fromAddress,
    txId: 'a477af6b2667c29670467e4e0728b685ee07b240235771862318e29ddbe58458',
    outputIndex: 0,
    script: Script.buildPublicKeyHashOut(fromAddress).toString(),
    satoshis: 10e8
  };

  var simpleUtxoWith100DOGE = {
    address: fromAddress,
    txId: 'a477af6b2667c29670467e4e0728b685ee07b240235771862318e29ddbe58458',
    outputIndex: 0,
    script: Script.buildPublicKeyHashOut(fromAddress).toString(),
    satoshis: 100e8
  };
  var anyoneCanSpendUTXO = JSON.parse(JSON.stringify(simpleUtxoWith10DOGE));
  anyoneCanSpendUTXO.script = new Script().add('OP_TRUE');
  var toAddress = 'DE1wEbm9D6JqEhqGtyD52BkHQmQ5N18J84';
  var changeAddress = 'DAPkqFzgrXVsUU7WkSf1GYMmFzEGvuK4SK';
  var changeAddressP2SH = 'A7HRQk3GFCW2QasvdZxXuYj8kkQK5QrYLs';
  var changeAddressP2WPKH = 'tb1q3rvex84884sw4al9vu00cp2jhyffz8e2n2k4wp';
  var changeAddressP2WSH = 'tb1qk0jhwmn65dqmlp755a7cff40fnvzsnhzq290kezrfs9d308an3tqlpjvad';
<<<<<<< HEAD
  var privateKey = 'dd7bdefb163b31eb706ec43589c24cd27fc7878216836468bf216845c7c4aa1c';
=======
  var privateKey = '6KyaFbsEXLfUzDWPFhUKBjdPwNqgxLq8PEE7VmGe9qFqfNkY16A';
>>>>>>> 09461c57
  var private1 = 'ba9bb7f48969e94301025313c298916b2913fb7eecefe98b9128ef4d87e40ea40';
  var private2 = '6403e70451390134f2bddbe5ecb33c5b264af292fcbf2cdd97deaac7e1e8f7ba0';
  var public1 = new PrivateKey(private1).publicKey;
  var public2 = new PrivateKey(private2).publicKey;

  var thousandDOGE = 1000e8;

  var simpleUtxoWith1000DOGE = {
    address: fromAddress,
    txId: 'a477af6b2667c29670467e4e0728b685ee07b240235771862318e29ddbe58458',
    outputIndex: 1,
    script: Script.buildPublicKeyHashOut(fromAddress).toString(),
    satoshis: thousandDOGE
  };

  var p2shPrivateKey1 = PrivateKey.fromWIF('cf2NrvygA68y6ZCAkW2ueCuQ1B8qzyWpjGY38qhjvQgZAFLhRWGB');

  var simpleWitnessUtxoWith1000DOGE = {
    address: witnessFromAddress,
    txId: '7e6b603779c8af58284566cf1b655395fffbefaf1c0a080d9aff43f0af05d873',
    outputIndex: 0,
    script: Script.fromAddress(witnessFromAddress).toString(),
    satoshis: thousandDOGE
  };

  var simpleWrappedWitnessUtxoWith1000DOGE = {
    address: wrappedWitnessFromAddress,
    txId: '825153a4a5d0c7ffd1a89838113a7204e5e4fa79fbac28bab0ea56c575393ed7',
    outputIndex: 0,
    script: Script.fromAddress(wrappedWitnessFromAddress).toString(),
    satoshis: thousandDOGE
  };

  var tenth = thousandDOGE / 10;
  var fourth = thousandDOGE / 4;
  var half = thousandDOGE / 2;

  var p2shPrivateKey1 = PrivateKey.fromWIF('cf2NrvygA68y6ZCAkW2ueCuQ1B8qzyWpjGY38qhjvQgZAFLhRWGB');

  var simpleWitnessUtxoWith1BTC = {
    address: witnessFromAddress,
    txId: '7e6b603779c8af58284566cf1b655395fffbefaf1c0a080d9aff43f0af05d873',
    outputIndex: 0,
    script: Script.fromAddress(witnessFromAddress).toString(),
    satoshis: 1e8
  };

  var simpleWrappedWitnessUtxoWith1BTC = {
    address: wrappedWitnessFromAddress,
    txId: '825153a4a5d0c7ffd1a89838113a7204e5e4fa79fbac28bab0ea56c575393ed7',
    outputIndex: 0,
    script: Script.fromAddress(wrappedWitnessFromAddress).toString(),
    satoshis: 1e8
  };

  var tenth = 1e7;
  var fourth = 25e6;
  var half = 5e7;

  var p2shPrivateKey1 = PrivateKey.fromWIF('cf2NrvygA68y6ZCAkW2ueCuQ1B8qzyWpjGY38qhjvQgZAFLhRWGB');
  var p2shPublicKey1 = p2shPrivateKey1.toPublicKey();
  var p2shPrivateKey2 = PrivateKey.fromWIF('ckoubjh1yr1Hyg8NPtGwDz4tx91b6qztxrJZgTtdR4Ed9CqAV5cn');
  var p2shPublicKey2 = p2shPrivateKey2.toPublicKey();
  var p2shPrivateKey3 = PrivateKey.fromWIF('ckrhHfB5k7NzVEqEsksYGvh2xSjZiT71oVGGSysP97bGMCkm3EgK');
  var p2shPublicKey3 = p2shPrivateKey3.toPublicKey();

  var p2shAddress = Address.createMultisig([
    p2shPublicKey1,
    p2shPublicKey2,
    p2shPublicKey3
  ], 2, 'testnet');
  var p2shUtxoWith1000DOGE = {
    address: p2shAddress.toString(),
    txId: 'a477af6b2667c29670467e4e0728b685ee07b240235771862318e29ddbe58458',
    outputIndex: 0,
    script: Script(p2shAddress).toString(),
    satoshis: 100e8
  };

  var p2wshAddress = Address.createMultisig([
    p2shPublicKey1,
    p2shPublicKey2,
    p2shPublicKey3
  ], 2, 'testnet', null, Address.PayToWitnessScriptHash);
  var p2wshUtxoWith1BTC = {
    address: p2wshAddress.toString(),
    txId: 'a477af6b2667c29670467e4e0728b685ee07b240235771862318e29ddbe58458',
    outputIndex: 0,
    script: Script(p2wshAddress).toString(),
    satoshis: 1e8
  };

  describe('adding inputs', function() {

    it('adds just once one utxo', function() {
      var tx = new Transaction();
      tx.from(simpleUtxoWith100DOGE);
      tx.from(simpleUtxoWith100DOGE);
      tx.inputs.length.should.equal(1);
    });

    describe('isFullySigned', function() {
      it('works for normal p2pkh', function() {
        var transaction = new Transaction()
          .from(simpleUtxoWith10DOGE)
          .to([{address: toAddress, satoshis: 50000}])
          .change(changeAddress)
          .sign(privateKey);
        transaction.isFullySigned().should.equal(true);
      });
      it('works for normal p2wpkh', function() {
        var transaction = new Transaction()
<<<<<<< HEAD
          .from(simpleWitnessUtxoWith1000DOGE)
=======
          .from(simpleWitnessUtxoWith1BTC)
>>>>>>> 09461c57
          .to([{address: toAddress, satoshis: 50000}])
          .change(changeAddress)
          .sign(privateKey);
        transaction.isFullySigned().should.equal(true);
      });
      it('works for wrapped p2wpkh', function() {
        var transaction = new Transaction()
<<<<<<< HEAD
          .from(simpleWrappedWitnessUtxoWith1000DOGE)
=======
          .from(simpleWrappedWitnessUtxoWith1BTC)
>>>>>>> 09461c57
          .to([{address: toAddress, satoshis: 50000}])
          .change(changeAddress)
          .sign(privateKey);
        transaction.isFullySigned().should.equal(true);
      });
      it('fails when Inputs are not subclassed and isFullySigned is called', function() {
        var tx = new Transaction(tx_1_hex);
        expect(function() {
          return tx.isFullySigned();
        }).to.throw(errors.Transaction.UnableToVerifySignature);
      });
      it('fails when Inputs are not subclassed and verifySignature is called', function() {
        var tx = new Transaction(tx_1_hex);
        expect(function() {
          return tx.isValidSignature({
            inputIndex: 0
          });
        }).to.throw(errors.Transaction.UnableToVerifySignature);
      });
      it('passes result of input.isValidSignature', function() {
        var tx = new Transaction(tx_1_hex);
        tx.from(simpleUtxoWith1000DOGE);
        tx.inputs[0].isValidSignature = sinon.stub().returns(true);
        var sig = {
          inputIndex: 0
        };
        tx.isValidSignature(sig).should.equal(true);
      });
    });
  });

  describe('change address', function() {
    it('can calculate simply the output amount', function() {
      var transaction = new Transaction()
        .from(simpleUtxoWith100DOGE)
        .to(toAddress, 50e8)
        .change(changeAddress)
        .sign(privateKey);
<<<<<<< HEAD
      transaction.getFee();
      transaction.outputs.length.should.equal(2);
      transaction.outputs[1].satoshis.should.equal(4973500000);
=======
      transaction.outputs.length.should.equal(2);
      transaction.outputs[1].satoshis.should.equal(4977100000);
>>>>>>> 09461c57
      transaction.outputs[1].script.toString()
        .should.equal(Script.fromAddress(changeAddress).toString());
      var actual = transaction.getChangeOutput().script.toString();
      var expected = Script.fromAddress(changeAddress).toString();
      actual.should.equal(expected);
    });
    it('accepts a P2SH address for change', function() {
      var transaction = new Transaction()
        .from(simpleUtxoWith100DOGE)
        .to(toAddress, 50e8)
        .change(changeAddressP2SH)
        .sign(privateKey);
      transaction.outputs.length.should.equal(2);
      transaction.outputs[1].script.isScriptHashOut().should.equal(true);
    });
    it('accepts a P2WPKH address for change', function() {
      var transaction = new Transaction()
        .from(simpleUtxoWith1000DOGE)
        .to(toAddress, 500000)
        .change(changeAddressP2WPKH)
        .sign(privateKey);
      transaction.outputs.length.should.equal(2);
      transaction.outputs[1].script.isWitnessPublicKeyHashOut().should.equal(true);
    });
    it('accepts a P2WSH address for change', function() {
      var transaction = new Transaction()
        .from(simpleUtxoWith1000DOGE)
        .to(toAddress, 500000)
        .change(changeAddressP2WSH)
        .sign(privateKey);
      transaction.outputs.length.should.equal(2);
      transaction.outputs[1].script.isWitnessScriptHashOut().should.equal(true);
    });
    it('can recalculate the change amount', function() {
      var transaction = new Transaction()
        .from(simpleUtxoWith10DOGE)
        .to(toAddress, 5e8)
        .change(changeAddress)
        .fee(0)
        .sign(privateKey);

      transaction.getChangeOutput().satoshis.should.equal(5e8);

      transaction = transaction
        .to(toAddress, 2e8)
        .sign(privateKey);

      transaction.outputs.length.should.equal(3);
      transaction.outputs[2].satoshis.should.equal(3e8);
      transaction.outputs[2].script.toString()
        .should.equal(Script.fromAddress(changeAddress).toString());
    });
    it('adds no fee if no change is available', function() {
      var transaction = new Transaction()
        .from(simpleUtxoWith10DOGE)
        .to(toAddress, 99000)
        .sign(privateKey);
      transaction.outputs.length.should.equal(1);
    });
    it('adds no fee if no money is available', function() {
      var transaction = new Transaction()
        .from(simpleUtxoWith10DOGE)
        .to(toAddress, 100000)
        .change(changeAddress)
        .sign(privateKey);
      transaction.outputs.length.should.equal(1);
    });
    it('fee can be set up manually', function() {
      var transaction = new Transaction()
        .from(simpleUtxoWith10DOGE)
        .to(toAddress, 80000)
        .fee(10000)
        .change(changeAddress)
        .sign(privateKey);
      transaction.outputs.length.should.equal(2);
<<<<<<< HEAD
      transaction.outputs[1].satoshis.should.equal(10e8 - 80000 - 10000);
=======
      transaction.outputs[1].satoshis.should.equal(10000);
>>>>>>> 09461c57
    });
    it('fee per kb can be set up manually', function() {
      var inputs = _.map(_.range(10), function(i) {
        var utxo = _.clone(simpleUtxoWith10DOGE);
        utxo.outputIndex = i;
        return utxo;
      });
      var transaction = new Transaction()
        .from(inputs)
        .to(toAddress, 950000)
        .feePerKb(8000)
<<<<<<< HEAD
        .change(changeAddress)
        .sign(privateKey);
      transaction._estimateSize().should.be.within(1000, 1999);
      transaction.outputs.length.should.equal(2);
      transaction.outputs[1].satoshis.should.equal(9999037584);
    });
    it('fee per byte (low fee) can be set up manually', function () {
      var inputs = _.map(_.range(10), function (i) {
        var utxo = _.clone(simpleUtxoWith10DOGE);
        utxo.outputIndex = i;
        return utxo;
      });
      var transaction = new Transaction()
        .from(inputs)
        .to(toAddress, 950000)
        .feePerByte(1)
        .change(changeAddress)
        .sign(privateKey);
      transaction._estimateSize().should.be.within(1000, 1999);
      transaction.outputs.length.should.equal(2);
      transaction.outputs[1].satoshis.should.be.within(9999048001, 9999049000);
    });
    it('fee per byte (high fee) can be set up manually', function () {
      var inputs = _.map(_.range(10), function (i) {
        var utxo = _.clone(simpleUtxoWith10DOGE);
        utxo.outputIndex = i;
        return utxo;
      });
      var transaction = new Transaction()
        .from(inputs)
        .to(toAddress, 950000)
        .feePerByte(2)
        .change(changeAddress)
        .sign(privateKey);
      transaction._estimateSize().should.be.within(1000, 1999);
      transaction.outputs.length.should.equal(2);
      transaction.outputs[1].satoshis.should.be.within(9999046002, 9999048000);
    });
    it('fee per byte can be set up manually', function () {
      var inputs = _.map(_.range(10), function (i) {
        var utxo = _.clone(simpleUtxoWith10DOGE);
        utxo.outputIndex = i;
        return utxo;
      });
      var transaction = new Transaction()
        .from(inputs)
        .to(toAddress, 950000)
        .feePerByte(13)
=======
>>>>>>> 09461c57
        .change(changeAddress)
        .sign(privateKey);
      transaction._estimateSize().should.be.within(1000, 1999);
      transaction.outputs.length.should.equal(2);
<<<<<<< HEAD
      transaction.outputs[1].satoshis.should.be.within(9999024013, 9999037000);
=======
      transaction.outputs[1].satoshis.should.equal(40464);
    });
    it('fee per byte (low fee) can be set up manually', function () {
      var inputs = _.map(_.range(10), function (i) {
        var utxo = _.clone(simpleUtxoWith10DOGE);
        utxo.outputIndex = i;
        return utxo;
      });
      var transaction = new Transaction()
        .from(inputs)
        .to(toAddress, 950000)
        .feePerByte(1)
        .change(changeAddress)
        .sign(privateKey);
      transaction._estimateSize().should.be.within(1000, 1999);
      transaction.outputs.length.should.equal(2);
      transaction.outputs[1].satoshis.should.be.within(48001, 49000);
    });
    it('fee per byte (high fee) can be set up manually', function () {
      var inputs = _.map(_.range(10), function (i) {
        var utxo = _.clone(simpleUtxoWith10DOGE);
        utxo.outputIndex = i;
        return utxo;
      });
      var transaction = new Transaction()
        .from(inputs)
        .to(toAddress, 950000)
        .feePerByte(2)
        .change(changeAddress)
        .sign(privateKey);
      transaction._estimateSize().should.be.within(1000, 1999);
      transaction.outputs.length.should.equal(2);
      transaction.outputs[1].satoshis.should.be.within(46002, 48000);
    });
    it('fee per byte can be set up manually', function () {
      var inputs = _.map(_.range(10), function (i) {
        var utxo = _.clone(simpleUtxoWith10DOGE);
        utxo.outputIndex = i;
        return utxo;
      });
      var transaction = new Transaction()
        .from(inputs)
        .to(toAddress, 950000)
        .feePerByte(13)
        .change(changeAddress)
        .sign(privateKey);
      transaction._estimateSize().should.be.within(1000, 1999);
      transaction.outputs.length.should.equal(2);
      transaction.outputs[1].satoshis.should.be.within(24013, 37000);
>>>>>>> 09461c57
    });
    it('fee per byte not enough for change', function () {
      var inputs = _.map(_.range(10), function (i) {
        var utxo = _.clone(simpleUtxoWith10DOGE);
        utxo.outputIndex = i;
        return utxo;
      });
      var transaction = new Transaction()
        .from(inputs)
<<<<<<< HEAD
        .to(toAddress, 100e8 - 1)
=======
        .to(toAddress, 999999)
>>>>>>> 09461c57
        .feePerByte(1)
        .change(changeAddress)
        .sign(privateKey);
      transaction._estimateSize().should.be.within(1000, 1999);
      transaction.outputs.length.should.equal(1);
    });
    it('if satoshis are invalid', function() {
      var transaction = new Transaction()
        .from(simpleUtxoWith100DOGE)
        .to(toAddress, 99999)
        .change(changeAddress)
        .sign(privateKey);
      transaction.outputs[0]._satoshis = 100;
      transaction.outputs[0]._satoshisBN = new BN(101, 10);
      expect(function() {
        return transaction.serialize();
      }).to.throw(errors.Transaction.InvalidSatoshis);
    });
    it('if fee is too small, fail serialization', function() {
      var transaction = new Transaction({disableDustOutputs: true})
        .from(simpleUtxoWith100DOGE)
<<<<<<< HEAD
        .to(toAddress, 99.99e8)
=======
        .to(toAddress, 9.99e8)
>>>>>>> 09461c57
        .change(changeAddress)
        .sign(privateKey);
      expect(function() {
        return transaction.serialize();
      }).to.throw(errors.Transaction.FeeError.TooSmall);
    });
    it('on second call to sign, change is not recalculated', function() {
      var transaction = new Transaction()
        .from(simpleUtxoWith100DOGE)
<<<<<<< HEAD
        .to(toAddress, 100e8)
=======
        .to(toAddress, 10e8)
>>>>>>> 09461c57
        .change(changeAddress)
        .sign(privateKey)
        .sign(privateKey);
      transaction.outputs.length.should.equal(1);
    });
    it('getFee() returns the difference between inputs and outputs if no change address set', function() {
      var transaction = new Transaction()
        .from(simpleUtxoWith100DOGE)
        .to(toAddress, 1e8);
      transaction.getFee().should.equal(99e8);
    });
  });

  describe('serialization', function() {
    it('stores the change address correctly', function() {
      var serialized = new Transaction()
        .change(changeAddress)
        .toObject();
      var deserialized = new Transaction(serialized);
      expect(deserialized._changeScript.toString()).to.equal(Script.fromAddress(changeAddress).toString());
      expect(deserialized.getChangeOutput()).to.equal(null);
    });
    it('can avoid checked serialize', function() {
      var transaction = new Transaction()
<<<<<<< HEAD
        .from(simpleUtxoWith100DOGE)
=======
        .from(simpleUtxoWith1BTC)
>>>>>>> 09461c57
        .to(fromAddress, 1);
      expect(function() {
        return transaction.serialize();
      }).to.throw();
      expect(function() {
        return transaction.serialize(true);
      }).to.not.throw();
    });
    it('stores the fee set by the user', function() {
      var fee = 1000000;
      var serialized = new Transaction()
        .fee(fee)
        .toObject();
      var deserialized = new Transaction(serialized);
      expect(deserialized._fee).to.equal(fee);
    });
  });

  describe('checked serialize', function() {
    it('fails if no change address was set', function() {
      var transaction = new Transaction()
        .from(simpleUtxoWith1000DOGE)
        .to(toAddress, 1);
      expect(function() {
        return transaction.serialize();
      }).to.throw(errors.Transaction.ChangeAddressMissing);
    });
    it('fails if a high fee was set', function() {
      var transaction = new Transaction()
        .from(simpleUtxoWith1000DOGE)
        .change(changeAddress)
        .fee(50e8)
        .to(toAddress, 40000000);
      expect(function() {
        return transaction.serialize();
      }).to.throw(errors.Transaction.FeeError.TooLarge);
    });
    it('fails if a dust output is created', function() {
      var transaction = new Transaction()
        .from(simpleUtxoWith1000DOGE)
        .to(toAddress, 0.9e8)
        .change(changeAddress)
        .sign(privateKey);
      expect(function() {
        return transaction.serialize();
      }).to.throw(errors.Transaction.DustOutputs);
    });
    it('doesn\'t fail if a dust output is not dust', function() {
      var transaction = new Transaction()
        .from(simpleUtxoWith1000DOGE)
        .to(toAddress, 1e8)
        .change(changeAddress)
        .sign(privateKey);
      expect(function() {
        return transaction.serialize();
      }).to.not.throw(errors.Transaction.DustOutputs);
    });
    it('doesn\'t fail if a dust output is an op_return', function() {
      var transaction = new Transaction()
        .from(simpleUtxoWith1000DOGE)
        .addData('not dust!')
        .change(changeAddress)
        .sign(privateKey);
      expect(function() {
        return transaction.serialize();
      }).to.not.throw(errors.Transaction.DustOutputs);
    });
    it('fails when outputs and fee don\'t add to total input', function() {
      var transaction = new Transaction()
        .from(simpleUtxoWith1000DOGE)
        .to(toAddress, 99900000)
        .fee(99999)
        .sign(privateKey);
      expect(function() {
        return transaction.serialize();
      }).to.throw(errors.Transaction.FeeError.Different);
    });
    it('checks output amount before fee errors', function() {
      var transaction = new Transaction();
      transaction.from(simpleUtxoWith1000DOGE);
      transaction
        .to(toAddress, 10000000000000)
        .change(changeAddress)
        .fee(5);

      expect(function() {
        return transaction.serialize();
      }).to.throw(errors.Transaction.InvalidOutputAmountSum);
    });
    it('will throw fee error with disableMoreOutputThanInput enabled (but not triggered)', function() {
      var transaction = new Transaction();
      transaction.from(simpleUtxoWith1000DOGE);
      transaction
        .to(toAddress, 900e8)
        .change(changeAddress)
        .fee(50e8);

      expect(function() {
        return transaction.serialize({
          disableMoreOutputThanInput: true
        });
      }).to.throw(errors.Transaction.FeeError.TooLarge);
    });
    describe('skipping checks', function() {
      var buildSkipTest = function(builder, check, expectedError) {
        return function() {
          var transaction = new Transaction();
          transaction.from(simpleUtxoWith1000DOGE);
          builder(transaction);

          var options = {};
          options[check] = true;

          expect(function() {
            return transaction.serialize(options);
          }).not.to.throw();
          expect(function() {
            return transaction.serialize();
          }).to.throw(expectedError);
        };
      };
      it('can skip the check for too much fee', buildSkipTest(
        function(transaction) {
          return transaction
            .fee(50e8)
            .change(changeAddress)
            .sign(privateKey);
        }, 'disableLargeFees', errors.Transaction.FeeError.TooLarge
      ));
      it('can skip the check for a fee that is too small', buildSkipTest(
        function(transaction) {
          return transaction
            .fee(1)
            .change(changeAddress)
            .sign(privateKey);
        }, 'disableSmallFees', errors.Transaction.FeeError.TooSmall
      ));
      it('can skip the check that prevents dust outputs', buildSkipTest(
        function(transaction) {
          return transaction
            .to(toAddress, 100)
            .change(changeAddress)
            .sign(privateKey);
        }, 'disableDustOutputs', errors.Transaction.DustOutputs
      ));
      it('can skip the check that prevents unsigned outputs', buildSkipTest(
        function(transaction) {
          return transaction
            .to(toAddress, 1e8)
            .change(changeAddress);
        }, 'disableIsFullySigned', errors.Transaction.MissingSignatures
      ));
      it('can skip the check that avoids spending more bitcoins than the inputs for a transaction', buildSkipTest(
        function(transaction) {
          return transaction
            .to(toAddress, 10000000000000)
            .change(changeAddress)
            .sign(privateKey);
        }, 'disableMoreOutputThanInput', errors.Transaction.InvalidOutputAmountSum
      ));
    });
  });

  describe('#verify', function() {

    it('not if _satoshis and _satoshisBN have different values', function() {
      var tx = new Transaction()
        .from({
          'txId': testPrevTx,
          'outputIndex': 0,
          'script': testScript,
          'satoshis': testAmount
        })
        .to('DGYdw7jC17b9SappjsrAsaghhDTS8sV5Mx', testAmount - 10000);

      tx.outputs[0]._satoshis = 100;
      tx.outputs[0]._satoshisBN = new BN('fffffffffffffff', 16);
      var verify = tx.verify();
      verify.should.equal('transaction txout 0 satoshis is invalid');
    });

    it('not if _satoshis is negative', function() {
      var tx = new Transaction()
        .from({
          'txId': testPrevTx,
          'outputIndex': 0,
          'script': testScript,
          'satoshis': testAmount
        })
        .to('DGYdw7jC17b9SappjsrAsaghhDTS8sV5Mx', testAmount - 10000);

      tx.outputs[0]._satoshis = -100;
      tx.outputs[0]._satoshisBN = new BN(-100, 10);
      var verify = tx.verify();
      verify.should.equal('transaction txout 0 satoshis is invalid');
    });

    it('not if transaction is greater than max block size', function() {

      var tx = new Transaction()
        .from({
          'txId': testPrevTx,
          'outputIndex': 0,
          'script': testScript,
          'satoshis': testAmount
        })
        .to('DGYdw7jC17b9SappjsrAsaghhDTS8sV5Mx', testAmount - 10000);

      tx.toBuffer = sinon.stub().returns({
        length: 10000000
      });

      var verify = tx.verify();
      verify.should.equal('transaction over the maximum block size');

    });

    it('not if has null input (and not coinbase)', function() {

      var tx = new Transaction()
        .from({
          'txId': testPrevTx,
          'outputIndex': 0,
          'script': testScript,
          'satoshis': testAmount
        })
        .to('DGYdw7jC17b9SappjsrAsaghhDTS8sV5Mx', testAmount - 10000);

      tx.isCoinbase = sinon.stub().returns(false);
      tx.inputs[0].isNull = sinon.stub().returns(true);
      var verify = tx.verify();
      verify.should.equal('transaction input 0 has null input');

    });

  });

  describe('to and from JSON', function() {
    it('takes a string that is a valid JSON and deserializes from it', function() {
      var simple = new Transaction();
      expect(new Transaction(simple.toJSON()).uncheckedSerialize()).to.equal(simple.uncheckedSerialize());
      var complex = new Transaction()
      .from(simpleUtxoWith10DOGE)
        .to(toAddress, 5e8)
        .change(changeAddress)
        .sign(privateKey);
      var cj = complex.toJSON();
      var ctx = new Transaction(cj);
      expect(ctx.uncheckedSerialize()).to.equal(complex.uncheckedSerialize());

    });
    it('serializes the `change` information', function() {
      var transaction = new Transaction();
      transaction.change(changeAddress);
      expect(transaction.toJSON().changeScript).to.equal(Script.fromAddress(changeAddress).toString());
      expect(new Transaction(transaction.toJSON()).uncheckedSerialize()).to.equal(transaction.uncheckedSerialize());
    });
    it('serializes correctly p2sh multisig signed tx', function() {
      var t = new Transaction(tx2hex);
      expect(t.toString()).to.equal(tx2hex);
      var r = new Transaction(t);
      expect(r.toString()).to.equal(tx2hex);
      var j = new Transaction(t.toObject());
      expect(j.toString()).to.equal(tx2hex);
    });
  });

  describe('serialization of inputs', function() {
    it('can serialize and deserialize a P2PKH input', function() {
      var transaction = new Transaction()
        .from(simpleUtxoWith1000DOGE);
      var deserialized = new Transaction(transaction.toObject());
      expect(deserialized.inputs[0] instanceof Transaction.Input.PublicKeyHash).to.equal(true);
    });
    it('can serialize and deserialize a P2SH input', function() {
      var transaction = new Transaction()
        .from({
          txId: '0000', // Not relevant
          outputIndex: 0,
          script: Script.buildMultisigOut([public1, public2], 2).toScriptHashOut(),
          satoshis: 1e8
        }, [public1, public2], 2);
      var deserialized = new Transaction(transaction.toObject());
      expect(deserialized.inputs[0] instanceof Transaction.Input.MultiSigScriptHash).to.equal(true);
    });
    it('can serialize and deserialize a P2PWKH input', function() {
      var transaction = new Transaction()
<<<<<<< HEAD
        .from(simpleWitnessUtxoWith1000DOGE);
=======
        .from(simpleWitnessUtxoWith1BTC);
>>>>>>> 09461c57
      var deserialized = new Transaction(transaction.toObject());
      expect(deserialized.inputs[0] instanceof Transaction.Input.PublicKeyHash).to.equal(true);
    });
    it('can serialize and deserialize a wrapped P2PWKH input', function() {
      var transaction = new Transaction()
<<<<<<< HEAD
        .from(simpleWrappedWitnessUtxoWith1000DOGE);
=======
        .from(simpleWrappedWitnessUtxoWith1BTC);
>>>>>>> 09461c57
      var deserialized = new Transaction(transaction.toObject());
      expect(deserialized.inputs[0] instanceof Transaction.Input.PublicKeyHash).to.equal(true);
    });
    it('can serialize and deserialize a P2WSH input', function() {
      var transaction = new Transaction()
        .from({
          txId: '0000', // Not relevant
          outputIndex: 0,
          script: Script.buildWitnessMultisigOutFromScript(Script.buildMultisigOut([public1, public2], 2)),
          satoshis: 1e8
        }, [public1, public2], 2);
      var deserialized = new Transaction(transaction.toObject());
      expect(deserialized.inputs[0] instanceof Transaction.Input.MultiSigScriptHash).to.equal(true);
    });
  });

  describe('checks on adding inputs', function() {
    var transaction = new Transaction();
    it('fails if no output script is provided', function() {
      expect(function() {
        transaction.addInput(new Transaction.Input());
      }).to.throw(errors.Transaction.NeedMoreInfo);
    });
    it('fails if no satoshi amount is provided', function() {
      var input = new Transaction.Input();
      expect(function() {
        transaction.addInput(input);
      }).to.throw(errors.Transaction.NeedMoreInfo);
      expect(function() {
        transaction.addInput(new Transaction.Input(), Script.empty());
      }).to.throw(errors.Transaction.NeedMoreInfo);
    });
    it('allows output and transaction to be feed as arguments', function() {
      expect(function() {
        transaction.addInput(new Transaction.Input(), Script.empty(), 0);
      }).to.not.throw();
    });
    it('does not allow a threshold number greater than the amount of public keys', function() {
      expect(function() {
        transaction = new Transaction();
        return transaction.from({
          txId: '0000000000000000000000000000000000000000000000000000000000000000',
          outputIndex: 0,
          script: Script(),
          satoshis: 1e8
        }, [], 1);
      }).to.throw('Number of required signatures must be greater than the number of public keys');
    });
    it('will add an empty script if not supplied', function() {
      transaction = new Transaction();
      var outputScriptString = 'OP_2 21 0x038282263212c609d9ea2a6e3e172de238d8c39' +
        'cabd5ac1ca10646e23fd5f51508 21 0x038282263212c609d9ea2a6e3e172de23' +
        '8d8c39cabd5ac1ca10646e23fd5f51508 OP_2 OP_CHECKMULTISIG OP_EQUAL';
      transaction.addInput(new Transaction.Input({
        prevTxId: '0000000000000000000000000000000000000000000000000000000000000000',
        outputIndex: 0,
        script: new Script()
      }), outputScriptString, 1e8);
      transaction.inputs[0].output.script.should.be.instanceof(bitcore.Script);
      transaction.inputs[0].output.script.toString().should.equal(outputScriptString);
    });
  });

  describe('removeInput and removeOutput', function() {
    it('can remove an input by index', function() {
      var transaction = new Transaction()
        .from(simpleUtxoWith1000DOGE);
      transaction.inputs.length.should.equal(1);
      transaction.inputAmount.should.equal(simpleUtxoWith1000DOGE.satoshis);
      transaction.removeInput(0);
      transaction.inputs.length.should.equal(0);
      transaction.inputAmount.should.equal(0);
    });
    it('can remove an input by transaction id', function() {
      var transaction = new Transaction()
      .from(simpleUtxoWith1000DOGE);
      transaction.inputs.length.should.equal(1);
      transaction.inputAmount.should.equal(simpleUtxoWith1000DOGE.satoshis);
      transaction.removeInput(simpleUtxoWith1000DOGE.txId, simpleUtxoWith1000DOGE.outputIndex);
      transaction.inputs.length.should.equal(0);
      transaction.inputAmount.should.equal(0);
    });
    it('fails if the index provided is invalid', function() {
      var transaction = new Transaction()
      .from(simpleUtxoWith1000DOGE);
      expect(function() {
        transaction.removeInput(2);
      }).to.throw(errors.Transaction.InvalidIndex);
    });
    it('an output can be removed by index', function() {
      var transaction = new Transaction()
        .to([
          {address: toAddress, satoshis: 40000000},
          {address: toAddress, satoshis: 40000000}
        ])
      transaction.outputs.length.should.equal(2);
      transaction.outputAmount.should.equal(80000000);
      transaction.removeOutput(0);
      transaction.outputs.length.should.equal(1);
      transaction.outputAmount.should.equal(40000000);
    });
  });

  describe('handling the nLockTime', function() {
    var MILLIS_IN_SECOND = 1000;
    var timestamp = 1423504946;
    var blockHeight = 342734;
    var date = new Date(timestamp * MILLIS_IN_SECOND);
    it('handles a null locktime', function() {
      var transaction = new Transaction();
      expect(transaction.getLockTime()).to.equal(null);
    });
    it('handles a simple example', function() {
      var future = new Date(2025, 10, 30); // Sun Nov 30 2025
      var transaction = new Transaction()
        .lockUntilDate(future);
      transaction.nLockTime.should.equal(future.getTime() / 1000);
      transaction.getLockTime().should.deep.equal(future);
    });
    it('accepts a date instance', function() {
      var transaction = new Transaction()
        .lockUntilDate(date);
      transaction.nLockTime.should.equal(timestamp);
      transaction.getLockTime().should.deep.equal(date);
    });
    it('accepts a number instance with a timestamp', function() {
      var transaction = new Transaction()
        .lockUntilDate(timestamp);
      transaction.nLockTime.should.equal(timestamp);
      transaction.getLockTime().should.deep.equal(new Date(timestamp * 1000));
    });
    it('accepts a block height', function() {
      var transaction = new Transaction()
        .lockUntilBlockHeight(blockHeight);
      transaction.nLockTime.should.equal(blockHeight);
      transaction.getLockTime().should.deep.equal(blockHeight);
    });
    it('fails if the block height is too high', function() {
      expect(function() {
        return new Transaction().lockUntilBlockHeight(5e8);
      }).to.throw(errors.Transaction.BlockHeightTooHigh);
    });
    it('fails if the date is too early', function() {
      expect(function() {
        return new Transaction().lockUntilDate(1);
      }).to.throw(errors.Transaction.LockTimeTooEarly);
      expect(function() {
        return new Transaction().lockUntilDate(499999999);
      }).to.throw(errors.Transaction.LockTimeTooEarly);
    });
    it('fails if the block height is negative', function() {
      expect(function() {
        return new Transaction().lockUntilBlockHeight(-1);
      }).to.throw(errors.Transaction.NLockTimeOutOfRange);
    });
    it('has a non-max sequenceNumber for effective date locktime tx', function() {
      var transaction = new Transaction()
        .from(simpleUtxoWith1000DOGE)
        .lockUntilDate(date);
      transaction.inputs[0].sequenceNumber
        .should.equal(Transaction.Input.DEFAULT_LOCKTIME_SEQNUMBER);
    });
    it('has a non-max sequenceNumber for effective blockheight locktime tx', function() {
      var transaction = new Transaction()
        .from(simpleUtxoWith1000DOGE)
        .lockUntilBlockHeight(blockHeight);
      transaction.inputs[0].sequenceNumber
        .should.equal(Transaction.Input.DEFAULT_LOCKTIME_SEQNUMBER);
    });
    it('should serialize correctly for date locktime ', function() {
      var transaction= new Transaction()
        .from(simpleUtxoWith1000DOGE)
        .lockUntilDate(date);
      var serialized_tx = transaction.uncheckedSerialize();
      var copy = new Transaction(serialized_tx);
      serialized_tx.should.equal(copy.uncheckedSerialize());
      copy.inputs[0].sequenceNumber
      .should.equal(Transaction.Input.DEFAULT_LOCKTIME_SEQNUMBER)
    });
    it('should serialize correctly for a block height locktime', function() {
      var transaction= new Transaction()
        .from(simpleUtxoWith1000DOGE)
        .lockUntilBlockHeight(blockHeight);
      var serialized_tx = transaction.uncheckedSerialize();
      var copy = new Transaction(serialized_tx);
      serialized_tx.should.equal(copy.uncheckedSerialize());
      copy.inputs[0].sequenceNumber
      .should.equal(Transaction.Input.DEFAULT_LOCKTIME_SEQNUMBER)
    });
  });

  it('handles anyone-can-spend utxo', function() {
    var transaction = new Transaction()
      .from(anyoneCanSpendUTXO)
      .to(toAddress, 5e8);
    should.exist(transaction);
  });

  it('handles unsupported utxo in tx object', function() {
    var transaction = new Transaction();
    transaction.fromObject.bind(transaction, JSON.parse(unsupportedTxObj))
      .should.throw('Unsupported input script type: OP_1 OP_ADD OP_2 OP_EQUAL');
  });

  it('will error if object hash does not match transaction hash', function() {
    var tx = new Transaction(tx_1_hex);
    var txObj = tx.toObject();
    txObj.hash = 'a477af6b2667c29670467e4e0728b685ee07b240235771862318e29ddbe58458';
    (function() {
      var tx2 = new Transaction(txObj);
    }).should.throw('Hash in object does not match transaction hash');
  });

  describe('inputAmount + outputAmount', function() {
    it('returns correct values for simple transaction', function() {
      var transaction = new Transaction()
        .from(simpleUtxoWith1000DOGE)
        .to(toAddress, 40000000);
      transaction.inputAmount.should.equal(1000e8);
      transaction.outputAmount.should.equal(40000000);
    });
    it('returns correct values for transaction with change', function() {
      var transaction = new Transaction()
        .from(simpleUtxoWith1000DOGE)
        .change(changeAddress)
        .to(toAddress, 1e8);
<<<<<<< HEAD
      transaction.inputAmount.should.equal(1000e8);
      transaction.outputAmount.should.equal(99973500000);
=======
      transaction.inputAmount.should.equal(100000000000);
      transaction.outputAmount.should.equal(99977100000);
>>>>>>> 09461c57
    });
    it('returns correct values for coinjoin transaction', function() {
      // see testnet tx 41245c59aa4f06bc0f13f92ea65e275926591376dffb396a5c0efb7b8c2d0c21
      var transaction = new Transaction(txCoinJoinHex);
      transaction.outputAmount.should.equal(94974700000000);
      expect(function() {
        var ia = transaction.inputAmount;
      }).to.throw('No previous output information');
    });
  });

  describe('output ordering', function() {

    var transaction, out1, out2, out3, out4;

    beforeEach(function() {
      transaction = new Transaction()
        .from(simpleUtxoWith1000DOGE)
        .to([
          {address: toAddress, satoshis: tenth},
          {address: toAddress, satoshis: fourth}
        ])
        .to(toAddress, half)
        .change(changeAddress);
      out1 = transaction.outputs[0];
      out2 = transaction.outputs[1];
      out3 = transaction.outputs[2];
      out4 = transaction.outputs[3];
    });

    it('allows the user to sort outputs according to a criteria', function() {
      var sorting = function(array) {
        return [array[3], array[2], array[1], array[0]];
      };
      transaction.sortOutputs(sorting);
      transaction.outputs[0].should.equal(out4);
      transaction.outputs[1].should.equal(out3);
      transaction.outputs[2].should.equal(out2);
      transaction.outputs[3].should.equal(out1);
    });

    it('allows the user to randomize the output order', function() {
      var shuffle = sinon.stub(_, 'shuffle');
      shuffle.onFirstCall().returns([out2, out1, out4, out3]);

      transaction._changeIndex.should.equal(3);
      transaction.shuffleOutputs();
      transaction.outputs[0].should.equal(out2);
      transaction.outputs[1].should.equal(out1);
      transaction.outputs[2].should.equal(out4);
      transaction.outputs[3].should.equal(out3);
      transaction._changeIndex.should.equal(2);

      _.shuffle.restore();
    });

    it('fails if the provided function does not work as expected', function() {
      var sorting = function(array) {
        return [array[0], array[1], array[2]];
      };
      expect(function() {
        transaction.sortOutputs(sorting);
      }).to.throw(errors.Transaction.InvalidSorting);
    });

    it('shuffle without change', function() {
      var tx = new Transaction(transaction.toObject()).to(toAddress, half);
      expect(tx.getChangeOutput()).to.be.null;
      expect(function() {
        tx.shuffleOutputs();
      }).to.not.throw(errors.Transaction.InvalidSorting);
    })
  });

  describe('clearOutputs', function() {

    it('removes all outputs and maintains the transaction in order', function() {
      var tx = new Transaction()
        .from(simpleUtxoWith1000DOGE)
        .to(toAddress, tenth)
        .to([
          {address: toAddress, satoshis: fourth},
          {address: toAddress, satoshis: half}
        ])
        .change(changeAddress);
      tx.clearOutputs();
      tx.outputs.length.should.equal(1);
      tx.to(toAddress, tenth);
      tx.outputs.length.should.equal(2);
      tx.outputs[0].satoshis.should.equal(10000000000);
      tx.outputs[0].script.toAddress().toString().should.equal(toAddress);
      tx.outputs[1].satoshis.should.equal(89973500000);
      tx.outputs[1].script.toAddress().toString().should.equal(changeAddress);
    });

  });

  describe('BIP69 Sorting', function() {

    it('sorts inputs correctly', function() {
      var from1 = {
        txId: '0000000000000000000000000000000000000000000000000000000000000000',
        outputIndex: 0,
        script: Script.buildPublicKeyHashOut(fromAddress).toString(),
        satoshis: 1e8
      };
      var from2 = {
        txId: '0000000000000000000000000000000000000000000000000000000000000001',
        outputIndex: 0,
        script: Script.buildPublicKeyHashOut(fromAddress).toString(),
        satoshis: 1e8
      };
      var from3 = {
        txId: '0000000000000000000000000000000000000000000000000000000000000001',
        outputIndex: 1,
        script: Script.buildPublicKeyHashOut(fromAddress).toString(),
        satoshis: 1e8
      };
      var tx = new Transaction()
        .from(from3)
        .from(from2)
        .from(from1);
      tx.sort();
      tx.inputs[0].prevTxId.toString('hex').should.equal(from1.txId);
      tx.inputs[1].prevTxId.toString('hex').should.equal(from2.txId);
      tx.inputs[2].prevTxId.toString('hex').should.equal(from3.txId);
      tx.inputs[0].outputIndex.should.equal(from1.outputIndex);
      tx.inputs[1].outputIndex.should.equal(from2.outputIndex);
      tx.inputs[2].outputIndex.should.equal(from3.outputIndex);
    });

    it('sorts outputs correctly', function() {
      var tx = new Transaction()
        .addOutput(new Transaction.Output({
          script: new Script().add(Opcode(0)),
          satoshis: 2
        }))
        .addOutput(new Transaction.Output({
          script: new Script().add(Opcode(1)),
          satoshis: 2
        }))
        .addOutput(new Transaction.Output({
          script: new Script().add(Opcode(0)),
          satoshis: 1
        }));
      tx.sort();
      tx.outputs[0].satoshis.should.equal(1);
      tx.outputs[1].satoshis.should.equal(2);
      tx.outputs[2].satoshis.should.equal(2);
      tx.outputs[0].script.toString().should.equal('OP_0');
      tx.outputs[1].script.toString().should.equal('OP_0');
      tx.outputs[2].script.toString().should.equal('0x01');
    });

    describe('bitcoinjs fixtures', function() {

      var fixture = require('../data/bip69.json');

      // returns index-based order of sorted against original
      var getIndexOrder = function(original, sorted) {
        return sorted.map(function (value) {
          return original.indexOf(value);
        });
      };
      fixture.inputs.forEach(function(inputSet) {
        it(inputSet.description, function() {
          var tx = new Transaction();
          inputSet.inputs = inputSet.inputs.map(function(input) {
            var input = new Input({
              prevTxId: input.txId,
              outputIndex: input.vout,
              script: new Script(),
              output: new Output({ script: new Script(), satoshis: 0 })
            });
            input.clearSignatures = function () {};
            return input;
          });
          tx.inputs = inputSet.inputs;
          tx.sort();
          getIndexOrder(inputSet.inputs, tx.inputs).should.deep.equal(inputSet.expected);
        });
      });
      fixture.outputs.forEach(function(outputSet) {
        it(outputSet.description, function() {
          var tx = new Transaction();
          outputSet.outputs = outputSet.outputs.map(function(output) {
            return new Output({
              script: new Script(output.script),
              satoshis: output.value
            });
          });
          tx.outputs = outputSet.outputs;
          tx.sort();
          getIndexOrder(outputSet.outputs, tx.outputs).should.deep.equal(outputSet.expected);
        });
      });

    });
  });
  describe('Replace-by-fee', function() {
    describe('#enableRBF', function() {
      it('only enable inputs not already enabled (0xffffffff)', function() {
        var tx = new Transaction()
          .from(simpleUtxoWith1000DOGE)
          .from(simpleUtxoWith10DOGE)
          .to([{address: toAddress, satoshis: 50000}])
          .fee(15000)
          .change(changeAddress)
          .sign(privateKey);
        tx.inputs[0].sequenceNumber = 0x00000000;
        tx.enableRBF();
        tx.inputs[0].sequenceNumber.should.equal(0x00000000);
        tx.inputs[1].sequenceNumber.should.equal(0xfffffffd);
      });
      it('enable for inputs with 0xffffffff and 0xfffffffe', function() {
        var tx = new Transaction()
          .from(simpleUtxoWith1000DOGE)
          .from(simpleUtxoWith10DOGE)
          .to([{address: toAddress, satoshis: 5e8}])
          .fee(1.5e8)
          .change(changeAddress)
          .sign(privateKey);
        tx.inputs[0].sequenceNumber = 0xffffffff;
        tx.inputs[1].sequenceNumber = 0xfffffffe;
        tx.enableRBF();
        tx.inputs[0].sequenceNumber.should.equal(0xfffffffd);
        tx.inputs[1].sequenceNumber.should.equal(0xfffffffd);
      });
    });
    describe('#isRBF', function() {
      it('enable and determine opt-in', function() {
        var tx = new Transaction()
          .from(simpleUtxoWith10DOGE)
          .to([{address: toAddress, satoshis: 5e8}])
          .fee(1.5e8)
          .change(changeAddress)
          .enableRBF()
          .sign(privateKey);
        tx.isRBF().should.equal(true);
      });
      it('determine opt-out with default sequence number', function() {
        var tx = new Transaction()
          .from(simpleUtxoWith10DOGE)
          .to([{address: toAddress, satoshis: 5e8}])
          .fee(1.5e8)
          .change(changeAddress)
          .sign(privateKey);
        tx.isRBF().should.equal(false);
      });
      it('determine opt-out with 0xfffffffe', function() {
        var tx = new Transaction()
          .from(simpleUtxoWith1000DOGE)
          .from(simpleUtxoWith10DOGE)
          .to([{address: toAddress, satoshis: 5e8 + 1e8}])
          .fee(1.5e8)
          .change(changeAddress)
          .sign(privateKey);
        tx.inputs[0].sequenceNumber = 0xfffffffe;
        tx.inputs[1].sequenceNumber = 0xfffffffe;
        tx.isRBF().should.equal(false);
      });
      it('determine opt-out with 0xffffffff', function() {
        var tx = new Transaction()
          .from(simpleUtxoWith1000DOGE)
          .from(simpleUtxoWith10DOGE)
          .to([{address: toAddress, satoshis: 5e8 + 1e8}])
          .fee(1.5e8)
          .change(changeAddress)
          .sign(privateKey);
        tx.inputs[0].sequenceNumber = 0xffffffff;
        tx.inputs[1].sequenceNumber = 0xffffffff;
        tx.isRBF().should.equal(false);
      });
      it('determine opt-in with 0xfffffffd (first input)', function() {
        var tx = new Transaction()
          .from(simpleUtxoWith1000DOGE)
          .from(simpleUtxoWith10DOGE)
          .to([{address: toAddress, satoshis: 5e8 + 1e8}])
          .fee(1.5e8)
          .change(changeAddress)
          .sign(privateKey);
        tx.inputs[0].sequenceNumber = 0xfffffffd;
        tx.inputs[1].sequenceNumber = 0xffffffff;
        tx.isRBF().should.equal(true);
      });
      it('determine opt-in with 0xfffffffd (second input)', function() {
        var tx = new Transaction()
          .from(simpleUtxoWith1000DOGE)
          .from(simpleUtxoWith10DOGE)
          .to([{address: toAddress, satoshis: 5e8 + 1e8}])
          .fee(1.5e8)
          .change(changeAddress)
          .sign(privateKey);
        tx.inputs[0].sequenceNumber = 0xffffffff;
        tx.inputs[1].sequenceNumber = 0xfffffffd;
        tx.isRBF().should.equal(true);
      });
    });
  });

  describe('Segregated Witness', function() {
    it('identify as segwit transaction', function() {
      // https://github.com/bitcoin/bips/blob/master/bip-0144.mediawiki
      var version = new Buffer('01000000', 'hex');
      var marker = new Buffer('00', 'hex'); //always zero
      var flag = new Buffer('01', 'hex'); //non zero
      var inputCount = new Buffer('01', 'hex');
      var inputDummy = new Buffer('2052cda8bc0c2cb743f154881fc85cb675527dcf2f7a5938241020c33341b3f70000000000ffffffff', 'hex');
      var outputCount = new Buffer('00', 'hex');
      var witness = new Buffer('01', 'hex');
      var witnessItems = new Buffer('00', 'hex');
      var locktime = new Buffer('00000000', 'hex');
      var txBuffer = Buffer.concat([version, marker, flag, inputCount, inputDummy, outputCount, witness,
                                    witnessItems, locktime]);
      var tx = bitcore.Transaction().fromBuffer(txBuffer);
      tx.hasWitnesses().should.equal(true);
    });
    it('correctly calculate hash for segwit transaction', function() {
      var txBuffer = new Buffer('01000000000101b0e5caa7e37d4b8530c3e1071a36dd5e05d1065cf7224ddff42c69e3387689870000000000ffffffff017b911100000000001600144ff831574da8bef07f8bc97244a1666147b071570247304402203fcbcfddbd6ca3a90252610dd63f1be50b2d926b8d87c912da0a3e42bb03fba002202a90c8aad75da22b0549c72618b754114583e934c0b0d2ccd6c13fcd859ba4ed01210363f3f47f4555779de405eab8d0dc8c2a4f3e09f4171a3fa47c7a77715795319800000000', 'hex');
      var tx = bitcore.Transaction().fromBuffer(txBuffer);
      tx.hash.should.equal('7f1a2d46746f1bfbb22ab797d5aad1fd9723477b417fa34dff73d8a7dbb14570');
      tx.witnessHash.should.equal('3c26fc8b5cfe65f96d955cecfe4d11db2659d052171f9f31af043e9f5073e46b');
    });
    it('round trip nested witness p2sh', function() {
      var txBuffer = new Buffer('010000000001010894bb2bbfd5249b1c55f7bc64352bb64894938bc6439f43f28a58bfa7c73205000000002322002077b16b966ee6a4b8a0901351221d279afd31d3f90df52a3fc53436ea9abde5b0ffffffff01010000000000000000030047304402200fa23efa9a8d6ae285cfc82f81e6c2196d14167553b10da1845abd2c9fe38dc502207a40a58ee5b739e902b275018dfa1bee0d608736ff4317b028fbc29391f4554f01475221037b8dc5861a0ef7b0a97b41d2d1e27186f019d4834dbc99f24952b6f5080f5cce21027152378182102b68b5fce42f9f365ec272c48afda6b0816e735c1dc4b96dd45a52ae00000000', 'hex');
      var tx = bitcore.Transaction().fromBuffer(txBuffer);
      tx.toBuffer().toString('hex').should.equal(txBuffer.toString('hex'));
    });
    describe('verifying', function() {
      it('will verify these signatures', function() {
        var signedTxBuffer = new Buffer('0100000000010103752b9d2baadb95480e2571a4854a68ffd8264462168346461b7cdda76beac20000000023220020fde78ea47ae10cc93c6a850d8a86d8575ddacff38ee9b0bc6535dc016a197068ffffffff010100000000000000000400483045022100ea1508225a6d37c0545d22acaee88d29d1675696953f93d657a419613bcee9b802207b8d80ca8176586878f51e001cb9e92f7640b8c9dc530fabf9087142c752de89014830450221008c6f4a9ebdee89968ec00ecc12fda67442b589296e86bf3e9bde19f4ba923406022048c3409831a55bf61f2d5defffd3b91767643b6c5981cb32338dd7e9f02821b1014752210236c8204d62fd70e7ca206a36d39f9674fa832964d787c60d44250624242bada4210266cd5a3507d6df5346aa42bd23d4c44c079aef0d7a59534758a0dabb82345c2052ae00000000', 'hex');
        var unsignedBuffer = new Buffer('0100000000010103752b9d2baadb95480e2571a4854a68ffd8264462168346461b7cdda76beac20000000023220020fde78ea47ae10cc93c6a850d8a86d8575ddacff38ee9b0bc6535dc016a197068ffffffff010100000000000000000300483045022100ea1508225a6d37c0545d22acaee88d29d1675696953f93d657a419613bcee9b802207b8d80ca8176586878f51e001cb9e92f7640b8c9dc530fabf9087142c752de89014752210236c8204d62fd70e7ca206a36d39f9674fa832964d787c60d44250624242bada4210266cd5a3507d6df5346aa42bd23d4c44c079aef0d7a59534758a0dabb82345c2052ae00000000', 'hex');
        var signedTx = bitcore.Transaction().fromBuffer(signedTxBuffer);

        var signatures = [
          {
            publicKey: '0236c8204d62fd70e7ca206a36d39f9674fa832964d787c60d44250624242bada4',
            prevTxId: 'c2ea6ba7dd7c1b46468316624426d8ff684a85a471250e4895dbaa2b9d2b7503',
            outputIndex: 0,
            inputIndex: 0,
            signature: '3045022100ea1508225a6d37c0545d22acaee88d29d1675696953f93d657a419613bcee9b802207b8d80ca8176586878f51e001cb9e92f7640b8c9dc530fabf9087142c752de89',
            sigtype: bitcore.crypto.Signature.SIGHASH_ALL
          },
          {
            publicKey: '0266cd5a3507d6df5346aa42bd23d4c44c079aef0d7a59534758a0dabb82345c20',
            prevTxId: 'c2ea6ba7dd7c1b46468316624426d8ff684a85a471250e4895dbaa2b9d2b7503',
            outputIndex: 0,
            inputIndex: 0,
            signature: '30450221008c6f4a9ebdee89968ec00ecc12fda67442b589296e86bf3e9bde19f4ba923406022048c3409831a55bf61f2d5defffd3b91767643b6c5981cb32338dd7e9f02821b1',
            sigtype: bitcore.crypto.Signature.SIGHASH_ALL
          }
        ];

        var pubkey1 = bitcore.PublicKey('0236c8204d62fd70e7ca206a36d39f9674fa832964d787c60d44250624242bada4');
        var pubkey3 = bitcore.PublicKey('0266cd5a3507d6df5346aa42bd23d4c44c079aef0d7a59534758a0dabb82345c20');
        var expectedDestScript = bitcore.Script('a914382ead50307554bcdda12e1238368e9f0e10b11787');
        var expectedMultiSigString = '52210236c8204d62fd70e7ca206a36d39f9674fa832964d787c60d44250624242bada4210266cd5a3507d6df5346aa42bd23d4c44c079aef0d7a59534758a0dabb82345c2052ae';
        var expectedMultiSig = bitcore.Script(expectedMultiSigString);
        var multiSig = bitcore.Script.buildMultisigOut([pubkey1, pubkey3], 2, {
          noSorting: true
        });
        multiSig.toBuffer().toString('hex').should.equal(expectedMultiSigString);
        var wits = bitcore.Script.buildWitnessMultisigOutFromScript(multiSig);

        var expectedWits = bitcore.Script('0020fde78ea47ae10cc93c6a850d8a86d8575ddacff38ee9b0bc6535dc016a197068');
        wits.toBuffer().toString('hex').should.equal('0020fde78ea47ae10cc93c6a850d8a86d8575ddacff38ee9b0bc6535dc016a197068');

        var address = Address.payingTo(wits);
        address.hashBuffer.toString('hex').should.equal('382ead50307554bcdda12e1238368e9f0e10b117');

        var destScript = Script.buildScriptHashOut(wits);
        destScript.toBuffer().toString('hex').should.equal('a914382ead50307554bcdda12e1238368e9f0e10b11787');

        var signedamount = 1;
        var input = new Transaction.Input.MultiSigScriptHash({
          output: new Output({
            script: destScript,
            satoshis: signedamount
          }),
          prevTxId: 'c2ea6ba7dd7c1b46468316624426d8ff684a85a471250e4895dbaa2b9d2b7503',
          outputIndex: 0,
          script: Script('220020fde78ea47ae10cc93c6a850d8a86d8575ddacff38ee9b0bc6535dc016a197068')
        }, [pubkey1, pubkey3], 2, signatures);

        signedTx.inputs[0] = input;
        signedTx.inputs[0]._updateScript();
        signedTx.toBuffer().toString('hex').should.equal(signedTxBuffer.toString('hex'));

        var interpreter = new Interpreter();
        var flags = Interpreter.SCRIPT_VERIFY_P2SH | Interpreter.SCRIPT_VERIFY_WITNESS;

        var check = interpreter.verify(signedTx.inputs[0].script, destScript, signedTx, 0, flags, input.getWitnesses(), signedamount);
        check.should.equal(true);

        check = interpreter.verify(signedTx.inputs[0].script, destScript, signedTx, 0, flags, input.getWitnesses(), 1999199);
        check.should.equal(false);

        var valid1 = signedTx.inputs[0].isValidSignature(signedTx, signedTx.inputs[0].signatures[1]);
        valid1.should.equal(true);

        var valid = signedTx.inputs[0].isValidSignature(signedTx, signedTx.inputs[0].signatures[0]);
        valid.should.equal(true);
      });
      describe('Bitcoin Core tests', function() {
        // from bitcoin core tests at src/test/transaction_tests.cpp
        it('will verify pay-to-compressed publickey (v0) part 1', function() {
          var check;
          var flags;
          var interpreter;
          var output1 = bitcore.Transaction('01000000010000000000000000000000000000000000000000000000000000000000000000ffffffff00ffffffff01010000000000000016001457d5e8f4701ae218576e4fdbcf702e4716808f5f00000000');
          var input1 = bitcore.Transaction('01000000000101da3ca8fe74ee2f6cc6ed02927a5fc8e9832f4ff6ad10521598f7985dcd5d17740000000000ffffffff010100000000000000000247304402202eee148a880846e3ebf9b61b5875a0c5121428d272a8336d10bae745ec401042022063b65baea1adc0e7a15801922242ab89d103143071680cfd4ba6072f8685a76c0121031fa0febd51842888a36c43873d1520c5b186894c5ac04520b096f8a3b49f8a5b00000000');
          var scriptPubkey = output1.outputs[0].script;
          var scriptSig = input1.inputs[0].script;
          var witnesses = input1.inputs[0].getWitnesses();
          var satoshis = 1;

          interpreter = new Interpreter();
          flags = Interpreter.SCRIPT_VERIFY_P2SH;
          check = interpreter.verify(scriptSig, scriptPubkey, input1, 0, flags, witnesses, satoshis);
          check.should.equal(true);

          interpreter = new Interpreter();
          flags = Interpreter.SCRIPT_VERIFY_P2SH | Interpreter.SCRIPT_VERIFY_WITNESS;
          check = interpreter.verify(scriptSig, scriptPubkey, input1, 0, flags, witnesses, satoshis);
          check.should.equal(true);
        });
        it('will verify pay-to-compressed publickey (v0) part 2', function() {
          var flags;
          var check;
          var interpreter;
          var output1 = bitcore.Transaction('01000000010000000000000000000000000000000000000000000000000000000000000000ffffffff00ffffffff01010000000000000016001457d5e8f4701ae218576e4fdbcf702e4716808f5f00000000');
          var input2 = bitcore.Transaction('01000000000101cdc27b7132dc20e463d20458aa9d5c38e664ff114ddab8277af4ed859f2b90e20000000000ffffffff0101000000000000000002483045022100db56d1a70244f478a345478be51891b38b9a46140402cddf85b3024ca1652b4b02202c00aaa41ac941ce426ae358aa8372b63aeba945372002c47dc3725d9dca8343012103585c9f7105e09a0abbc60dc72d9d0a456030d0f10f7c47c0616e71c325085cbd00000000');
          var scriptPubkey = output1.outputs[0].script;
          var scriptSig = input2.inputs[0].script;
          var witnesses = input2.inputs[0].getWitnesses();
          var satoshis = 1;

          interpreter = new Interpreter();
          flags = Interpreter.SCRIPT_VERIFY_P2SH;
          check = interpreter.verify(scriptSig, scriptPubkey, input2, 0, flags, witnesses, satoshis);
          check.should.equal(true);

          interpreter = new Interpreter();
          flags = Interpreter.SCRIPT_VERIFY_P2SH | Interpreter.SCRIPT_VERIFY_WITNESS;
          check = interpreter.verify(scriptSig, scriptPubkey, input2, 0, flags, witnesses, satoshis);
          check.should.equal(false);
        });
        it('will verify p2sh witness pay-to-compressed pubkey (v0) part 1', function() {
          var flags;
          var check;
          var interpreter;
          var output1 = bitcore.Transaction('01000000010000000000000000000000000000000000000000000000000000000000000000ffffffff00ffffffff01010000000000000017a914ca8abcc57aff5ba3fb36f76fe8e260ce6a08e0bf8700000000');
          var input1 = bitcore.Transaction('01000000000101b85d4c861b00d31ac95ae0b2cad8635d8310fb7ca86b44fefcbe2b98c4e905bd000000001716001469f84dbc7f9ae8626aa2d4aee6c73ef726b53ac2ffffffff0101000000000000000002483045022100c0237a5743c684642b26347cf82df0f3b3e91c76aff171f7d065cea305f059a502205c168682630ea4e6bd42627c237207be3d43aeba5c1b8078f3043455bdb6a2270121036240793eedd7e6e53a7c236d069e4d8558f4c6e5950114d7e3d5e1579c93fdf100000000');
          var scriptPubkey = output1.outputs[0].script;
          var scriptSig = input1.inputs[0].script;
          var witnesses = input1.inputs[0].getWitnesses();
          var satoshis = 1;

          interpreter = new Interpreter();
          flags = Interpreter.SCRIPT_VERIFY_P2SH;
          check = interpreter.verify(scriptSig, scriptPubkey, input1, 0, flags, witnesses, satoshis);
          check.should.equal(true);

          interpreter = new Interpreter();
          flags = Interpreter.SCRIPT_VERIFY_P2SH | Interpreter.SCRIPT_VERIFY_WITNESS;
          check = interpreter.verify(scriptSig, scriptPubkey, input1, 0, flags, witnesses, satoshis);
          check.should.equal(true);
        });
        it('will verify p2sh witness pay-to-compressed pubkey (v0) part 2', function() {
          var flags;
          var check;
          var interpreter;
          var output1 = bitcore.Transaction('01000000010000000000000000000000000000000000000000000000000000000000000000ffffffff00ffffffff01010000000000000017a9145675f64cbe03b43fb6d9d42debd207e4be3337db8700000000');
          var input2 = bitcore.Transaction('0100000000010104410fc0d228780b20ff790212aef558df008421a110d56d9c9a9b6e5eeb1a680000000017160014b9c556bc9c34cf70d4c253ff86a9eac64e355a25ffffffff0101000000000000000002483045022100dd41426f5eb82ef2b72a0b4e5112022c80045ae4919b2fdef7f438f7ed3c59ee022043494b6f9a9f28d7e5a5c221f92d5325d941722c0ffd00f8be335592015a44d2012103587155d2618b140244799f7a408a85836403f447d51778bdb832088c4a9dd1e300000000');
          var scriptPubkey = output1.outputs[0].script;
          var scriptSig = input2.inputs[0].script;
          var witnesses = input2.inputs[0].getWitnesses();
          var satoshis = 1;

          interpreter = new Interpreter();
          flags = Interpreter.SCRIPT_VERIFY_P2SH;
          check = interpreter.verify(scriptSig, scriptPubkey, input2, 0, flags, witnesses, satoshis);
          check.should.equal(true);

          interpreter = new Interpreter();
          flags = Interpreter.SCRIPT_VERIFY_P2SH | Interpreter.SCRIPT_VERIFY_WITNESS;
          check = interpreter.verify(scriptSig, scriptPubkey, input2, 0, flags, witnesses, satoshis);
          check.should.equal(false);
        });
        it('will verify witness 2-of-2 multisig (part 1)', function() {
          var flags;
          var check;
          var interpreter;
          var output1 = bitcore.Transaction('01000000010000000000000000000000000000000000000000000000000000000000000000ffffffff00ffffffff0101000000000000002200204cd0c4dc1a95d8909396d0c1648793fa673518849e1b25259c581ede30e61b7900000000');
          var input1 = bitcore.Transaction('010000000001010d81757bb9f141a2d002138e86e54e8cb92b72201b38480a50377913e918612f0000000000ffffffff010100000000000000000300483045022100aa92d26d830b7529d906f7e72c1015b96b067664b68abae2d960a501e76f07780220694f4850e0003cb7e0d08bd4c67ee5fcb604c42684eb805540db5723c4383f780147522102f30bb0258f12a3bbf4fe0b5ada99974d6dbdd06876cb2687a59fa2ea7c7268aa2103d74fd4c6f08e3a4d32dde8e1404d00b2a3d323f94f5c43b4edda962b1f4cb55852ae00000000');
          var scriptPubkey = output1.outputs[0].script;
          var scriptSig = input1.inputs[0].script;
          var witnesses = input1.inputs[0].getWitnesses();
          var satoshis = 1;

          interpreter = new Interpreter();
          flags = 0;
          check = interpreter.verify(scriptSig, scriptPubkey, input1, 0, flags, witnesses, satoshis);
          check.should.equal(true);

          interpreter = new Interpreter();
          flags = Interpreter.SCRIPT_VERIFY_P2SH | Interpreter.SCRIPT_VERIFY_WITNESS;
          check = interpreter.verify(scriptSig, scriptPubkey, input1, 0, flags, witnesses, satoshis);
          check.should.equal(false);
        });
        it('will verify witness 2-of-2 multisig (part 2)', function() {
          var flags;
          var check;
          var interpreter;
          var output2 = bitcore.Transaction('01000000010000000000000000000000000000000000000000000000000000000000000000ffffffff00ffffffff01010000000000000022002067b786a598572a1a0fad2f8f48e90c3f2cc89ef110f029f35323b15ba6e9b2f900000000');
          var input2 = bitcore.Transaction('01000000000101812d39aa60f01c994c43bc160c87420b6b93bf8db2fe658df45f152250fae9100000000000ffffffff010100000000000000000300483045022100ae56c6d646656366601835e6bc2d151a9974cb1b7cbdeba27cc51ef8c59d2e3f022041e95e80d3e068eb278e31b07f984800869115111c647e2ca32718d26d8e8cd401475221032ac79a7160a0af81d59ffeb914537b1d126a3629271ac1393090c6c9a94bc81e2103eb8129ad88864e7702604ae5b36bad74dbb0f5abfd8ee9ee5def3869756b6c4152ae00000000');
          var scriptPubkey = output2.outputs[0].script;
          var scriptSig = input2.inputs[0].script;
          var witnesses = input2.inputs[0].getWitnesses();
          var satoshis = 1;

          interpreter = new Interpreter();
          flags = 0;
          check = interpreter.verify(scriptSig, scriptPubkey, input2, 0, flags, witnesses, satoshis);
          check.should.equal(true);

          interpreter = new Interpreter();
          flags = Interpreter.SCRIPT_VERIFY_P2SH | Interpreter.SCRIPT_VERIFY_WITNESS;
          check = interpreter.verify(scriptSig, scriptPubkey, input2, 0, flags, witnesses, satoshis);
          check.should.equal(false);
        });
        it('will verify witness 2-of-2 multisig (part 3)', function() {
          var flags;
          var check;
          var interpreter;
          var output1 = bitcore.Transaction('01000000010000000000000000000000000000000000000000000000000000000000000000ffffffff00ffffffff0101000000000000002200207780f1145ef7ba4e703388c155d94bc399e24345e11c4559e683d5070feeb27400000000');
          var input1 = bitcore.Transaction('01000000000101791890e3effa9d4061a984812a90675418d0eb141655c106cce9b4bbbf9a3be00000000000ffffffff010100000000000000000400483045022100db977a31834033466eb103131b1ef9c57d6cea17f9a7eb3f3bafde1d7c1ddff502205ad84c9ca9c4139dce6e8e7850cc09a49ad57197b266814e79a78527ab4a9f950147304402205bd26da7dab9e379019ffd5e76fa77e161090bf577ed875e8e969f06cd66ba0a0220082cf7315ff7dc7aa8f6cebf7e70af1ffa45e63581c08e6fbc4e964035e6326b0147522102f86e3dc39cf9cd6c0eeb5fe25e3abe34273b8e79cc888dd5512001c7dac31b9921032e16a3c764fb6485345d91b39fb6da52c7026b8819e1e7d2f838a0df1445851a52ae00000000');
          var scriptPubkey = output1.outputs[0].script;
          var scriptSig = input1.inputs[0].script;
          var witnesses = input1.inputs[0].getWitnesses();
          var satoshis = 1;

          interpreter = new Interpreter();
          flags = Interpreter.SCRIPT_VERIFY_P2SH | Interpreter.SCRIPT_VERIFY_WITNESS;
          check = interpreter.verify(scriptSig, scriptPubkey, input1, 0, flags, witnesses, satoshis);
          check.should.equal(true);
        });
        it('will verify p2sh witness 2-of-2 multisig (part 1)', function() {
          var flags;
          var check;
          var interpreter;
          var output1 = bitcore.Transaction('01000000010000000000000000000000000000000000000000000000000000000000000000ffffffff00ffffffff01010000000000000017a914d0e24dc9fac5cfc616b364797de40f100086e9d58700000000');
          var input1 = bitcore.Transaction('010000000001015865ee582f91c2ac646114493c3c39a3b2b08607cd96ba573f4525a01d1f85da000000002322002055423059d7eb9252d1abd6e85a4710c0bb8fabcd48cf9ddd811377557a77fc0dffffffff010100000000000000000300473044022031f9630a8ed776d6cef9ecab58cc9ee384338f4304152d93ac19482ac1ccbc030220616f194c7228484af208433b734b59ec82e21530408ed7a61e896cfefb5c4d6b014752210361424173f5b273fc134ce02a5009b07422b3f4ee63edc82cfd5bba7f72e530732102014ba09ca8cc68720bdf565f55a28b7b845be8ef6a17188b0fddcd55c16d450652ae00000000');
          var scriptPubkey = output1.outputs[0].script;
          var scriptSig = input1.inputs[0].script;
          var witnesses = input1.inputs[0].getWitnesses();
          var satoshis = 1;

          interpreter = new Interpreter();
          flags = 0;
          check = interpreter.verify(scriptSig, scriptPubkey, input1, 0, flags, witnesses, satoshis);
          check.should.equal(true);

          interpreter = new Interpreter();
          flags = Interpreter.SCRIPT_VERIFY_P2SH | Interpreter.SCRIPT_VERIFY_WITNESS;
          check = interpreter.verify(scriptSig, scriptPubkey, input1, 0, flags, witnesses, satoshis);
          check.should.equal(false);
        });
        it('will verify p2sh witness 2-of-2 multisig (part 2)', function() {
          var flags;
          var check;
          var interpreter;
          var output2 = bitcore.Transaction('01000000010000000000000000000000000000000000000000000000000000000000000000ffffffff00ffffffff01010000000000000017a914294b319a1c23951902e25e0147527c8eac3009c68700000000');
          var input2 = bitcore.Transaction('01000000000101d93fa44db148929eada630dd419142935c75a72d3678291327ab35d0983b37500000000023220020786e2abd1a684f8337c637f54f6ba3da75b5d75ef96cc7e7369cc69d8ca80417ffffffff010100000000000000000300483045022100b36be4297f2e1d115aba5a5fbb19f6882c61016ba9d6fa01ebb517d14109ec6602207de237433c7534d766ec36d9bddf839b961805e336e42fae574e209b1dc8e30701475221029569b67a4c695502aa31c8a7992b975aa591f2d7de61a4def63771213792288c2103ad3b7eeedf4cba17836ff9a29044a782889cd74ca8f426e83112fa199611676652ae00000000');
          var scriptPubkey = output2.outputs[0].script;
          var scriptSig = input2.inputs[0].script;
          var witnesses = input2.inputs[0].getWitnesses();
          var satoshis = 1;

          interpreter = new Interpreter();
          flags = 0;
          check = interpreter.verify(scriptSig, scriptPubkey, input2, 0, flags, witnesses, satoshis);
          check.should.equal(true);

          interpreter = new Interpreter();
          flags = Interpreter.SCRIPT_VERIFY_P2SH | Interpreter.SCRIPT_VERIFY_WITNESS;
          check = interpreter.verify(scriptSig, scriptPubkey, input2, 0, flags, witnesses, satoshis);
          check.should.equal(false);
        });
        it('will verify p2sh witness 2-of-2 multisig (part 3)', function() {
          var flags;
          var check;
          var interpreter;
          var output1 = bitcore.Transaction('01000000010000000000000000000000000000000000000000000000000000000000000000ffffffff00ffffffff01010000000000000017a9143f588990832299c654d8032bc6c5d181427a321e8700000000');
          var input1 = bitcore.Transaction('01000000000101ef6f782539d100d563d736339c4a57485b562f9705b28680b08b3efe9dd815870000000023220020a51db581b721c64132415f985ac3086bcf7817f1bbf45be984718b41f4189b39ffffffff01010000000000000000040047304402203202c4c3b40c091a051707421def9adb0d101076672ab220db36a3f87bbecad402205f976ff87af9149e83c87c94ec3b308c1abe4b8c5b3f43c842ebffc22885fc530147304402203c0a50f199774f6393e42ee29d3540cf868441b47efccb11139a357ecd45c5b702205e8442ff34f6f836cd9ad96c158504469db178d63a309d813ba68b86c7293f66014752210334f22ecf25636ba18f8c89e90d38f05036094fe0be48187fb9842374a237b1062102993d85ece51cec8c4d841fce02faa6130f57c811078c5f2a48c204caf12853b552ae00000000');
          var scriptPubkey = output1.outputs[0].script;
          var scriptSig = input1.inputs[0].script;
          var witnesses = input1.inputs[0].getWitnesses();
          var satoshis = 1;

          interpreter = new Interpreter();
          flags = Interpreter.SCRIPT_VERIFY_P2SH | Interpreter.SCRIPT_VERIFY_WITNESS;
          check = interpreter.verify(scriptSig, scriptPubkey, input1, 0, flags, witnesses, satoshis);
          check.should.equal(true);
        });
        it('will verify witness pay-to-uncompressed-pubkey (v1) part 1', function() {
          var flags;
          var check;
          var interpreter;
          var output1 = bitcore.Transaction('01000000010000000000000000000000000000000000000000000000000000000000000000ffffffff00ffffffff01010000000000000016001449ca7f5980799857e4cc236a288b95dc7e647de200000000');
          var input1 = bitcore.Transaction('010000000001014cc98b43a012d8cb56cee7e2011e041c23a622a69a8b97d6f53144e5eb319d1c0000000000ffffffff010100000000000000000248304502210085fb71eecc4b65fd31102bc93f46ec564fce6d22f749ad2d9b4adf4d9477c52602204c4fb00a48bafb4f1c0d7a397d3e0ae12bb8ae394d8b5632e894eafccabf4b160141047dc77183e8fef00c7839a272c4dc2c9b25fb109c0eebe74b27fa98cfd6fa83c76c44a145827bf880162ff7ae48574b5d42595601eee5b8733f1507f028ba401000000000');
          var input2 = bitcore.Transaction('0100000000010170ccaf8888099cee3cb869e768f6f24a85838a936cfda787186b179392144cbc0000000000ffffffff010100000000000000000247304402206667f8681ecdc66ad160ff4916c6f3e2946a1eda9e031535475f834c11d5e07c022064360fce49477fa0898b3928eb4503ca71043c67df9229266316961a6bbcc2ef014104a8288183cc741b814a286414ee5fe81ab189ecae5bb1c42794b270c33ac9702ab279fd97a5ed87437659b45197bbd3a87a449fa5b244a6941303683aa68bd11e00000000');
          var scriptPubkey = output1.outputs[0].script;
          var scriptSig = input1.inputs[0].script;
          var witnesses = input1.inputs[0].getWitnesses();
          var satoshis = 1;

          interpreter = new Interpreter();
          flags = Interpreter.SCRIPT_VERIFY_P2SH;
          check = interpreter.verify(scriptSig, scriptPubkey, input1, 0, flags, witnesses, satoshis);
          check.should.equal(true);

          interpreter = new Interpreter();
          flags = Interpreter.SCRIPT_VERIFY_P2SH | Interpreter.SCRIPT_VERIFY_WITNESS;
          check = interpreter.verify(scriptSig, scriptPubkey, input1, 0, flags, witnesses, satoshis);
          check.should.equal(true);
        });
        it('will verify witness pay-to-uncompressed-pubkey (v1) part 2', function() {
          var flags;
          var check;
          var interpreter;
          var output1 = bitcore.Transaction('01000000010000000000000000000000000000000000000000000000000000000000000000ffffffff00ffffffff01010000000000000016001449ca7f5980799857e4cc236a288b95dc7e647de200000000');
          var input2 = bitcore.Transaction('0100000000010170ccaf8888099cee3cb869e768f6f24a85838a936cfda787186b179392144cbc0000000000ffffffff010100000000000000000247304402206667f8681ecdc66ad160ff4916c6f3e2946a1eda9e031535475f834c11d5e07c022064360fce49477fa0898b3928eb4503ca71043c67df9229266316961a6bbcc2ef014104a8288183cc741b814a286414ee5fe81ab189ecae5bb1c42794b270c33ac9702ab279fd97a5ed87437659b45197bbd3a87a449fa5b244a6941303683aa68bd11e00000000');
          var scriptPubkey = output1.outputs[0].script;
          var scriptSig = input2.inputs[0].script;
          var witnesses = input2.inputs[0].getWitnesses();
          var satoshis = 1;

          interpreter = new Interpreter();
          flags = Interpreter.SCRIPT_VERIFY_P2SH;
          check = interpreter.verify(scriptSig, scriptPubkey, input2, 0, flags, witnesses, satoshis);
          check.should.equal(true);

          interpreter = new Interpreter();
          flags = Interpreter.SCRIPT_VERIFY_P2SH | Interpreter.SCRIPT_VERIFY_WITNESS;;
          check = interpreter.verify(scriptSig, scriptPubkey, input2, 0, flags, witnesses, satoshis);
          check.should.equal(false);
        });
        it('will verify p2sh witness pay-to-uncompressed-pubkey (v1) part 1', function() {
          var flags;
          var check;
          var interpreter;
          var output1 = bitcore.Transaction('01000000010000000000000000000000000000000000000000000000000000000000000000ffffffff00ffffffff01010000000000000017a9147b615f35c476c8f3c555b4d52e54760b2873742f8700000000');
          var input1 = bitcore.Transaction('01000000000101160aa337bd325875674904f80d706b4d02cec9888eb2dbae788e18ed01f7712d0000000017160014eff6eebd0dcd3923ca3ab3ea57071fa82ea1faa5ffffffff010100000000000000000247304402205c87348896d3a9de62b1a646c29c4728bec62e384fa16167e302357883c04134022024a98e0fbfde9c24528fbe8f36e05a19a6f37dea16822b80259fcfc8ab2358fb0141048b4e234c057e32d2304697b4d2273679417355bb6bf2d946add731de9719d6801892b6154291ce2cf45c106a6d754c76f81e4316187aa54938af224d9eddb36400000000');
          var scriptPubkey = output1.outputs[0].script;
          var scriptSig = input1.inputs[0].script;
          var witnesses = input1.inputs[0].getWitnesses();
          var satoshis = 1;

          interpreter = new Interpreter();
          flags = Interpreter.SCRIPT_VERIFY_P2SH;
          check = interpreter.verify(scriptSig, scriptPubkey, input1, 0, flags, witnesses, satoshis);
          check.should.equal(true);

          interpreter = new Interpreter();
          flags = Interpreter.SCRIPT_VERIFY_P2SH | Interpreter.SCRIPT_VERIFY_WITNESS;;
          check = interpreter.verify(scriptSig, scriptPubkey, input1, 0, flags, witnesses, satoshis);
          check.should.equal(true);
        });
        it('will verify p2sh witness pay-to-uncompressed-pubkey (v1) part 2', function() {
          var flags;
          var check;
          var interpreter;
          var output1 = bitcore.Transaction('01000000010000000000000000000000000000000000000000000000000000000000000000ffffffff00ffffffff01010000000000000017a9147b615f35c476c8f3c555b4d52e54760b2873742f8700000000');
          var input2 = bitcore.Transaction('01000000000101eefb67109c118e958d81f3f98638d48bc6c14eae97cedfce7c397eabb92b4e320000000017160014eff6eebd0dcd3923ca3ab3ea57071fa82ea1faa5ffffffff010100000000000000000247304402200ed4fa4bc8fbae2d1e88bbe8691b21233c23770e5eebf9767853de8579f5790a022015cb3f3dc88720199ee1ed5a9f4cf3186a29a0c361512f03b648c9998b3da7b4014104dfaee8168fe5d1ead2e0c8bb12e2d3ba500ade4f6c4983f3dbe5b70ffeaca1551d43c6c962b69fb8d2f4c02faaf1d4571aae7bbd209df5f3b8cd153e60e1627300000000');
          var scriptPubkey = output1.outputs[0].script;
          var scriptSig = input2.inputs[0].script;
          var witnesses = input2.inputs[0].getWitnesses();
          var satoshis = 1;

          interpreter = new Interpreter();
          flags = Interpreter.SCRIPT_VERIFY_P2SH;
          check = interpreter.verify(scriptSig, scriptPubkey, input2, 0, flags, witnesses, satoshis);
          check.should.equal(true);

          interpreter = new Interpreter();
          flags = Interpreter.SCRIPT_VERIFY_P2SH | Interpreter.SCRIPT_VERIFY_WITNESS;;
          check = interpreter.verify(scriptSig, scriptPubkey, input2, 0, flags, witnesses, satoshis);
          check.should.equal(false);
        });
      });
    });
    describe('signing', function() {
      var privateKey1 = PrivateKey.fromWIF('QQWs5STTjnuVVWBsKwaZtc8SCzzKGDf5iZ6qgZyaPqqDEjLmF5tA');
<<<<<<< HEAD
      var publicKey1 = privateKey1.toPublicKey();
      var privateKey2 = PrivateKey.fromWIF('QQWs5STTjnuVVWBsKwaZtc8SCzzKGDf5iZ6qgZyaPqqDEjLmF5tA');
      var publicKey2 = privateKey2.toPublicKey();
      var privateKey3 = PrivateKey.fromWIF('QQWs5STTjnuVVWBsKwaZtc8SCzzKGDf5iZ6qgZyaPqqDEjLmF5tA');
      var publicKey3 = privateKey3.toPublicKey();
=======
      var publicKey1 = p2shPrivateKey1.toPublicKey();
      var privateKey2 = PrivateKey.fromWIF('QQWs5STTjnuVVWBsKwaZtc8SCzzKGDf5iZ6qgZyaPqqDEjLmF5tA');
      var publicKey2 = p2shPrivateKey2.toPublicKey();
      var privateKey3 = PrivateKey.fromWIF('QQWs5STTjnuVVWBsKwaZtc8SCzzKGDf5iZ6qgZyaPqqDEjLmF5tA');
      var publicKey3 = p2shPrivateKey3.toPublicKey();
>>>>>>> 09461c57
      var address = Address.createMultisig([
        publicKey1
      ], 1, 'testnet');
      var utxo = {
        address: address.toString(),
        txId: 'fbc2d0fb7fcca46338f6dc032958c1c0ebb05ffff1a3bac1ad76264be7394fc7',
        outputIndex: 1,
        script: Script.buildScriptHashOut(address).toHex(),
        satoshis: 1e8
      };
      var nestedAddress = Address.createMultisig([
        publicKey1
      ], 1, 'testnet', true);
      var nestedUtxo = {
        address: nestedAddress.toString(),
        txId: '1d732950d99f821b8a8d11972ea56000b0666e4d31fa71861ffd80a83797dc61',
        outputIndex: 1,
        script: Script.buildScriptHashOut(nestedAddress).toHex(),
        satoshis: 1e8
      };
      var witnessAddress = Address.createMultisig([
        publicKey1
      ], 1, 'testnet', false, Address.PayToWitnessScriptHash);
      var witnessUtxo = {
        address: witnessAddress.toString(),
        txId: '3766d6853e39d2b92cce8bb8e2e11dae33a33b2d352761d05411efb2556320f6',
        outputIndex: 0,
        script: Script.buildWitnessV0Out(witnessAddress).toHex(),
        satoshis: 1e8
      };

      it('will sign with nested p2sh witness program', function() {
        var tx = new Transaction()
          .from(nestedUtxo, [publicKey1], 1)
          .to([{address: 'n3LsXgyStG2CkS2CnWZtDqxTfCnXB8PvD9', satoshis: 50000}])
          .fee(150000)
          .change('mqWDcnW3jMzthB8qdB9SnFam6N96GDqM4W')
          .sign(privateKey1);
        var sighash = tx.inputs[0].getSighash(tx, privateKey1, 0, bitcore.crypto.Signature.SIGHASH_ALL);
<<<<<<< HEAD
        sighash.toString('hex').should.equal('01566d2407e91bbdcdc7fbede439826080b0e926c433098e26776f8e5265e620');
        tx.toBuffer().toString('hex').should.equal('0100000000010161dc9737a880fd1f8671fa314d6e66b00060a52e97118d8a1b829fd95029731d010000002322002045a29839c28d5502e6595e4b726f6be89ea48c16676d14954ac46926ee3a725affffffff0250c30000000000001976a914ef6aa14d8f5ba65a12c327a9659681c44cd821b088acc0d3f205000000001976a9146d8da2015c6d2890896485edd5897b3b2ec9ebb188ac0300483045022100a892b883a475ed7bfb3d21021b5b64c799d833ef3a5db411dd800580eff9afb302200e28f400162fc70bcb80a30246203419734e72c618ac4a31b8c9b06ec68daa09012551210304c1a51134235dc282641432811a26d367d4ea52b4ac5e20c107668b010fdd4b51ae00000000');
      });
      it('will sign with p2wpkh witness program', function() {
        var tx = new Transaction()
          .from(simpleWitnessUtxoWith1000DOGE)
=======
        sighash.toString('hex').should.equal('51b7c5271ae04071a6d3d4c4cde28003d8e9a09e51931ebae4003539767a4955');
        tx.toBuffer().toString('hex').should.equal('0100000000010161dc9737a880fd1f8671fa314d6e66b00060a52e97118d8a1b829fd95029731d010000002322002028ba8620c84df12e3283de37d02cfa7bcae3894e118388d6b3ae50f9aeb38798ffffffff0250c30000000000001976a914ef6aa14d8f5ba65a12c327a9659681c44cd821b088acc0d3f205000000001976a9146d8da2015c6d2890896485edd5897b3b2ec9ebb188ac030047304402203fdbd6604939ed9b46bd07bea993b102336a6fbc0a0c987f05b8522a2079037f022064466db4b0c6cc6697a28e0ba9b28c9738ecba56033a60aab7f04d5da2a8241e0125512102feab7deafbdb39885ef92a285dfa0f4ada0feefce43685e6551c95e71496d98051ae00000000');
      });
      it('will sign with p2wpkh witness program', function() {
        var tx = new Transaction()
          .from(simpleWitnessUtxoWith1BTC)
>>>>>>> 09461c57
          .to([{address: 'n3LsXgyStG2CkS2CnWZtDqxTfCnXB8PvD9', satoshis: 50000}])
          .fee(150000)
          .change('mqWDcnW3jMzthB8qdB9SnFam6N96GDqM4W')
          .sign(privateKey);
        var sighash = tx.inputs[0].getSighash(tx, privateKey1, 0, bitcore.crypto.Signature.SIGHASH_ALL);
<<<<<<< HEAD
        sighash.toString('hex').should.equal('bb813f1442eef050f972f0c092c781852353fa02ee936386017a0b9fca8a4c18');
        tx.toBuffer().toString('hex').should.equal('0100000000010173d805aff043ff9a0d080a1cafeffbff9553651bcf66452858afc87937606b7e0000000000ffffffff0250c30000000000001976a914ef6aa14d8f5ba65a12c327a9659681c44cd821b088acc0da7348170000001976a9146d8da2015c6d2890896485edd5897b3b2ec9ebb188ac0247304402201f2619da51707a94ea50ddd7fbde3510e0219e8dfa17fa9050e5a8cec5d60e4a022040e9b29dca45a0d3aa7120df3b6397798139ac89bf4c29806d7b01ef63a9fcd60121025466b36661faa9a1a64d94dae93751d38175991fbe7729c4eaaa7bdf5a5f6e8b00000000');
      });
      it('will sign with p2sh-wrapped-p2wpkh witness program', function() {
        var tx = new Transaction()
          .from(simpleWrappedWitnessUtxoWith1000DOGE)
=======
        sighash.toString('hex').should.equal('77814f2e33ae919d8c9ab1f30b6da386b2efb01d0373b79baf7b3e4b347cb4a2');
        tx.toBuffer().toString('hex').should.equal('0100000000010173d805aff043ff9a0d080a1cafeffbff9553651bcf66452858afc87937606b7e0000000000ffffffff0250c30000000000001976a914ef6aa14d8f5ba65a12c327a9659681c44cd821b088acc0d3f205000000001976a9146d8da2015c6d2890896485edd5897b3b2ec9ebb188ac02483045022100a00411ad4c9153afbccf5924b79d79ccc8b151e457a8d25019febce0bd1791c8022027721a7df64deff643910f9d41b638c8b4357a3437004309f18d138de1e1dd1001210223078d2942df62c45621d209fab84ea9a7a23346201b7727b9b45a29c4e76f5e00000000');
      });
      it('will sign with p2sh-wrapped-p2wpkh witness program', function() {
        var tx = new Transaction()
          .from(simpleWrappedWitnessUtxoWith1BTC)
>>>>>>> 09461c57
          .to([{address: 'n3LsXgyStG2CkS2CnWZtDqxTfCnXB8PvD9', satoshis: 50000}])
          .fee(150000)
          .change('mqWDcnW3jMzthB8qdB9SnFam6N96GDqM4W')
          .sign(privateKey);
        var sighash = tx.inputs[0].getSighash(tx, privateKey1, 0, bitcore.crypto.Signature.SIGHASH_ALL);
<<<<<<< HEAD
        sighash.toString('hex').should.equal('957f4cfe33fe0519ec29f6ae7aa02cdb8e0db8a5ebeb6e63b3f329c1136dcefe');
        tx.toBuffer().toString('hex').should.equal('01000000000101d73e3975c556eab0ba28acfb79fae4e504723a113898a8d1ffc7d0a5a45351820000000017160014ef0a4b12985940f42724c1c03c044884a88a1450ffffffff0250c30000000000001976a914ef6aa14d8f5ba65a12c327a9659681c44cd821b088acc0da7348170000001976a9146d8da2015c6d2890896485edd5897b3b2ec9ebb188ac02483045022100d1c9ecdc7f2e468adc0cea2c39dda3ba7ad255659896fa27b7e64b0a5d24e27c022003edf37b02c05f057770450e4fd866c794c4d216ed62d692945407093273e43b0121025466b36661faa9a1a64d94dae93751d38175991fbe7729c4eaaa7bdf5a5f6e8b00000000');
=======
        sighash.toString('hex').should.equal('f3ca83b8ebfb5454297ae1cc929c05628722999764ce38847124613eb750f1c2');
        tx.toBuffer().toString('hex').should.equal('01000000000101d73e3975c556eab0ba28acfb79fae4e504723a113898a8d1ffc7d0a5a4535182000000001716001488d9931ea73d60eaf7e5671efc0552b912911f2affffffff0250c30000000000001976a914ef6aa14d8f5ba65a12c327a9659681c44cd821b088acc0d3f205000000001976a9146d8da2015c6d2890896485edd5897b3b2ec9ebb188ac024830450221009562d8f22b00fe6862d990eb7774bbb0fa357308ca404eb82dd38da28e496a2602200162b0075591faa4c704cd1545b0a3b0e95b1efde16f89adeb1d3c098d19b28901210223078d2942df62c45621d209fab84ea9a7a23346201b7727b9b45a29c4e76f5e00000000');
>>>>>>> 09461c57
      });
      it('will sign with p2wsh witness program', function() {
        var tx = new Transaction()
          .from(witnessUtxo, [publicKey1], 1)
          .to([{address: 'n3LsXgyStG2CkS2CnWZtDqxTfCnXB8PvD9', satoshis: 50000}])
          .fee(150000)
          .change('mqWDcnW3jMzthB8qdB9SnFam6N96GDqM4W')
          .sign(privateKey1);
        var sighash = tx.inputs[0].getSighash(tx, privateKey1, 0, bitcore.crypto.Signature.SIGHASH_ALL);
<<<<<<< HEAD
        sighash.toString('hex').should.equal('4dc4019245643f1bb19a4bee5b7574d39f9e652506aa4411ad4ce28938c5c61c');
        tx.toBuffer().toString('hex').should.equal('01000000000101f6206355b2ef1154d06127352d3ba333ae1de1e2b88bce2cb9d2393e85d666370000000000ffffffff0250c30000000000001976a914ef6aa14d8f5ba65a12c327a9659681c44cd821b088acc0d3f205000000001976a9146d8da2015c6d2890896485edd5897b3b2ec9ebb188ac030048304502210090743e0f209b1c2af8eb3225bbed1ac111f8dde3f4919e1f50db2770b1110f42022032958b457805fd19ef48072ebbcb16c2e97e1fe851ad80ca0132f5f6c70a2511012551210304c1a51134235dc282641432811a26d367d4ea52b4ac5e20c107668b010fdd4b51ae00000000');
=======
        sighash.toString('hex').should.equal('19447fc384af7d69e2950b821387034d715f0ee52bc69a8e5495e848ab71652b');
        tx.toBuffer().toString('hex').should.equal('01000000000101f6206355b2ef1154d06127352d3ba333ae1de1e2b88bce2cb9d2393e85d666370000000000ffffffff0250c30000000000001976a914ef6aa14d8f5ba65a12c327a9659681c44cd821b088acc0d3f205000000001976a9146d8da2015c6d2890896485edd5897b3b2ec9ebb188ac0300483045022100a9f7bd91d0eaca2ea3a317a5977559751bb50b66f8f4af7ff32fb44499f9f7d80220332cd7617adc13dd29b2ebd2a6dd795208a0b06c218327e37c72d47139fa51420125512102feab7deafbdb39885ef92a285dfa0f4ada0feefce43685e6551c95e71496d98051ae00000000');
>>>>>>> 09461c57
      });
      it('will sign with p2wsh, p2sh, and nested p2sh', function() {
        var tx = new Transaction()
          .from(witnessUtxo, [publicKey1], 1)
          .from(utxo, [publicKey1], 1)
          .from(nestedUtxo, [publicKey1], 1)
          .to([{address: 'n3LsXgyStG2CkS2CnWZtDqxTfCnXB8PvD9', satoshis: 50000}])
          .fee(150000)
          .change('mqWDcnW3jMzthB8qdB9SnFam6N96GDqM4W')
          .sign(privateKey1);
        tx.isFullySigned().should.equal(true);
<<<<<<< HEAD
        tx.toBuffer().toString('hex').should.equal('01000000000103f6206355b2ef1154d06127352d3ba333ae1de1e2b88bce2cb9d2393e85d666370000000000ffffffffc74f39e74b2676adc1baa3f1ff5fb0ebc0c1582903dcf63863a4cc7ffbd0c2fb010000006f004730440220419e0123c1353ee47613ed4ebf556e3e53be75b4616cf29f21d7a1ed3d491c9002206cbd12d58758922da988f46cbcf57bfcc5ec5ac74aba04f04dec67ec5e3a71b5012551210304c1a51134235dc282641432811a26d367d4ea52b4ac5e20c107668b010fdd4b51aeffffffff61dc9737a880fd1f8671fa314d6e66b00060a52e97118d8a1b829fd95029731d010000002322002045a29839c28d5502e6595e4b726f6be89ea48c16676d14954ac46926ee3a725affffffff0250c30000000000001976a914ef6aa14d8f5ba65a12c327a9659681c44cd821b088acc095de11000000001976a9146d8da2015c6d2890896485edd5897b3b2ec9ebb188ac0300473044022026a851839abfe24af54950ad38236fd7222ea18bcb710c312d1cb4743acbdc17022054aed89eb1e221b02d22ae0e5798e604b4191cf585de1e6fdd7a16f1830c7ba7012551210304c1a51134235dc282641432811a26d367d4ea52b4ac5e20c107668b010fdd4b51ae000300483045022100fa1d24f707155daa6a5c148ecfc5927bf2d3b1a94c43a1594aa356aed19e1a970220221ad16bfd0fd9e2840f96c33ee0812e72f7660120e0d1d641596bcb17eb75f6012551210304c1a51134235dc282641432811a26d367d4ea52b4ac5e20c107668b010fdd4b51ae00000000');
=======
        tx.toBuffer().toString('hex').should.equal('01000000000103f6206355b2ef1154d06127352d3ba333ae1de1e2b88bce2cb9d2393e85d666370000000000ffffffffc74f39e74b2676adc1baa3f1ff5fb0ebc0c1582903dcf63863a4cc7ffbd0c2fb010000007000483045022100af523fdd4ca01041c566dbc14ac43b46cf509056aab40c7dc37c081e559424f3022000809dbfde771fcb62190305884ebc8686a158b4ba07aa3cc1cbbf8ce042c8f70125512102feab7deafbdb39885ef92a285dfa0f4ada0feefce43685e6551c95e71496d98051aeffffffff61dc9737a880fd1f8671fa314d6e66b00060a52e97118d8a1b829fd95029731d010000002322002028ba8620c84df12e3283de37d02cfa7bcae3894e118388d6b3ae50f9aeb38798ffffffff0250c30000000000001976a914ef6aa14d8f5ba65a12c327a9659681c44cd821b088acc095de11000000001976a9146d8da2015c6d2890896485edd5897b3b2ec9ebb188ac0300473044022038ff144a2f28ad7446aabcf456624829c5206a6a02197f6f0a96724e90a9b28002206e8b7639153be62c56564fc769210988550f85ffc8d8d5d3d42d149c6946ead10125512102feab7deafbdb39885ef92a285dfa0f4ada0feefce43685e6551c95e71496d98051ae00030048304502210083689f61067caba54c20f3f55a4242946f09f178c607c6a3ef19bdc8d7bcd1be022074dd83b0d9a3fa76403c87248cfa3a14f4bfe92e25daa045180987fdda4157830125512102feab7deafbdb39885ef92a285dfa0f4ada0feefce43685e6551c95e71496d98051ae00000000');
>>>>>>> 09461c57
      });
      it('will sign with p2pkh, p2wpkh, and wrapped p2wpkh', function() {
        var tx = new Transaction()
          .from(simpleUtxoWith10DOGE)
<<<<<<< HEAD
          .from(simpleWitnessUtxoWith1000DOGE)
          .from(simpleWrappedWitnessUtxoWith1000DOGE)
=======
          .from(simpleWitnessUtxoWith1BTC)
          .from(simpleWrappedWitnessUtxoWith1BTC)
>>>>>>> 09461c57
          .to([{address: 'n3LsXgyStG2CkS2CnWZtDqxTfCnXB8PvD9', satoshis: 50000}])
          .fee(150000)
          .change('mqWDcnW3jMzthB8qdB9SnFam6N96GDqM4W')
          .sign(privateKey);
        tx.isFullySigned().should.equal(true);
<<<<<<< HEAD
        tx.toBuffer().toString('hex').should.equal('010000000001035884e5db9de218238671572340b207ee85b628074e7e467096c267266baf77a4000000006b483045022100b2e5a387610d624f5c8516c4160ccc64cf952fd15d8e4e2943d7e0a26156abe9022004a851f5b94fe4c09f8cbff375de26592bcb8356f070483eef0bd6cba67f691b0121025466b36661faa9a1a64d94dae93751d38175991fbe7729c4eaaa7bdf5a5f6e8bffffffff73d805aff043ff9a0d080a1cafeffbff9553651bcf66452858afc87937606b7e0000000000ffffffffd73e3975c556eab0ba28acfb79fae4e504723a113898a8d1ffc7d0a5a45351820000000017160014ef0a4b12985940f42724c1c03c044884a88a1450ffffffff0250c30000000000001976a914ef6aa14d8f5ba65a12c327a9659681c44cd821b088acc08c85cc2e0000001976a9146d8da2015c6d2890896485edd5897b3b2ec9ebb188ac000247304402202b4d6640fb189db5728ebccc7a58ef3f9bd42cf27d264046f1899a4545daaf2302205d15488734a037a2585be804b52805563370ecd3e4d4f8da27d05eafd896b8ba0121025466b36661faa9a1a64d94dae93751d38175991fbe7729c4eaaa7bdf5a5f6e8b0247304402207e6a0e78cc27b82934be50b2f1ecd06075bf71b952724ad57021c280decce4ff022055aa0c483e4810dba47f3314d57d224a1cfe66e0b3dec9e8666ff49627ab18560121025466b36661faa9a1a64d94dae93751d38175991fbe7729c4eaaa7bdf5a5f6e8b00000000');
=======
        tx.toBuffer().toString('hex').should.equal('010000000001035884e5db9de218238671572340b207ee85b628074e7e467096c267266baf77a4010000006b483045022100d2ca7e63a454c9131dbc9e30e8f7868806f256f6972f0b2465a0473e30d3ac6a0220788ab0e23eb5d2a3e954fcf3fd6815d2b21152bbdacdc8e5563459a5577db76101210223078d2942df62c45621d209fab84ea9a7a23346201b7727b9b45a29c4e76f5effffffff73d805aff043ff9a0d080a1cafeffbff9553651bcf66452858afc87937606b7e0000000000ffffffffd73e3975c556eab0ba28acfb79fae4e504723a113898a8d1ffc7d0a5a4535182000000001716001488d9931ea73d60eaf7e5671efc0552b912911f2affffffff0250c30000000000001976a914ef6aa14d8f5ba65a12c327a9659681c44cd821b088acc095de11000000001976a9146d8da2015c6d2890896485edd5897b3b2ec9ebb188ac00024730440220595ff4c358b4f888b6a8f032cd8c9660fbae9e032de2765d8043c30fe58b577a0220498951337c63632777b99f0a3d9df467f104ce62ba87c1d95ac75e932e56ab9401210223078d2942df62c45621d209fab84ea9a7a23346201b7727b9b45a29c4e76f5e024730440220237ef7a9380ddc38f0d7e6b90d06ec843a4f6be5f68d193678abaa21dc911fe402202e1dcc424f94286f72bf6cb33134971312f5adf2cefa7f71f79e57ab401514f701210223078d2942df62c45621d209fab84ea9a7a23346201b7727b9b45a29c4e76f5e00000000');
>>>>>>> 09461c57
      });
    });
  });

});


var tx_empty_hex = '01000000000000000000';

/* jshint maxlen: 1000 */
var tx_1_hex = '01000000018594c5bdcaec8f06b78b596f31cd292a294fd031e24eec716f43dac91ea7494d000000008b48304502210096a75056c9e2cc62b7214777b3d2a592cfda7092520126d4ebfcd6d590c99bd8022051bb746359cf98c0603f3004477eac68701132380db8facba19c89dc5ab5c5e201410479be667ef9dcbbac55a06295ce870b07029bfcdb2dce28d959f2815b16f81798483ada7726a3c4655da4fbfc0e1108a8fd17b448a68554199c47d08ffb10d4b8ffffffff01a0860100000000001976a9145834479edbbe0539b31ffd3a8f8ebadc2165ed0188ac00000000';
var tx_1_id = '977e7cd286cb72cd470d539ba6cb48400f8f387d97451d45cdb8819437a303af';


var tx2hex = '01000000018594c5bdcaec8f06b78b596f31cd292a294fd031e24eec716f43dac91ea7494d000000008b48304502210096a75056c9e2cc62b7214777b3d2a592cfda7092520126d4ebfcd6d590c99bd8022051bb746359cf98c0603f3004477eac68701132380db8facba19c89dc5ab5c5e201410479be667ef9dcbbac55a06295ce870b07029bfcdb2dce28d959f2815b16f81798483ada7726a3c4655da4fbfc0e1108a8fd17b448a68554199c47d08ffb10d4b8ffffffff01a0860100000000001976a9145834479edbbe0539b31ffd3a8f8ebadc2165ed0188ac00000000';

var unsupportedTxObj = '{"version":1,"inputs":[{"prevTxId":"a477af6b2667c29670467e4e0728b685ee07b240235771862318e29ddbe58458","outputIndex":0,"sequenceNumber":4294967295,"script":"OP_1","output":{"satoshis":1020000,"script":"OP_1 OP_ADD OP_2 OP_EQUAL"}}],"outputs":[{"satoshis":1010000,"script":"OP_DUP OP_HASH160 20 0x7821c0a3768aa9d1a37e16cf76002aef5373f1a8 OP_EQUALVERIFY OP_CHECKSIG"}],"nLockTime":0}';

var txCoinJoinHex = '0100000038034f3b58eac99c11f28b08e1ff6d76ed7e97d5bd6d63c32cbaf080320bfb791500000000da0047304402200cc00b163656afd4b648ee04641fa8803e2186ff379bf7658a4177162a8dbfcd02207f8d59e5429dfe276021461978a846dc4baff3949a4b7393bf5aae6733f56ba901483045022100b3f31a1aeef06e5133ab7ce046c3fd08639c515c5bb4c7a8bb4f9aeec1c88d18022059e19906b661c4d3e437e346673ce53a8fd967f351f8b00d5af6f9c7b66d9e8d0147522102cbfc2fd76cbcc09aa90c0fdd65690391b965fdd682b938868da998f3048931b321029a4b8c607096ea03e1cc984a9552e6c974b702b12002ec3450ac1327defb631b52aeffffffffd3b35cc023fcc5d069a07ebae23a7d889d358490181ad453ebd277f8de22bba600000000da0047304402203268d253ff96cb3a21fc7231380bc2876381c35453de015f69e81ab8d84f5ce9022051eadc516f374a7c7d1d15293ee15cda223f23f066c6c0e140bed48e37110a9501483045022100c68d1636ec30a5b03e05d0af517a26a90a0e280a9a6987240fd6d17375605c8f022040da028d9171300bd6a95f8455ccaccc18b9e2ea141f32616b9935127aaf5dce0147522102cbfc2fd76cbcc09aa90c0fdd65690391b965fdd682b938868da998f3048931b321029a4b8c607096ea03e1cc984a9552e6c974b702b12002ec3450ac1327defb631b52aeffffffff41c3b00781b5fc8c41ca25ede0940fa7431aaee19f3e36b8147224ac09c3010801000000d900473044022001171841291220d064325f1f1e25416845887550304dd5d3772e2cafc03d221c022004d7abefcf3207d4c030a9a8c7683d45ef7d0bd4a0a1558d52ebdf8696e340bb0147304402203b2cfb16ede232229f63006b512fdd9197f36de5cd9404c7923655744bf4699502205c86905727264aad52da299e18321d471415062c91465b7493fa1576300f5b000147522102cbfc2fd76cbcc09aa90c0fdd65690391b965fdd682b938868da998f3048931b321029a4b8c607096ea03e1cc984a9552e6c974b702b12002ec3450ac1327defb631b52aeffffffffa06112e276fd05e55ce5dd8c0aefd6e931a057a1e854134933bbdc29b1629cd201000000db00483045022100ddaa81ce0f640a5af98f0497860aa0be67ee18ec754e61e73dc959ae504239570220272e69982a3e1e8bbe786ecedf5b360c0583bf8772407d44ba62c887b295859801483045022100fe83604c2a189918d3cfb949b435d6cf7960d28f0171522326760bee841987e102201247e308d83209c95d0a6a3051f60215f6c5e1549dfaf6cfabf1aeea0f170c3c0147522102cbfc2fd76cbcc09aa90c0fdd65690391b965fdd682b938868da998f3048931b321029a4b8c607096ea03e1cc984a9552e6c974b702b12002ec3450ac1327defb631b52aeffffffffed3c3e263bc968c9b3bd4bf041c84470c1dfb6f49ae5dd8a9df40effd80ac43d01000000db00483045022100d214e17995dbae1cc5a17c526cb0743fa74d10a35be00a3c8464e3a133699cdb022049ce73fadea49dc0baf6101a7d3217d856005d8c59945d98f601c3c686e0d0b101483045022100ad69e2af1d6019875e9b4f483becb89fcefa60e4a88f01673bc099b4369deba8022062fe71ef3eb22d7faef563a7a6a92bcf2ae61150a42db8ddbdd488851a961c610147522102cbfc2fd76cbcc09aa90c0fdd65690391b965fdd682b938868da998f3048931b321029a4b8c607096ea03e1cc984a9552e6c974b702b12002ec3450ac1327defb631b52aeffffffffed8e2fe9a0b33cf9c0f637e7762672cbefec3662a0f55806bd83dd2321a2b91101000000da0047304402206bcb96c3125420f92db5c01ad1facaef433064abe91d4e1f6091109b6915d6510220450bb39b1e385dedd969d953d09903e4ea02a2a47dc42a5086a373aeec488a14014830450221009ad7ea5e5e921e3934c1f954dc7c26b642f138db556b0176d8e8bd8f1ee63b2102200ccadab85c6c6b39eac849dce696924bdcf72a59af5d7558449ac711491366e20147522102cbfc2fd76cbcc09aa90c0fdd65690391b965fdd682b938868da998f3048931b321029a4b8c607096ea03e1cc984a9552e6c974b702b12002ec3450ac1327defb631b52aeffffffff40052a3a37cac756fe0566794d3e5c7649ff65e4657b39e96788512ba4640ceb00000000db004830450221009df3dd3b0f424abf3fa30ab0c41340318755f7ae37fd438ccd8e6a7f551645e402200ceb35d4b7687f97d9439d597e74009b06504934624070a14dfa783efcb79f0a01483045022100930fc7d1d841882bc0857cda50045cd88e01667c58bcf4546281faaf657bc1d902203808d8f940bd63ac9fdccbacf426492a5cd6f92823a1b439426f81e2edc390f80147522102cbfc2fd76cbcc09aa90c0fdd65690391b965fdd682b938868da998f3048931b321029a4b8c607096ea03e1cc984a9552e6c974b702b12002ec3450ac1327defb631b52aeffffffff7d6ca157b8b84e0117283885c0e118ea9ce374fc44331c4bef56140f53e0337201000000da0047304402200208a49a233fbed55ab6358bd7992b53cfc2b4392d3d6fe21d021194e7d21ceb02206f335c0f79abfe7cf2cf63c1704e3706d170e3595b10f4f78f0249fcf3f7e67501483045022100bba4a09737baed06a5a4fd99a7d4877c29128bbfba6e01b0fac665bd8d0051d002202f8d78f31096129023845f0380dafd5a314cabacffd7a0e74bbe77853b3149880147522102cbfc2fd76cbcc09aa90c0fdd65690391b965fdd682b938868da998f3048931b321029a4b8c607096ea03e1cc984a9552e6c974b702b12002ec3450ac1327defb631b52aeffffffffdb43dbd722ce2ee800ef4d5780dab1d459ca47cf451efb36e025dfb19787359501000000da00473044022028610b40bcea56601c7c800985b4cf3376703b92feb21ca9388b1f8da8a80f03022048f4880b0bafebc77dd1f88f206fc74681bc27ce1159349a796dd5ac86390e1b01483045022100de34139e6214d900404abf5eec24ede622c8af91c21cbceb88e3d223ce841ec702200b442c54d3fd896a5c514e2f25705890e52fc08ad06b0c329de096814934b9820147522102cbfc2fd76cbcc09aa90c0fdd65690391b965fdd682b938868da998f3048931b321029a4b8c607096ea03e1cc984a9552e6c974b702b12002ec3450ac1327defb631b52aeffffffff005a9666e8d4042eb69cea007795df7b878f0cf62ac23f97af0d883da2652d6600000000db00483045022100985093425302eb5c12692f354c17bd66e77f4c752e8ebdd398db59627b03a8cd02206ca5859c537550321c641b143a9510dc5bc5aaa6aff7ba6bed03fd0ac8976099014830450221009d92c2ea8f04e5ec11f579cdb24bc2506dbdc110bb26dfb7557ebad97d5dcf3e0220194da1eebf91e0163c4cf806fc14071e34e83bce4134bba65738fd578073b2cc0147522102cbfc2fd76cbcc09aa90c0fdd65690391b965fdd682b938868da998f3048931b321029a4b8c607096ea03e1cc984a9552e6c974b702b12002ec3450ac1327defb631b52aeffffffff88b5173430806fa1f943b2f1219243952cda1a176e61787e8d8e38a44a599feb00000000d90047304402205182b95108341b6d9f5ec19153d44f1d8443102fdb0ba04c8fce05a2dd49b8de0220053172239b46c31ffa62f1f6b2a564cf199b623f32a9fed1a943f3d3e3304e390147304402207f9a14b13f87a5452dc52a0df240486ad492853ea4b6d0a25f7ae7bf10083907022041a71d0be73b641676310fe0b9b66a22f0898510f3ed19ba4df5e16a65d1e4850147522102cbfc2fd76cbcc09aa90c0fdd65690391b965fdd682b938868da998f3048931b321029a4b8c607096ea03e1cc984a9552e6c974b702b12002ec3450ac1327defb631b52aeffffffff972db7427eeeba3cc5e350cb0eda7b5e8b1a24502ae9d8710d5d81b6ced2478d00000000db00483045022100878923da25ce669a6a9d04be0c2053f275cf689b16799bc60972283c9f32ef2c02203ff85d7d3136e879150ec075361383ab01847667b11a715bcf4a610631085fef01483045022100888a14b9d37f2cfe5b7dae80f268e02061e82501fc0d514584b2c8496f1f9e14022029005456e5157c8d45727c7e0f59e2915a4722847e1dddfc36db722202318e700147522102cbfc2fd76cbcc09aa90c0fdd65690391b965fdd682b938868da998f3048931b321029a4b8c607096ea03e1cc984a9552e6c974b702b12002ec3450ac1327defb631b52aeffffffff51dad14aa18fc2c1141b1ad8bc65035b1223e682ae2f3d5e6609caea14500d3600000000d90047304402203156295528bd951d93940dc0c4a8f3479dd9ff519cfc6816185aa180b59adf4702202aee7d55b805cb69917ca74d91b18a2864136ba6874f096f9f65f1cc34def956014730440220752152505cc76c8649796bcf3de214590b3056f6d8a6b1529c3217c43876bf43022008cc6bc94667bf25fc28c4025d7b58399548352e0c95ea8d53fc6b7062b7c8620147522102cbfc2fd76cbcc09aa90c0fdd65690391b965fdd682b938868da998f3048931b321029a4b8c607096ea03e1cc984a9552e6c974b702b12002ec3450ac1327defb631b52aeffffffff9fe4aa198165c54f3ccfeb2e252f1e54b6df826b6ab841c1ab12eae4147c0db100000000da00473044022003b7d96336be30d5a12d0e94c57821e235bfa321fe109a930dd345bed3eaeebd02204bccd021c21c268a206204c0bcc8e2a48034cccd91f370cb9958ef7b0e494c6001483045022100e95bda20ad9d633baba664a5dae523598f7ba346c3c8709a64f68715e0542ace022058fa255aca4571d2cfa9f773036d5c3d47620fadede6f735cfb6ae1f6efe9d790147522102cbfc2fd76cbcc09aa90c0fdd65690391b965fdd682b938868da998f3048931b321029a4b8c607096ea03e1cc984a9552e6c974b702b12002ec3450ac1327defb631b52aeffffffffb6d3ae464efeaca087eeb594024cc46b2c04bd1fc46ae4028587bdaa669d10e901000000d90047304402204ce39e1951824eb73fcfd487aaa5ecf06bffc0f8e976941434b0bc80c93572c2022037b454c2e41d9ac568950f501e677575387f967f8c46efcf62f4ac72e763616001473044022041e7b62afaf548eea50d815fcc00576d4c4acdb20d55d52c01af1ebb045a888d02207060df68798b66a456b2544e4c78b308974d8a1e4e37ca340a1656f750f1c79d0147522102cbfc2fd76cbcc09aa90c0fdd65690391b965fdd682b938868da998f3048931b321029a4b8c607096ea03e1cc984a9552e6c974b702b12002ec3450ac1327defb631b52aeffffffffdff342d0561002a5d1328f50d7f677e7f9057da988f46009083ab4b02242ff1701000000da00483045022100960c2b5335a2c5e4b188749fbf35a2fe2067e21d7441f03fbac571c45ee0069e0220735c8637d5b0283d64349f46dccf3525cdf81a8e95bfb599503af8d9d68b7a5d014730440220753ab5730248f3d63892af501963554849701bdb957f5469c221ed7a5d646b2202204e32ae6c1a84430698828644be557c4002d1927a984d5b47e824a91a90d44eb20147522102cbfc2fd76cbcc09aa90c0fdd65690391b965fdd682b938868da998f3048931b321029a4b8c607096ea03e1cc984a9552e6c974b702b12002ec3450ac1327defb631b52aeffffffffc3b44ae7c73a10425d9198be1c601228aa4e3724360edb893f966950afa9660f00000000d900463043021f5fd7e8a62d1f7a690abb2b7e2d9790f970a82fa9cb14b1dc18342fbd6feba102203d9fe4a36172db0e94096619c5a16644b26fbbb73607db3e65b9d12b663da54e01483045022100c6ce909c549a3b04cee36c00a0f8f3e2db56684f6dcd6fde7cb8c682123c56d3022016aea4f3dc638a6cf55f1a62e1ba194547f4cb10dd61bdd7338e3db5bde14ab10147522102cbfc2fd76cbcc09aa90c0fdd65690391b965fdd682b938868da998f3048931b321029a4b8c607096ea03e1cc984a9552e6c974b702b12002ec3450ac1327defb631b52aeffffffffd44cd763c6b5aa043eccc076ddcfb4aa64235c94e2e5da36b702117744dadd1101000000da0048304502210099dc35dd5367c97dd31138f925259a4bd59a4c872352cdc52e3fdcdf844140e20220546fe4e054188dc776ac65251a451daa91b6fa33e9e79cfac0dba22f2de6808b01473044022029f56f9c2b0cdc7c674a6a28e976d44fb713cb98c77a28f6c1862bc71f8afac80220777ffa8a551ade1c44a1463aabccb5de92acf3071a4cfc60904ddd30ffb0e0010147522102cbfc2fd76cbcc09aa90c0fdd65690391b965fdd682b938868da998f3048931b321029a4b8c607096ea03e1cc984a9552e6c974b702b12002ec3450ac1327defb631b52aeffffffff7b28e393b64c8a416ba539e4745ec0264b57ee7f133e0d896dbfecb8ad2ae51001000000da00483045022100e07e79197d9fc904db7e753bfa5252532905a57a59966530661a721ea0ea4d0102202007a5dfb29a6b3d5d12b0ea9c41cf5a88cd183f7b65b810e3eac23e51b457710147304402204f5b25fd097492ede0813de666d1562a78b73b92123eb98c66933a9449d2540a0220382ba36d521f79939b11a1c34f1b8a61dffd7f0c41c87cc142eb13278fb5a2790147522102cbfc2fd76cbcc09aa90c0fdd65690391b965fdd682b938868da998f3048931b321029a4b8c607096ea03e1cc984a9552e6c974b702b12002ec3450ac1327defb631b52aeffffffffdb22784b66bd1c9782a259432305f7a179c3bc8a0008dd33f5214509ce69fd7700000000d90047304402207cedef7a\
13d94f8da19da082ec50290f55b470f367238a9341c277e46620f54c022069ec82ae60b89bbd37b505540b46837e6f5c94b4b762e13200ae6209933997cd0147304402200fc1faf7cfc153a2830c247ac35c6f5dea5c4753a079e1d5c9b2f9e8b351c9ef022061ba178632a54232e7f7bf676534bdc5f33de0e73dfe838bcf0853df7d3826c50147522102cbfc2fd76cbcc09aa90c0fdd65690391b965fdd682b938868da998f3048931b321029a4b8c607096ea03e1cc984a9552e6c974b702b12002ec3450ac1327defb631b52aeffffffffbf9e90a0ad4342c3b0fbfe29e8e0a2e71d1a4793fbdf9bbebf8e8b82f1d0cca901000000da0047304402205ceb5c060a7b689936b36eefdc7274e8a9c280fbb99d1fbc2e618d95b67c12ba02203ea47b944453fae4e9b2a75825718275804f338a09f2b11146d34979dd325da1014830450221009d6387852a723e1357b24cfd71fbcbc71b45ddecffe3fa6642a673919dd18b8d022025905ae22beda79fab4a4722ba69912ce4e70eda312a0a987e6754b81d32f7e20147522102cbfc2fd76cbcc09aa90c0fdd65690391b965fdd682b938868da998f3048931b321029a4b8c607096ea03e1cc984a9552e6c974b702b12002ec3450ac1327defb631b52aeffffffff7e4d07af11178f7e364f1df3fc7767df71e271f445fd8cc1ae299ebeb4ed93e901000000da0047304402200f6a54fe9f637029659151301ca3c0cc10a9e64a4f806aa03da8db3e7c6cee31022059e4f870f742bc4346e1c458bb3d160a4a91e10124c886a6698cd1edd6f315bf01483045022100a4d671b3f1f4b155b63bcccc417c44caf099fce0b11012bab8da872194f61b8502206f5b9ace45544119637d9273e466551d9ae6e83f100beb4b6a48bbb5121b252d0147522102cbfc2fd76cbcc09aa90c0fdd65690391b965fdd682b938868da998f3048931b321029a4b8c607096ea03e1cc984a9552e6c974b702b12002ec3450ac1327defb631b52aeffffffff5bf485bac99791577e9819ccfc84cfb7225b74334190e7304938e9a0c44c16a300000000d9004730440220764cbd687f6daeb6ebba9b5792f3946905db0cf2e1cc6fb048d5dabc27f0c6d802203f6bcdfb324836165efd6f158521a53b9716ab848419722dfaf3304a9bd2c3a60147304402201587589473dcae931558ae8fd3c75c086ca21b09ec1c6153709c0e1fe941b18f02204cc2c9aee3d4c9a9fae815b20a765421a1014b1bcaa4c143a92a45ba059ca9670147522102cbfc2fd76cbcc09aa90c0fdd65690391b965fdd682b938868da998f3048931b321029a4b8c607096ea03e1cc984a9552e6c974b702b12002ec3450ac1327defb631b52aeffffffff22b650a695399bc000106b9c3c7ca47f0a2c0978a454e800ff375c235c27bffa00000000da00483045022100bf3a98c481e4a3ae17651617977cbff937136ef9cb6cfe0c926fe9a538a0e58b02201b90b62d86fd8d8310ccfc30c01a0f39d8a742d7cf7f26ded2b2b3ed3ca170c901473044022070a850185118ed8de2c9b3d0a8fd511692f5e903a4a9c4e7792126c326651ecd02201975724e9fe059c0c02e3acc03a5afc9c53f8e47cfeffe488faa41bbc995f8e00147522102cbfc2fd76cbcc09aa90c0fdd65690391b965fdd682b938868da998f3048931b321029a4b8c607096ea03e1cc984a9552e6c974b702b12002ec3450ac1327defb631b52aeffffffff54816c065bdaf3b595c95d3e566e31c0454eb1d94e994939cccd9dea4c716f3c01000000d9004730440220370f3b98da750bd55911b341e4ccc6d0c3fb412f2d9d78497fdd71b2a0c89d8a02201764a6dbc606260cc1e9572dbe6868454206065387c7ed61e8914e4c784b238e0147304402202db1ef4883e2f16dd8eb612eaef2c3620b66bc6346f450c1199c26e35523aae8022049dd5aae566e9b5221cb13c734b483c5591806d5a7a8f9a91bd343c9b8d980590147522102cbfc2fd76cbcc09aa90c0fdd65690391b965fdd682b938868da998f3048931b321029a4b8c607096ea03e1cc984a9552e6c974b702b12002ec3450ac1327defb631b52aeffffffffa85e5746d1494410b2f4f92944f88fb2dbab6532410479d177a3c257aaaa265a01000000d90047304402205457c02894a1ca431c421397d7b9e12360a272fce271f4201225881f09f1af7e0220739d05fda222633c335ce2ad1fe097e7a429bed3f5819b182fc7cd909c1eade8014730440220386e69163a992355f379a17fb765496a3feb8d7358301c9c96deb340b9b039f302207a17be43acdc3e3b80aad2f637a1d29596a6ff80200caf788a710a88f09418fb0147522102cbfc2fd76cbcc09aa90c0fdd65690391b965fdd682b938868da998f3048931b321029a4b8c607096ea03e1cc984a9552e6c974b702b12002ec3450ac1327defb631b52aeffffffffdabef0a8e7f64ce511f9ef2ea989675901c72d45640dc920a924ddce6cb0a93501000000da0047304402206921690417c46277310b67af1382d7d551fe85b0ae1e9b3aad27a5e23de51f110220307c7a28394d80adcaa85f7ced79e60e5be001980ede84efae3eb925a41bdfcc01483045022100f048988461df6a2fa4210fcca07f73020acddfcc5b0fbc57b4e84cba0008c95f022061af31703bd82fb8057b3ef1b39de096cc27daad11e3b7bec374e9aeb38bd9d20147522102cbfc2fd76cbcc09aa90c0fdd65690391b965fdd682b938868da998f3048931b321029a4b8c607096ea03e1cc984a9552e6c974b702b12002ec3450ac1327defb631b52aeffffffffb174ebd2442691ee56718c72b5bf9445b8c4174898ee36fcddd280c420a1486c00000000db0048304502210095adf5c2f6fe3abcd238f90dedd76a1681248ac00253b1e616dbb1fca222610e0220269962859bc72daff4f0d3395d1a05cd034f9ddbcf8fb0326f463c43d1eccf7a01483045022100b70154edaabbdd6d8060d03b3d2ad5608c458a5eb872cabbb05fdbf60a7d3fa1022073a2beda249c494fa56705fe9e529c09f9e5a5d5285917e433f302a802b8dc880147522102cbfc2fd76cbcc09aa90c0fdd65690391b965fdd682b938868da998f3048931b321029a4b8c607096ea03e1cc984a9552e6c974b702b12002ec3450ac1327defb631b52aeffffffffa8fec2d5ca45205466928ff85515f3ca82e26051c04864ba520070e06fa4240800000000db00483045022100de0e22ef334ad2a2589c94d42e528fa3064f01bad40ca614333927828a36ea1502201cdb688606ecde7b69f188cc22145616a89b84c274d2f1da97b2924144743b2b01483045022100c22911ed056ba78ceeb6982b761bd245f07f62e08355fc69a232368c532e759c02204ec9b62c57c0ddc0e90a3d87417219b6234aca1ad837dec6938111774c348c290147522102cbfc2fd76cbcc09aa90c0fdd65690391b965fdd682b938868da998f3048931b321029a4b8c607096ea03e1cc984a9552e6c974b702b12002ec3450ac1327defb631b52aeffffffffbda31f1de5738fa4eb3d783236ffded0d2ac862362e8679f85f281bcdc6225f401000000da00483045022100ad59de39e2c048fb92710e74ee3a6e3f6d5ddc1fe2ba280d427ccc185c07c4e302205e325300b14834cc2ab8929b98da782a074cca93524c47770fbc003d2d32551c014730440220624dc463c44960bb3741001ab34c481433c12ca1e6e3c8e40cdfd0b19a198a1402207963256ded52d59b9fca89092fe19d1833ddeea4264c884a13a1d3ca136c28660147522102cbfc2fd76cbcc09aa90c0fdd65690391b965fdd682b938868da998f3048931b321029a4b8c607096ea03e1cc984a9552e6c974b702b12002ec3450ac1327defb631b52aeffffffff40bf2d1a0c12de1123d80c26593099d87e161dd5a900f1908b3938f630760b5301000000da004730440220289232f0499032b148fbd11bd374b461ec3cfca202c763fe2d866114c232767e02204231ef75ad9d0f5321ffacaa984070729943b2d9f9e365dcf126f07895c7e16d01483045022100d76f5c142357fa45c363c26e94d57d00fe143f20aabec9427ad4d0e05d95e2c002200e4017376a112b97a957cc91a330540ab179eef429ceb4975d9ff2bde474c50c0147522102cbfc2fd76cbcc09aa90c0fdd65690391b965fdd682b938868da998f3048931b321029a4b8c607096ea03e1cc984a9552e6c974b702b12002ec3450ac1327defb631b52aeffffffffce3a9215c0275aa59767262fae1eaa9d12816c4e7ee66ca524277b48ceeb53dc01000000d90047304402201917afb3f97be72d26330106baa11b265d2e319a0972c463f4f6491a5175431a02206e964047fed16a1f0e833bf58806b1db8995e132213fd1eb26c4eebd97ce208e0147304402202bf516cac2b07b7dd5a4de45f721fc7172f16e8eb49ff33a2147f660f5465eae02203e395fdaa51101b95a5385a2f076bbd33ad15d09bac029e2316fed818eb425540147522102cbfc2fd76cbcc09aa90c0fdd65690391b965fdd682b938868da998f3048931b321029a4b8c607096ea03e1cc984a9552e6c974b702b12002ec3450ac1327defb631b52aeffffffff4a80ece18545d0cc5888a41fe70e774532981ff4d4dc4dfe5551f0e920fba9c201000000d90047304402206d3028b10dba921b8ff24eef2210323d83475a057de33349baa1f0e9b0e56bf302206b36444a1fd928c60d1680c0b24c2b7c659310e63a073c6bb19340c19c48ee9f0147304402201bdfc002d39bb2910b09cc1f8ee47f73c8dc49e353dc3bcbbb423ad8a168fcb9022061668499fed20d2645991ebd46ccfccc7905c3f1c3ca25fc95d9b596966dca630147522102cbfc2fd76cbcc09aa90c0fdd65690391b965fdd682b938868da998f3048931b321029a4b8c607096ea03e1cc984a9552e6c974b702b12002ec3450ac1327defb631b52aefffffffff7bf6e61002f7cf959b6e3dae5ddb32005f60c4732f96026bc6723832ed7b93d00000000da00483045022100fef9edf72bd94b7ec159c8e7a613102f595acf43a4134ac8cbf170bb09421ddb022072b05e61be6a1fa33ca3842090bf9199c13193bb59bc9525f412c6a7d8b71b4e0147304402207b23c23688830909b7bdd451dcc05d23db2bb4af420bab6456315d2e8349c9180220066602794602018e3141af6aa85813b61f0bab9b5d711a92bf3d5ba44b4855f00147522102cbfc2fd76cbcc09aa90c0fdd65690391b965fdd682b938868da998f3048931b321029a4b8c607096ea03e1cc984a9552e6c974b702b12002ec3450ac1327defb631b52aeffffffff7f9a197fa42896ec552bc02d0d923ae2ec3fb87161f0349951af842a5b85b53600000000d9004730440220743490aa726386bfe9e0681beaac7f7eb9b87d23b82303ff30e69ec7d38763d502203e09f606bcd888ad539e2e5c8269bf3a2fd674902221c998270b28b2ab33c96101473044022036b5b983ad37b51ada8fbcdd9f2b94e713bbfa25471b379d0c8794d26713b42602207b4b073855c374698b7d0a6bf2bca7b20ebed3974003ed371e6f685aecc7fefd0147522102cbfc2fd76cbcc09aa90c0fdd65690391b965fdd682b938868da998f3048931b321029a4b8c607096ea03e1cc984a9552e6c974b702b12002ec3450ac1327defb631b52aeffffffff423dee21fcdde5839789ca26b89a014d18e2a162d1234ded3c4c0d8ac91a37e400000000da00483045022100bc76f7445ab74c4d16d03be480368b2be33755d0ea6307207544362c03f8a80a02202393b0c291f60b5c6c21daa538844e15c559d760be4be4a90968b190542921da01473044022021f2ec111b12643c9973c092f1079d94f94943ba8ee6ded495d3bca68a49c6de02207ed3d3ac872675ee8a9e88b3ce35b4ff98ce9bcd29f4d780ac47db6c0b8ffd4c0147522102cbfc2fd76cbcc09aa90c0fdd65690391b965fdd682b938868da998f3048931b321029a4b8c607096ea03e1cc984a9552e6c974b702b12002ec3450ac1327defb631b52aeffffffff17c74008ef15a9db44026393c2aa97f5b9faaef9b2317dd4c9c8b823ba5bfa3d01000000da0047304402204af5afb002cb834e908115028670490b7860e823b1001e88c72b91c27a0f109102206d656d9d1d34e0c3284d3b2438f6430109310d6f2f1c6f14f4cb6df7c356015c01483045022100d5b4e3f39adaf147bcd56123792af1692b0fa2a4506dfcc2f0d1fd23488442bd022043745092bad9163284ce3862b3fb1d4134982a2e6993bdb1771af8f2083adf110147522102cbfc2fd76cbcc09aa90c0fdd65690391b965fdd682b938868da998f3048931b321029a4b8c607096ea03e1cc984a9552e6c974b702b12002ec3450ac1327defb631b52aeffffffff973a82c20d403eb8048580b5ebb17b79d5a99d524e6d208e9ec9948f570f897201000000da00483045022100d772a8ad7fbd8d743ceb61161682d39e3772a2f78f826181b39ae6d2fbbe05a402200fdaef6a80e92df97dd3d842425d806fcd3a5c6bf4e99de249c08b865c68eb9501473044022075f20e4c6bfe3c973c488368a4af369c3ee72793c77b38e296407900bd81e363022003c36e74c26d14d2ebc541f1c97bee974ab3191e5d5b15b8ff7fb377767750e70147522102cbfc2fd76cbcc09aa90c0fdd65690391b965fdd682b938868da998f3048931b321029a4b8c607096ea03e1cc984a9552e6c974b702b12002ec3450ac1327defb631b52aeffffffffa51a59acd49eed251570bb6b5c7b0107c243c44d989eb8d828eda252e7f6089a00000000db004830450221008568eb026b67cf9b20f894a72542bd83dea81c91046e7d6d1994ea561ff9c71b022041790b4a90a17780513d1afa0ffd65bb12ed5401d1595f33730c57ce830a2a910148304502\
2100a7c72060540d52b2ef23f337a3e3ad7a13ae6259ded1960c56d8f6cd66b599a402207c8c3f20a8fa47723c7c78f7326d1db132549388ea1024ea247e0c3149d2d6a80147522102cbfc2fd76cbcc09aa90c0fdd65690391b965fdd682b938868da998f3048931b321029a4b8c607096ea03e1cc984a9552e6c974b702b12002ec3450ac1327defb631b52aeffffffff1eacaa2643021e41ab3bc1f563c89af256fdc9f646c4398cf4bdb011c34c170100000000da00473044022025df0ccbf1dac5a0a729e9eee286251cdac4e64d2befe3c1c660b83651c94d5202202cf7f28ea493774c26b8969d06e3cee2687c7ff760beeba4755bdc0b96b6347001483045022100b180ee70a75b4d3855d527dffe34aa1393ebe3d9f33f02958fba2529014166ab0220231b553ccf7dfac69c3db0bddc575d8eb82409158048dcc5a3dd3b048da533c70147522102cbfc2fd76cbcc09aa90c0fdd65690391b965fdd682b938868da998f3048931b321029a4b8c607096ea03e1cc984a9552e6c974b702b12002ec3450ac1327defb631b52aeffffffff68596a5caefeec85d3515d3a7f7b769d5360ce276869b8bc1aad9704386f8f8401000000da00483045022100cf450ec1061736d77ed7e2747eb1f0485591caf42593017dd32caecad6a4474c022015ba8405eeff2758377c5b0aa7a613a859dca50bcb64994dbd86b67de7e544710147304402203a3e73032b591eddd8187a461246132254f8c3b4dd50f20e44aa18392478abe402202f39668856b167d209f8ea5da093c15236df32e61913d70ae4c2ca63fea14a9c0147522102cbfc2fd76cbcc09aa90c0fdd65690391b965fdd682b938868da998f3048931b321029a4b8c607096ea03e1cc984a9552e6c974b702b12002ec3450ac1327defb631b52aeffffffff669a0c52bb11a6cb12fb8e164b7282b12d244bc03d76c88a51ea28e5acf45a8501000000da00483045022100936d54241bcf1a2f355e6092009f476fd06cf6213a6e58ea1454bd037347229f0220153cbbb9e0d0d0a2ec8188e847d563837b3a17b69c14059820325104e8fc2b030147304402202d825d99122aedc03f182c8a5cfbde576ce351ed39ecd37cca70abc8ee79ce3002205c7655d87b4cd11430ff9a53236e7caa8b0451c44ad5a219cf3794ddd59278560147522102cbfc2fd76cbcc09aa90c0fdd65690391b965fdd682b938868da998f3048931b321029a4b8c607096ea03e1cc984a9552e6c974b702b12002ec3450ac1327defb631b52aeffffffff25e984a24b4b8b6a2ffc35595459d44e989e8fd96479441892501b7cbbf711bb01000000da00483045022100fd095530781a629024479d03ce9909a4e5321df9a223972d4cf857c1bb05e0d60220491af56cadf4fb5cfd39f64c4e9b8e9dff0977f668ca96e2397fda5bf277a0460147304402207f0617b2cd5c7ceb090c486f647feedeb4e2688c78ce8c04f2e8f4ed5a51095e02203a5e91af580242977115fc386e8e2094a9fb7891247956f0bba8a8903254dd060147522102cbfc2fd76cbcc09aa90c0fdd65690391b965fdd682b938868da998f3048931b321029a4b8c607096ea03e1cc984a9552e6c974b702b12002ec3450ac1327defb631b52aeffffffff0f059e895e180f4ad78c63e49340dae33b61c81d8554d5ad7d7eba049934103500000000da00483045022100ef1a57f18f1546b2b28da295adc6493b78415ffbe84af727a50ee40715a68a9c022032d15491e119e7fa8e231e95cbd4945237f2f441301baea93a27a316aba47f2d01473044022015682812067f321931b2b0c8b895e0804df0da90987f80a312f4be53dfc8f6b7022035b775277d03d585b04a8ca5b82ca120a5fd3779c1c8d939e9fd9a975974e8060147522102cbfc2fd76cbcc09aa90c0fdd65690391b965fdd682b938868da998f3048931b321029a4b8c607096ea03e1cc984a9552e6c974b702b12002ec3450ac1327defb631b52aeffffffff37838d57d6afd3f3128f27f9d2171d799c5001c7868b2874759b95448e51364c00000000da00483045022100c1e9bf273b3e3524e5c22f1b1735a860dfbdfebe2aae07fe38cac21e17e4bbcf022033813ffcf7f8099afd69bdec22e5d8d2fe87ba79eb5c7e03c9f4c876cdd42a630147304402205e3720404b9ac3daa0ad52bf18e4d37907a80040621cf3f4b2d1703dc7ca686e0220523ccd10d0ceb4d603cdefacd5fd263fa30c72e59445abfdc16f84233ab2ac6f0147522102cbfc2fd76cbcc09aa90c0fdd65690391b965fdd682b938868da998f3048931b321029a4b8c607096ea03e1cc984a9552e6c974b702b12002ec3450ac1327defb631b52aeffffffffc1eb338264a28f7b8522249034ba7e4211276da6cafc0e57c2c2d5e0dab1d7c000000000da00483045022100cd2a6f0eb86a0a70bfe3c2cef2f7100138911df19bc304fff606f6dc7faa0aba022061b7a6f3a18080dd43dde647ca68d446fa1e2adc5b429aa8020085384d729b1b0147304402202a93b74c5b80f2428be18b8716591c9477818e92ad66507e1ebf0771df5d6b5d0220085e14993f55858f3347cddbdd886f3dc3ac5fd999206875ce04d8bd251372030147522102cbfc2fd76cbcc09aa90c0fdd65690391b965fdd682b938868da998f3048931b321029a4b8c607096ea03e1cc984a9552e6c974b702b12002ec3450ac1327defb631b52aeffffffffe4555395bf41b0aa9186b75f558b06bee687992f3da44115334a7784c3d312a501000000db00483045022100e9846a5bf1a2d126321e6b4a04f2465ea4ffaa819bf3569a25d5779eabaeec65022061d7ac75fd178bb9617299253c4be3ed243d99010e83e3b67995440e1511713b01483045022100934b87dfea556875b9c1f1df455a83a4ca9bfee850ef5026182bf087fc4e9d5902204addde9ea31c0044cb41b851c2f685a56079fb3c32b646710eaed90144bbac060147522102cbfc2fd76cbcc09aa90c0fdd65690391b965fdd682b938868da998f3048931b321029a4b8c607096ea03e1cc984a9552e6c974b702b12002ec3450ac1327defb631b52aeffffffffb95f29afb4a4af054c3b759b79a87dcd7e69cba5d3f63d35fbbe36b3c3eab71500000000db00483045022100a8a1b631b5edc7c75e6fd2fecd29e56f7187a8e1c3cc83f4cbf60d028f13646602206965fcbba35d7dd634aa39a2640ab9468aae4b7ee871595f9cf3add2a8f74bff01483045022100b087adf8d105a7243d5b282485acee1df85598d7ea195f9a4ad07efd8af4ff6d0220182ba619ad823f480758fef66ea9e853c2bf2098e3775de603673b53feb16cb50147522102cbfc2fd76cbcc09aa90c0fdd65690391b965fdd682b938868da998f3048931b321029a4b8c607096ea03e1cc984a9552e6c974b702b12002ec3450ac1327defb631b52aeffffffff8934e42603d683f1d5378542ab74c295b13ef676dfc58d477ff0efba0d38311d00000000d90047304402207b2dcfdf87529d466e55de4938bf0bd0add15af90b3206d324544acc40de986a02202df24fc9558e66a9837ee2751ef86ae4399037098c665d7165cdd0fefef8b04b01473044022007eee5464dfa2adaecfbee0522009caa483e611c72291f80b3cd4ccaefc483d602205c6b96914017f6588102982808f0a01ea55984d2fb616b44359b7bfb464636e50147522102cbfc2fd76cbcc09aa90c0fdd65690391b965fdd682b938868da998f3048931b321029a4b8c607096ea03e1cc984a9552e6c974b702b12002ec3450ac1327defb631b52aeffffffffc192cdf66e99fd83f171d5d6d8d3034ac924fbd70cead421d5e99e55b175d2b600000000da0047304402200e04be64b469cf3c6de886c060dfd00136f4834bec4b8802958c07d6bd4de84f02207b3d5fcbe67c9cbf599362932f8ebc510f490bccf09964cbfa91bfac6a1f3d5a01483045022100d2806d4dc7360b6dad6b1ffc76fa751e7ae13be847fbe21ba8d7bd11cec50158022004c339d44e515c9f8a929529ece29497524fabee9fe74b4cd5f063eb96e6648a0147522102cbfc2fd76cbcc09aa90c0fdd65690391b965fdd682b938868da998f3048931b321029a4b8c607096ea03e1cc984a9552e6c974b702b12002ec3450ac1327defb631b52aeffffffff9d55377009eadd763c543eb704ad0ca34e669d8684a27af5a59972e51eb4da6101000000d900473044022037367d51b2a65110eade57d76bdded478f4999532700e632555ce1bb7e16e0ff02202cde055a62f40b2341edfda7c7e722c3a041c1dba7e891f78d945b9f2a80ae550147304402205f0567d064435bfbb2fe79938538dd4b48ef4c4c4af23a5e8f6fe7cb5722f957022042e4ab10f1617c016fb2714b6bfff9e3e76ee3f30e4bd9e3e3d1e113b55ed9ca0147522102cbfc2fd76cbcc09aa90c0fdd65690391b965fdd682b938868da998f3048931b321029a4b8c607096ea03e1cc984a9552e6c974b702b12002ec3450ac1327defb631b52aeffffffff3864e5b2b847c03e67ae4bb8d20e9c3a9d930a9f17a6fe76084a9762cee0e78000000000da004830450221009cfd7d6c8cff99146e1458b9fe2402efac6829f4d68fb1126c103360dc0ebd4702205d78db470a557de9d99d3a3658b6574e3995b0218a62fbe4163393eee080428801473044022037670cd4172c26fe048daafc9102a142984a6dda541760858c1771a78151d8470220699437b6709f2cb6fbfc2ad1fdf8bc70b6d00e37addaa0879ec033d43612fe490147522102cbfc2fd76cbcc09aa90c0fdd65690391b965fdd682b938868da998f3048931b321029a4b8c607096ea03e1cc984a9552e6c974b702b12002ec3450ac1327defb631b52aeffffffff12795de98bc62f4273a5a04bb15ec1677e12dfeb714b02a530f4e8a1334f229b00000000d80047304402201c2f5d59c58179a1e3c9d1661f8cdbf073a04d16cb67c54beaa6ef2cd3fe22b602203424dce1e458e1505a8bf1cca37793481acc5b89b9081cb7d2e959f9b4b1dca60146304302203cb53e1e5e6c2701ac9775837df82ed20b53d4ef243d948c52dc3a63cab0eee8021f6cd0b34f229b75e2d9aa96214f164c03a4281cd1f4149fee86d53498a2e1360147522102cbfc2fd76cbcc09aa90c0fdd65690391b965fdd682b938868da998f3048931b321029a4b8c607096ea03e1cc984a9552e6c974b702b12002ec3450ac1327defb631b52aeffffffff30614a59ef7937cf9ffd0ad38ff38634cf8b75bc7119481068cdadcbbd8b495000000000da00483045022100d516d0b29aaebcd98c3e5b666b6be6309722828795dbaf7ce6d6b06640e37fda022020b4fcb9d0df6cdc9cd53eb3c61d010922a1ea48366240e5402f9a25b99375d3014730440220353e8640f2b7a963fc5da408c27fc3989b16e5956840d46c9d4413fb314c959d02205d10f7d5d6adec4ef69076663e45f0e4c0c779ce2da3e6c8a1622e8012f26ced0147522102cbfc2fd76cbcc09aa90c0fdd65690391b965fdd682b938868da998f3048931b321029a4b8c607096ea03e1cc984a9552e6c974b702b12002ec3450ac1327defb631b52aeffffffff3d48887d799a318e3a7a907e3a4a699a2589d38a4c5e436d8889d7d8d6e735a800000000db00483045022100918965396e7be810add914578b6befc8e5ed1523b597dbad112ae5ab2b47dd1502200088a7f5b8f0c4288bdb919ac377f1bbacd0f454a3a0d9dfc1bde2cef2b3420b01483045022100eaf4f5b5f9d2acffe8dd3584c3fe095454c063ef78ab13b57c9bf7d8037d063302204fae3980ae427dd1da633edb5a14713a60f7c5fb151517c4480a9bff04d2d2e30147522102cbfc2fd76cbcc09aa90c0fdd65690391b965fdd682b938868da998f3048931b321029a4b8c607096ea03e1cc984a9552e6c974b702b12002ec3450ac1327defb631b52aeffffffffb50f8d00f9de410f0c117948b108763849470e475eb79312664ce2f6190ebf0003000000da00483045022100e4b08ccfe1b8b82d067d77ddc2911bb5fff5eb597575d5db97b4572086d2d7ce02205f8d06d3289269b6a6d66d168ee4589aac7d680985b120536eb64eeb13bbfafd014730440220616fe970f425e5af3e95354411b7d47d1662bbc1855ad22811845648e26f68230220520d8389df590d7bb4addb557ae760a75b1c2d0820e8ad50757a77a02076cb510147522102cbfc2fd76cbcc09aa90c0fdd65690391b965fdd682b938868da998f3048931b321029a4b8c607096ea03e1cc984a9552e6c974b702b12002ec3450ac1327defb631b52aeffffffffc900ca9a3b000000001976a914a796534e84f376e475c0d4093a64ed4c4c62ce4788ac00ca9a3b000000001976a9141ce00e600ab9d370a37b9681ad80e5e7223d2f7988ac00ca9a3b000000001976a914f22581e9da8a25927b35a49adbe2a10d27ffe2cc88ac00ca9a3b000000001976a914d976a27ffb75429736213b56d76c21746f04ab8588ac00ca9a3b000000001976a9143ba59c4196b534f52b17edeb9d51f8590d9f533088ac00ca9a3b000000001976a9143b27324db408e686d1edd8dd9dabe7ead876beef88ac00ca9a3b000000001976a914dd4094695c8e0ffed68907d9de64a0c285e20f2788ac00ca9a3b000000001976a91477596ced178087316c6069f1552e6b12fb56cd2688ac00ca9a3b000000001976a914010e95eafde57d38d9ef3218bd27a948aaafd2e488ac00ca9a3b000000001976a914ddfde121269c2d1f6dbebc9bb0d6635fa1e4ffe488ac00ca9a3b000000001976a91484a128b5d75845568aebaa3fecae51c2fa478eb088ac00ca9a3b000000001976a9148cdba2af15073fe6bb8afb6bceed1df6e302cd3788ac00ca9a3b000000001976a9145ba854ab7df08b72460feb38224b95c26\
2037c0188ac00ca9a3b000000001976a914a6739009d3698ac6026f5d09c34a4ddb8b5fbe2e88ac00ca9a3b000000001976a9141c4864b337717f1876ef13b7d36b0a253181692588ac00ca9a3b000000001976a914b442a4f0dc79aa4b66cf5c92e87c8f21fc05cfce88ac00ca9a3b000000001976a914208915a7587cf0ca45de7e091722f1343a76c35b88ac00ca9a3b000000001976a914ac4215512e4ce2292c0949ab7a9a3c070db10a1288ac00ca9a3b000000001976a914d52bf6de8eec4dcda08e6b363b3a66873d5ab46e88ac00ca9a3b000000001976a914155711fca78a0deff29859885bc3f059f2e535b088ac00ca9a3b000000001976a9142f4c42f79bef719f27c65e22b100c964d3eb54d888ac00ca9a3b000000001976a9144fd839e463b838fe7bc50a91eecfa4b47d1fa7af88ac00ca9a3b000000001976a914301e9ccd32e54a31013ea3f3f4e6f5037c037b3d88ac00ca9a3b000000001976a91464991db52d2fa2af1144e97e2c2303eecae2e0a988ac00ca9a3b000000001976a914b8210b38bafc42a039e72a53c51191b69c8f4e4288ac00ca9a3b000000001976a9147f00d15e455b7f84d7eaa587d57e3e4e9991d82388ac00ca9a3b000000001976a9142e27953ae4fb421d45b2bfe8877a1e9fe33f589688ac00ca9a3b000000001976a914a7559e59ce938b17b8cf0e913ac3ae306c42561088ac00ca9a3b000000001976a9144dba3a8ca9f371fce49fd8fc99482a88730b3c3588ac00ca9a3b000000001976a914fa989e12f1c04fad1f9daa12a796c1f44f2d5a3f88ac00ca9a3b000000001976a914fcbc85d42d39049ffe03cb1af473092612755fcc88ac00ca9a3b000000001976a9140bc883595883a801d823e279d89bce091ba3b91988ac00ca9a3b000000001976a914bbad558bad14699e887a7ef9ecef681fe830af3888ac00ca9a3b000000001976a9144288f600de05e9f17a0baee006b4421ba4630d3088ac00ca9a3b000000001976a914e0d2bcb35302f18520e15a23c5fa75c273e824c988ac00ca9a3b000000001976a914669db967bc2e4f4bc4ec22b503e3e42d695f32fd88ac00ca9a3b000000001976a914d38f157fa075a131a52140514a629ae3bed2792188ac00ca9a3b000000001976a914051fa880f130c73e72c850fe201b87371ed0b67188ac00ca9a3b000000001976a914851009834dfefcf2b65365239684857b2af61f9688ac00ca9a3b000000001976a9142c38bd5455cf08428d43ef7e35faa591306ccd3188ac00ca9a3b000000001976a914bbbc545c53bbe767c60c88926c88e750fbf088d188ac00ca9a3b000000001976a9149d8d4d30b73798bac2839020bbd9b0f3686eafc888ac00ca9a3b000000001976a9144234ae4b9ec0d2957b9c721ccb1c7209deeec35d88ac00ca9a3b000000001976a914456ae89beee2612721196c8e78304e8e7f8972f688ac00ca9a3b000000001976a91462f16f55cf6610b5da2b488549328ff0ea09860488ac00ca9a3b000000001976a914e803462b3c79ffdae766033c813d98bcaf969acd88ac00ca9a3b000000001976a91457579a02381046de6835b0adf8de59866e3fb88988ac00ca9a3b000000001976a9141a25bf19ec77d83708049903aa6802305fe9640a88ac00ca9a3b000000001976a914520100679ca431e34bdabd59dab66acea2d8739d88ac00ca9a3b000000001976a914b1fd58d35d29536206e36b0163624921ed1547d388ac00ca9a3b000000001976a9146d2a54a0d4622a52e138ba7dd830682c7ace2acd88ac00ca9a3b000000001976a9142533d00c6998085dc9cb3a4d2ef62dfdd43ee14988ac00ca9a3b000000001976a914c7046ede041e1f91bc9dc20983f6e65f97fa54ab88ac00ca9a3b000000001976a9146d293b5fd30bad1a3cd3325e0ca43f7a6dd3bfe788ac00ca9a3b000000001976a9149bd49d34606596be5f77f6da9fab8fd9ef99b29888ac00ca9a3b000000001976a9146e57a603a01191987575b0609ae25b946807b37288ac00ca9a3b000000001976a91403925ad672c658df06da12f8a6b8fff8e31e06fb88ac00ca9a3b000000001976a91414e1fa5c52012d3c4d682eebf86e87ffe15a3fcf88ac00ca9a3b000000001976a91497705a02f410a65a9cf087a23f4e471ce66c6bee88ac00ca9a3b000000001976a9143e012dad19a1c8d5d7e3d8e47436c254fa80513388ac00ca9a3b000000001976a914c4dbc744e457a0d020e3247fe1b3eb8c8b5e322c88ac00ca9a3b000000001976a9148773c9a004e9c5e272fc611d1d5fcd0069bb860c88ac00ca9a3b000000001976a9140512099df691b9a4dc155f1461c92afac3d500f888ac00ca9a3b000000001976a914658120ccd00bc00a3d02e9ae8cd4048850b485c388ac00ca9a3b000000001976a91457a2595ddfd77854f77db58022738c9606fc921288ac00ca9a3b000000001976a9148992e5b73d5746c57fc5929fb82bee4874ae883688ac00ca9a3b000000001976a914e47bcccdee21cd078001908bd565b25dc0fec6a888ac00ca9a3b000000001976a914dee5452a2da9aededb022f11fab05e05ca58178a88ac00ca9a3b000000001976a9140d4a3838b92da22bfbb95f14df0e43f9e4b5ed3988ac00ca9a3b000000001976a9140ad4b993ab101e5dfac9d0e07b9cbd67f95a478c88ac00ca9a3b000000001976a914c759da456750406e2ad92129def13a1d5c72d3c088ac00ca9a3b000000001976a91484fcc778724d6c166b2cdbdd182e3436f22eee1d88ac00ca9a3b000000001976a914cc4a08a1dc61b4bb50bd48dbe62c94c93321ec2088ac00ca9a3b000000001976a9148d59183741f58dcc5da5bb608dccecc439dec83b88ac00ca9a3b000000001976a91493f0cb4a79382ec1997329470e07968984961a7688ac00ca9a3b000000001976a914f4a677fa274d2c9f142ba4d31846885a572de88d88ac00ca9a3b000000001976a914be24116cc4ba09555169869bf7f1c56f8090bb9b88ac00ca9a3b000000001976a91406daec0d3fcaeb8f6713d38cf79503b60be9731e88ac00ca9a3b000000001976a91450a4146185474ab5bcee8b81970f4c8eef9e155c88ac00ca9a3b000000001976a91464d7f4052dede282ee33f40189bfcb36fcb8e0df88ac00ca9a3b000000001976a914a016dfd94afe166ded9f8820436309241f99a8d188ac00ca9a3b000000001976a91460edbe1f6343d67e613a4b674082dd3ce82920cd88ac00ca9a3b000000001976a914b469f0ca3c6feacb524d8bca659c42bce808486b88ac00ca9a3b000000001976a91420cc4a655f2834402e2d8110bf0340a1746e55fe88ac00ca9a3b000000001976a914308524c4b8e97cb62f5f7df08e0afa41fc4fc98788ac00ca9a3b000000001976a9148f43805c2db32136b976f12c08113ae493d469cb88ac00ca9a3b000000001976a9148be0ceb365038c3ce2f485164f40d926fa63e53a88ac00ca9a3b000000001976a9146ef8e43c59dbd6fd43a11f440a934aef9333e92d88ac00ca9a3b000000001976a91493335e329c7419091b2ea1f98f298ec5e1c599ad88ac00ca9a3b000000001976a914198e8762f051cc35c2ed14bbaa8cd5af16b3917388ac00ca9a3b000000001976a91440aea68c50555cc1b094e3a20dd0145c9d3e227c88ac00ca9a3b000000001976a9147a0656bb4e983bfb21f20929225e97a178009ce388ac00ca9a3b000000001976a914824a843ff1f61925bde653730b1b5fbfcc38b0f388ac00ca9a3b000000001976a9149e28b2f0f45d9afa6146036dcd64c07b9f3f50c488ac00ca9a3b000000001976a91471037618b95bfe8a06f0a2b7a3ebd15187689b7488ac00ca9a3b000000001976a914c9bc079adaea0171f501fc5ad978489193a15eef88ac00ca9a3b000000001976a914b32467e4b72f8406fefbf91c58ee2b30e69fc51288ac00ca9a3b000000001976a91419ede180c3eebff9d657d8896ccc67f4f4e9b3c688ac00ca9a3b000000001976a9145d7f1bc1dd8944533b46f8cfa665a5ec488f913588ac00ca9a3b000000001976a914ac126b7a5ee3c3b4eda421c2802fe446845fcc0c88ac00ca9a3b000000001976a91420241ba87f9fd7c57a0dd334287133315d6a1be488ac00ca9a3b000000001976a9149c401417b8c342d690b3e080bdd660332f38947288ac00ca9a3b000000001976a914a5aa88c5e6da4e96c972906207cfdb6cc65d3e6188ac00ca9a3b000000001976a914785583f29748ec0047c3a9b66f574dbbdb4e844688ac00ca9a3b000000001976a9141fdf29a192ee88ced09fa61a77830f0332f7114a88ac00ca9a3b000000001976a914b0b7472e29d44e4602d5ab415a5378008a4fa9ae88ac00ca9a3b000000001976a9143798af14a87ec9afd16ba0aebf48fd383aec391088ac00ca9a3b000000001976a914b4dff33c068f4736acf63511fb02eab13443033e88ac00ca9a3b000000001976a9145883decc64ae4caf6aa7dd6b0f56574ec060c8d888ac00ca9a3b000000001976a91483f85fffe4c8c4ca709d357965060da89859c79788ac00ca9a3b000000001976a9146760e0e1d7b92bea81e4145e99fe4eb3b1f10e7e88ac00ca9a3b000000001976a914cdd5070cac3bd9ed3762400ecb492fb0afde852b88ac00ca9a3b000000001976a9143ff2a01f154c11d1bdc0d3b8ed315038816078f988ac00ca9a3b000000001976a914e0308a8ed3ddb48272c1596076e648c7dfb55fe088ac00ca9a3b000000001976a914927bb8fb5b5b01867ebf13ad22962128e68d968a88ac00ca9a3b000000001976a914fe9ff7b95121882f288fbf52fc6b6c93cfde40a288ac00ca9a3b000000001976a9149b92b981b4542a258d770f13af295208db9dbcc588ac00ca9a3b000000001976a914a8d1256916120e35c35a21aaa0ddfb4c01c2b01c88ac00ca9a3b000000001976a9147b07115259a7a6f81cb2750cb24d36462948254f88ac00ca9a3b000000001976a91422c30bcd8ed838409ef28df0d5a31008dc98ce2088ac00ca9a3b000000001976a9146790c1a1d08924186be87bd82c8e39cf0c22546688ac00ca9a3b000000001976a9142bd534ff51ed1bc1d8ff17c226734f66b79cfe2b88ac00ca9a3b000000001976a914dfd8c405821a1b9b20d37e5befb3b903a45e190988ac00ca9a3b000000001976a914f054736c18fda737211d63353cd8a2854897b18288ac00ca9a3b000000001976a9147eb5183fcbcd61f5382f8edef6e2c45cdaaa78e688ac00ca9a3b000000001976a9149290e28158b4eef1049fb144581354998885452288ac00ca9a3b000000001976a91410c8d9ad42734bc59ad6338bf9bc06ed9c677ec888ac00ca9a3b000000001976a9142948e81b5e843ac08604106d6c94118b1073c2fa88ac00ca9a3b000000001976a914fb106615920fa8f796307a27c4537c487f11544688ac00ca9a3b000000001976a9142b3a07f762088482cb2b53d7ac9aa7a0c9af16b888ac00ca9a3b000000001976a914cd3878e5f3cc57037309027e2b2bb4c7fe30a09988ac00ca9a3b000000001976a91480c7ba95b3cd863cdf7f3b6c43d999c8e1e8c20288ac00ca9a3b000000001976a9144bf7194ffd25cdc0349c0c191574783dc9dc3de288ac00ca9a3b000000001976a914829a2527d210c1f83cabf1e26fcafe092182a42a88ac00ca9a3b000000001976a91490b413400b5a0053690f64dd0ade1e8df1058f9188ac00ca9a3b000000001976a914c64e48d6f3dfb75d0e22b375f8f01c0126deb42d88ac00ca9a3b000000001976a914eed5014b8c5bc2d4e1d587ac3ba054f7d5d5c1c788ac00ca9a3b000000001976a914c27f0e92c6bef2f138c4af09fe64c013267bb62688ac00ca9a3b000000001976a9141003123f86fc9b9ad1bdb47b8041d7979b07dc3c88ac00ca9a3b000000001976a9145030801eb80a1a63f7426d59960ed8f846b0c25e88ac00ca9a3b000000001976a91416381b394c98fd646ec772125daf84657f7acb4888ac00ca9a3b000000001976a91425afc09c61b4355ca6504970d759fe65eb9bc8c988ac00ca9a3b000000001976a914a9b4827036c649162bc552bcdc4ad2530f0adb0088ac00ca9a3b000000001976a914a20f3a91fc6bc28d15ccf609869dc7aa2df6d4c588ac00ca9a3b000000001976a914343f5de6fd5124e35fbf93734ccbe833aefa90d988ac00ca9a3b000000001976a9143306beee740d50b46b01b41e2a7ec5e392ceef6788ac00ca9a3b000000001976a91468477836af57c75815ec847f9ae636c72a872d3688ac00ca9a3b000000001976a914af5f5f15bf1baa2519a38aa936c078d0b3bf10f788ac00ca9a3b000000001976a91407f71e4c835937952fd2867e9e6137852bb0d6cd88ac00ca9a3b000000001976a9140efb0aba068a11337ff42f49b877d001a05e6f2d88ac00ca9a3b000000001976a91422329777fffa35f02c630bbb9892784294ec58b788ac00ca9a3b000000001976a914c78a475d3708a2fc069c3429f560236d0f41eddf88ac00ca9a3b000000001976a91452b86186786ef46079f9b8b4beb62fa0be911a8588ac00ca9a3b000000001976a9149810c3ddafec6a157baa45fb6446f4647bfe39e588ac00ca9a3b000000001976a9143d3460c2bf8e41711127baf367cf9c1de01a012088ac00ca9a3b000000001976a914aa73d57d69389e56de773b0d94003644866e63db88ac00ca9a3b000000001976a9142ee9910f013f7b0ed82c9f1895c460ed3d3b32f788ac00ca9a3b000000001976a9142b0ad1d82789ddb332af74e2aa8c1911556c8ffc88ac00ca9a3b000000001976a9147edbdea517ac814969b1234e44863a9aa1af09ab88ac00ca9a3b000000001976a914034e49a\
e258d3e66779c870757afe75a4026452c88ac00ca9a3b000000001976a9147477be5e433352c1d5d278c99eb68ab6a794eeb688ac00ca9a3b000000001976a914ff8cce709504bd0a52d492cff031cbf822ad3c8788ac00ca9a3b000000001976a914617fc7f6296e44789767da8cc4cdc872dfc0365c88ac00ca9a3b000000001976a914983ea0c1fcf0fb90985bdfb3d918a8656b7320db88ac00ca9a3b000000001976a914b4b8d8871bbfaaee9280a78e7007065f8f6651d288ac00ca9a3b000000001976a914ec04e5b5b881f9f9c04d6b9df7fea00f1bddd47b88ac00ca9a3b000000001976a91479658d3b03cc1e52275dd4ff448f46b1ba923e3d88ac00ca9a3b000000001976a914215f1f95586cfa322e35d94943166e67621e558088ac00ca9a3b000000001976a91461b8aba7fdf515867851b4710b2ff500bf0207b988ac00ca9a3b000000001976a91405f796dc38a0a1c216a2cb312b9360192e2914e288ac00ca9a3b000000001976a9144f7e8879849fe105cf862fe23626e2598985fe4488ac00ca9a3b000000001976a914dae9c75df4e4e6c3878e04b6ae073cc3a135de9188ac00ca9a3b000000001976a914832de07afe3aab5373d6bf624673a6c2d9d1f39188ac00ca9a3b000000001976a91477bf4d1c4ed7330acd389aec470f6071321ef11e88ac00ca9a3b000000001976a91451819219dbefd33eafdc2f95494ffd0590d787a288ac00ca9a3b000000001976a914b32e4a1e8198b323ca0ae69b8b0a89df36909cea88ac00ca9a3b000000001976a914948a50c8eb9095ee48e43c5c306e9e48cbc4e81c88ac00ca9a3b000000001976a91417b6d1cc0987c971eca6ed68fef10c04e734f7e188ac00ca9a3b000000001976a9141f79fdb77cc0d716c7d7d566e3a6106ce6ac296488ac00ca9a3b000000001976a9149c20bec924f5d96306a21b9205d19ba1cfb2fd8788ac00ca9a3b000000001976a914e93dbd29b9e83ab2b2ae1d7bec4101d11067853188ac00ca9a3b000000001976a9144b8a6b525aa347e2362a709e846568ceab94e3e688ac00ca9a3b000000001976a914987d4b853cd7fc30d1295da2bd4f9f91988f5f5d88ac00ca9a3b000000001976a914489bb96fd9e9332a60835df0b1dad1472da0e7c988ac00ca9a3b000000001976a914c7adb4dc5929944c1707a7cb343468458b26316988ac00ca9a3b000000001976a91438b5b54ca85333d235706fcdecb7f168c1b40b3588ac00ca9a3b000000001976a9144f7caccb9d89fab5eadb62cde554eae5cd962c2988ac00ca9a3b000000001976a91401f5bc68b29d3716a8fc10ad2bebf6b08eabf9b488ac00ca9a3b000000001976a914f131e11094cd60bbf654a046bf644a187c5861c188ac00ca9a3b000000001976a914d86674327abaab4c81474c6aa2c1dea99bf9e1a088ac00ca9a3b000000001976a91443425f414bc4ebbbefce77eb21a5dfcde04303af88ac00ca9a3b000000001976a914d064da84d40cfa9fa058102fbe785a9497325db288ac00ca9a3b000000001976a914ce3523474b6a0d86aee8f76869f38dabbddcf96488ac00ca9a3b000000001976a91419dd44038dce0101fee04cb45cca3ed20aa12e1688ac00ca9a3b000000001976a9148c93ea78b6a66a91d39ce422aba25681e706885888ac00ca9a3b000000001976a914bae209ab5cf40f14cc8d0260cf7b3843ff112bf488ac00ca9a3b000000001976a914d0529c402aa27d86dba797e05e19c1fe3c965f0088ac00ca9a3b000000001976a914edbec980a0f4697db88e1f2810fa4be3d019420788ac00ca9a3b000000001976a914ab0c5fbb1ce59ee5c771a694acb32d9f897a24ce88ac00ca9a3b000000001976a914e43d92822c35834060ccf4e474c65fc242adcf3788ac00c353743256000017a9142abbf6436f1efcebd88e842bed1c9b1deece6bda8700000000'
// var txCoinJoinHex = '0100000013440a4e2471a0afd66c9db54db7d414507981eb3db35970dadf722453f08bdc8d0c0000006a47304402200098a7f838ff267969971f5d9d4b2c1db11b8e39c81eebf3c8fe22dd7bf0018302203fa16f0aa3559752462c20ddd8a601620eb176b4511507d11a361a7bb595c57c01210343ead2c0e2303d880bf72dfc04fc9c20d921fc53949c471e22b3c68c0690b828ffffffff0295eef5ad85c9b6b91a3d77bce015065dc64dab526b2f27fbe56f51149bb67f100000006b483045022100c46d6226167e6023e5a058b1ae541c5ca4baf4a69afb65adbfce2cc276535a6a022006320fdc8a438009bbfebfe4ab63e415ee231456a0137d167ee2113677f8e3130121032e38a3e15bee5ef272eaf71033a054637f7b74a51882e659b0eacb8db3e417a9ffffffffee0a35737ab56a0fdb84172c985f1597cffeb33c1d8e4adf3b3b4cc6d430d9b50a0000006b483045022100d02737479b676a35a5572bfd027ef9713b2ef34c87aabe2a2939a448d06c0569022018b262f34191dd2dcf5cbf1ecae8126b35aeb4afcb0426922e1d3dfc86e4dc970121022056d76bd198504c05350c415a80900aaf1174ad95ef42105c2c7976c7094425ffffffffee0a35737ab56a0fdb84172c985f1597cffeb33c1d8e4adf3b3b4cc6d430d9b5100000006a47304402207f541994740dd1aff3dbf633b7d7681c5251f2aa1f48735370dd4694ebdb049802205f4c92f3c9d8e3e758b462a5e0487c471cf7e58757815200c869801403c5ed57012102778e7fe0fc66a2746a058bbe25029ee32bfbed75a6853455ffab7c2bf764f1aeffffffff0295eef5ad85c9b6b91a3d77bce015065dc64dab526b2f27fbe56f51149bb67f050000006a473044022050304b69e695bdba599379c52d872410ae5d78804d3f3c60fb887fd0d95f617b02205f0e27fd566849f7be7d1965219cd63484cc0f37b77b62be6fdbf48f5887ae01012103c8ac0d519ba794b2e3fe7b85717d48b8b47f0e6f94015d0cb8b2ca84bce93e22ffffffff490673d994be7c9be1a39c2d45b3c3738fde5e4b54af91740a442e1cde947114110000006b48304502210085f6b6285d30a5ea3ee6b6f0e73c39e5919d5254bc09ff57b11a7909a9f3f6b7022023ffc24406384c3ee574b836f57446980d5e79c1cd795136a2160782544037a9012103152a37a23618dcc6c41dbb0d003c027215c4ce467bffc29821e067d97fa052e7ffffffffc1365292b95156f7d68ad6dfa031910f3284d9d2e9c267670c5cfa7d97bae482010000006b483045022100e59095f9bbb1daeb04c8105f6f0cf123fcf59c80d319a0e2012326d12bb0e02702206d67b31b24ed60b3f3866755ce122abb09200f9bb331d7be214edfd74733bb830121026db18f5b27ce4e60417364ce35571096927339c6e1e9d0a9f489be6a4bc03252ffffffff0295eef5ad85c9b6b91a3d77bce015065dc64dab526b2f27fbe56f51149bb67f0d0000006b483045022100ec5f0ef35f931fa047bb0ada3f23476fded62d8f114fa547093d3b5fbabf6dbe0220127d6d28388ffeaf2a282ec5f6a7b1b7cc2cb8e35778c2f7c3be834f160f1ff8012102b38aca3954870b28403cae22139004e0756ae325208b3e692200e9ddc6e33b54ffffffff73675af13a01c64ee60339613debf81b9e1dd8d9a3515a25f947353459d3af3c0c0000006b483045022100ff17593d4bff4874aa556c5f8f649d4135ea26b37baf355e793f30303d7bfb9102200f51704d8faccbaa22f58488cb2bebe523e00a436ce4d58179d0570e55785daa0121022a0c75b75739d182076c16d3525e83b1bc7362bfa855959c0cd48e5005140166ffffffff73675af13a01c64ee60339613debf81b9e1dd8d9a3515a25f947353459d3af3c0e0000006b483045022100c7d5a379e2870d03a0f3a5bdd4054a653b29804913f8720380a448f4e1f19865022051501eae29ba44a13ddd3780bc97ac5ec86e881462d0e08d9cc4bd2b29bcc815012103abe21a9dc0e9f995e3c58d6c60971e6d54559afe222bca04c2b331f42b38c0f3ffffffff6f70aeaa54516863e16fa2082cb5471e0f66b4c7dac25d9da4969e70532f6da00d0000006b483045022100afbeaf9fe032fd77c4e46442b178bdc37c7d6409985caad2463b7ab28befccfd0220779783a9b898d94827ff210c9183ff66bfb56223b0e0118cbba66c48090a4f700121036385f64e18f00d6e56417aa33ad3243356cc5879342865ee06f3b2c17552fe7efffffffffae31df57ccb4216853c0f3cc5af1f8ad7a99fc8de6bc6d80e7b1c81f4baf1e4140000006a473044022076c7bb674a88d9c6581e9c26eac236f6dd9cb38b5ffa2a3860d8083a1751302e022033297ccaaab0a6425c2afbfb6525b75e6f27cd0c9f23202bea28f8fa8a7996b40121031066fb64bd605b8f9d07c45d0d5c42485325b9289213921736bf7b048dec1df3ffffffff909d6efb9e08780c8b8e0fccff74f3e21c5dd12d86dcf5cbea494e18bbb9995c120000006a47304402205c945293257a266f8d575020fa409c1ba28742ff3c6d66f33059675bd6ba676a02204ca582141345a161726bd4ec5f53a6d50b2afbb1aa811acbad44fd295d01948501210316a04c4b9dc5035bc9fc3ec386896dcba281366e8a8a67b4904e4e4307820f56ffffffff90ac0c55af47a073de7c3f98ac5a59cd10409a8069806c8afb9ebbbf0c232436020000006a47304402200e05f3a9db10a3936ede2f64844ebcbdeeef069f4fd7e34b18d66b185217d5e30220479b734d591ea6412ded39665463f0ae90b0b21028905dd8586f74b4eaa9d6980121030e9ba4601ae3c95ce90e01aaa33b2d0426d39940f278325023d9383350923477ffffffff3e2f391615f885e626f70940bc7daf71bcdc0a7c6bf5a5eaece5b2e08d10317c000000006b4830450221009b675247b064079c32b8e632e9ee8bd62b11b5c89f1e0b37068fe9be16ae9653022044bff9be38966d3eae77eb9adb46c20758bc106f91cd022400999226b3cd6064012103239b99cadf5350746d675d267966e9597b7f5dd5a6f0f829b7bc6e5802152abcffffffffe1ce8f7faf221c2bcab3aa74e6b1c77a73d1a5399a9d401ddb4b45dc1bdc4636090000006b483045022100a891ee2286649763b1ff45b5a3ef66ce037e86e11b559d15270e8a61cfa0365302200c1e7aa62080af45ba18c8345b5f37a94e661f6fb1d62fd2f3917aa2897ae4af012102fa6980f47e0fdc80fb94bed1afebec70eb5734308cd30f850042cd9ddf01aebcffffffffe1ce8f7faf221c2bcab3aa74e6b1c77a73d1a5399a9d401ddb4b45dc1bdc4636010000006a4730440220296dbfacd2d3f3bd4224a40b7685dad8d60292a38be994a0804bdd1d1e84edef022000f30139285e6da863bf6821d46b8799a582d453e696589233769ad9810c9f6a01210314936e7118052ac5c4ba2b44cb5b7b577346a5e6377b97291e1207cf5dae47afffffffff0295eef5ad85c9b6b91a3d77bce015065dc64dab526b2f27fbe56f51149bb67f120000006b483045022100b21b2413eb7de91cab6416efd2504b15a12b34c11e6906f44649827f9c343b4702205691ab43b72862ea0ef60279f03b77d364aa843cb8fcb16d736368e432d44698012103f520fb1a59111b3d294861d3ac498537216d4a71d25391d1b3538ccbd8b023f6ffffffff5a7eaeadd2570dd5b9189eb825d6b1876266940789ebb05deeeac954ab520d060c0000006b483045022100949c7c91ae9addf549d828ed51e0ef42255149e29293a34fb8f81dc194c2f4b902202612d2d6251ef13ed936597f979a26b38916ed844a1c3fded0b3b0ea18b54380012103eda1fa3051306238c35d83e8ff8f97aa724d175dede4c0783926c98f106fb194ffffffff15620f5723000000001976a91406595e074efdd41ef65b0c3dba3d69dd3c6e494b88ac58a3fb03000000001976a914b037b0650a691c56c1f98e274e9752e2157d970288ac18c0f702000000001976a914b68642906bca6bb6c883772f35caaeed9f7a1b7888ac83bd5723000000001976a9148729016d0c88ac01d110e7d75006811f283f119788ace41f3823000000001976a9147acd2478d13395a64a0b8eadb62d501c2b41a90c88ac31d50000000000001976a91400d2a28bc7a4486248fab573d72ef6db46f777ea88aca09c0306000000001976a914d43c27ffb4a76590c245cd55447550ffe99f346a88ac80412005000000001976a914997efabe5dce8a24d4a1f3c0f9236bf2f6a2087588ac99bb0000000000001976a914593f550a3f8afe8e90b7bae14f0f0b2c31c4826688ace2c71500000000001976a914ee85450df9ca44a4e330fd0b7d681ec6fbad6fb488acb0eb4a00000000001976a914e7a48c6f7079d95e1505b45f8307197e6191f13888acea015723000000001976a9149537e8f15a7f8ef2d9ff9c674da57a376cf4369b88ac2002c504000000001976a9141821265cd111aafae46ac62f60eed21d1544128388acb0c94f0e000000001976a914a7aef50f0868fe30389b02af4fae7dda0ec5e2e988ac40b3d509000000001976a9140f9ac28f8890318c50cffe1ec77c05afe5bb036888ac9f9d1f00000000001976a914e70288cab4379092b2d694809d555c79ae59223688ac52e85623000000001976a914a947ce2aca9c6e654e213376d8d35db9e36398d788ac21ae0000000000001976a914ff3bc00eac7ec252cd5fb3318a87ac2a86d229e188ace0737a09000000001976a9146189be3daa18cb1b1fa86859f7ed79cc5c8f2b3388acf051a707000000001976a914453b1289f3f8a0248d8d914d7ad3200c6be0d28888acc0189708000000001976a914a5e2e6e7b740cef68eb374313d53a7fab1a8a3cd88ac00000000';<|MERGE_RESOLUTION|>--- conflicted
+++ resolved
@@ -166,11 +166,7 @@
 
   it('toObject/fromObject with witness, signatures and custom fee', function() {
     var tx = new Transaction()
-<<<<<<< HEAD
       .from(simpleWitnessUtxoWith1000DOGE)
-=======
-      .from(simpleWitnessUtxoWith1BTC)
->>>>>>> 09461c57
       .to([{address: toAddress, satoshis: 50000}])
       .fee(15000)
       .change(changeAddress)
@@ -184,11 +180,7 @@
 
   it('toObject/fromObject with nested witness, signatures and custom fee', function() {
     var tx = new Transaction()
-<<<<<<< HEAD
       .from(simpleWrappedWitnessUtxoWith1000DOGE)
-=======
-      .from(simpleWrappedWitnessUtxoWith1BTC)
->>>>>>> 09461c57
       .to([{address: toAddress, satoshis: 50000}])
       .fee(15000)
       .change(changeAddress)
@@ -250,15 +242,9 @@
 
   // TODO: Migrate this into a test for inputs
 
-<<<<<<< HEAD
   var fromAddress = 'DSw2NHz2YfTeFogjeGJvZVVZkjkxSSX3zx';
   var witnessFromAddress = 'bc1qau9yky5ct9q0gfeyc8qrcpzgsj5g59zs4ynlu8';
   var wrappedWitnessFromAddress = 'A6wuuhLY2ctoF4H93aeVx8vLgeGFgE1Wxx';
-=======
-  var fromAddress = 'DAPkqFzgrXVsUU7WkSf1GYMmFzEGvuK4SK';
-  var witnessFromAddress = 'tb1q3rvex84884sw4al9vu00cp2jhyffz8e2n2k4wp';
-  var wrappedWitnessFromAddress = '2N2fk5hPbAPaMUs5No2kwy6xLdFL3CjUXMy';
->>>>>>> 09461c57
   var simpleUtxoWith10DOGE = {
     address: fromAddress,
     txId: 'a477af6b2667c29670467e4e0728b685ee07b240235771862318e29ddbe58458',
@@ -281,11 +267,7 @@
   var changeAddressP2SH = 'A7HRQk3GFCW2QasvdZxXuYj8kkQK5QrYLs';
   var changeAddressP2WPKH = 'tb1q3rvex84884sw4al9vu00cp2jhyffz8e2n2k4wp';
   var changeAddressP2WSH = 'tb1qk0jhwmn65dqmlp755a7cff40fnvzsnhzq290kezrfs9d308an3tqlpjvad';
-<<<<<<< HEAD
   var privateKey = 'dd7bdefb163b31eb706ec43589c24cd27fc7878216836468bf216845c7c4aa1c';
-=======
-  var privateKey = '6KyaFbsEXLfUzDWPFhUKBjdPwNqgxLq8PEE7VmGe9qFqfNkY16A';
->>>>>>> 09461c57
   var private1 = 'ba9bb7f48969e94301025313c298916b2913fb7eecefe98b9128ef4d87e40ea40';
   var private2 = '6403e70451390134f2bddbe5ecb33c5b264af292fcbf2cdd97deaac7e1e8f7ba0';
   var public1 = new PrivateKey(private1).publicKey;
@@ -398,11 +380,7 @@
       });
       it('works for normal p2wpkh', function() {
         var transaction = new Transaction()
-<<<<<<< HEAD
           .from(simpleWitnessUtxoWith1000DOGE)
-=======
-          .from(simpleWitnessUtxoWith1BTC)
->>>>>>> 09461c57
           .to([{address: toAddress, satoshis: 50000}])
           .change(changeAddress)
           .sign(privateKey);
@@ -410,11 +388,7 @@
       });
       it('works for wrapped p2wpkh', function() {
         var transaction = new Transaction()
-<<<<<<< HEAD
           .from(simpleWrappedWitnessUtxoWith1000DOGE)
-=======
-          .from(simpleWrappedWitnessUtxoWith1BTC)
->>>>>>> 09461c57
           .to([{address: toAddress, satoshis: 50000}])
           .change(changeAddress)
           .sign(privateKey);
@@ -453,14 +427,9 @@
         .to(toAddress, 50e8)
         .change(changeAddress)
         .sign(privateKey);
-<<<<<<< HEAD
       transaction.getFee();
       transaction.outputs.length.should.equal(2);
       transaction.outputs[1].satoshis.should.equal(4973500000);
-=======
-      transaction.outputs.length.should.equal(2);
-      transaction.outputs[1].satoshis.should.equal(4977100000);
->>>>>>> 09461c57
       transaction.outputs[1].script.toString()
         .should.equal(Script.fromAddress(changeAddress).toString());
       var actual = transaction.getChangeOutput().script.toString();
@@ -536,11 +505,7 @@
         .change(changeAddress)
         .sign(privateKey);
       transaction.outputs.length.should.equal(2);
-<<<<<<< HEAD
       transaction.outputs[1].satoshis.should.equal(10e8 - 80000 - 10000);
-=======
-      transaction.outputs[1].satoshis.should.equal(10000);
->>>>>>> 09461c57
     });
     it('fee per kb can be set up manually', function() {
       var inputs = _.map(_.range(10), function(i) {
@@ -552,7 +517,6 @@
         .from(inputs)
         .to(toAddress, 950000)
         .feePerKb(8000)
-<<<<<<< HEAD
         .change(changeAddress)
         .sign(privateKey);
       transaction._estimateSize().should.be.within(1000, 1999);
@@ -601,65 +565,11 @@
         .from(inputs)
         .to(toAddress, 950000)
         .feePerByte(13)
-=======
->>>>>>> 09461c57
         .change(changeAddress)
         .sign(privateKey);
       transaction._estimateSize().should.be.within(1000, 1999);
       transaction.outputs.length.should.equal(2);
-<<<<<<< HEAD
       transaction.outputs[1].satoshis.should.be.within(9999024013, 9999037000);
-=======
-      transaction.outputs[1].satoshis.should.equal(40464);
-    });
-    it('fee per byte (low fee) can be set up manually', function () {
-      var inputs = _.map(_.range(10), function (i) {
-        var utxo = _.clone(simpleUtxoWith10DOGE);
-        utxo.outputIndex = i;
-        return utxo;
-      });
-      var transaction = new Transaction()
-        .from(inputs)
-        .to(toAddress, 950000)
-        .feePerByte(1)
-        .change(changeAddress)
-        .sign(privateKey);
-      transaction._estimateSize().should.be.within(1000, 1999);
-      transaction.outputs.length.should.equal(2);
-      transaction.outputs[1].satoshis.should.be.within(48001, 49000);
-    });
-    it('fee per byte (high fee) can be set up manually', function () {
-      var inputs = _.map(_.range(10), function (i) {
-        var utxo = _.clone(simpleUtxoWith10DOGE);
-        utxo.outputIndex = i;
-        return utxo;
-      });
-      var transaction = new Transaction()
-        .from(inputs)
-        .to(toAddress, 950000)
-        .feePerByte(2)
-        .change(changeAddress)
-        .sign(privateKey);
-      transaction._estimateSize().should.be.within(1000, 1999);
-      transaction.outputs.length.should.equal(2);
-      transaction.outputs[1].satoshis.should.be.within(46002, 48000);
-    });
-    it('fee per byte can be set up manually', function () {
-      var inputs = _.map(_.range(10), function (i) {
-        var utxo = _.clone(simpleUtxoWith10DOGE);
-        utxo.outputIndex = i;
-        return utxo;
-      });
-      var transaction = new Transaction()
-        .from(inputs)
-        .to(toAddress, 950000)
-        .feePerByte(13)
-        .change(changeAddress)
-        .sign(privateKey);
-      transaction._estimateSize().should.be.within(1000, 1999);
-      transaction.outputs.length.should.equal(2);
-      transaction.outputs[1].satoshis.should.be.within(24013, 37000);
->>>>>>> 09461c57
     });
     it('fee per byte not enough for change', function () {
       var inputs = _.map(_.range(10), function (i) {
@@ -669,11 +579,7 @@
       });
       var transaction = new Transaction()
         .from(inputs)
-<<<<<<< HEAD
         .to(toAddress, 100e8 - 1)
-=======
-        .to(toAddress, 999999)
->>>>>>> 09461c57
         .feePerByte(1)
         .change(changeAddress)
         .sign(privateKey);
@@ -695,11 +601,7 @@
     it('if fee is too small, fail serialization', function() {
       var transaction = new Transaction({disableDustOutputs: true})
         .from(simpleUtxoWith100DOGE)
-<<<<<<< HEAD
         .to(toAddress, 99.99e8)
-=======
-        .to(toAddress, 9.99e8)
->>>>>>> 09461c57
         .change(changeAddress)
         .sign(privateKey);
       expect(function() {
@@ -709,11 +611,7 @@
     it('on second call to sign, change is not recalculated', function() {
       var transaction = new Transaction()
         .from(simpleUtxoWith100DOGE)
-<<<<<<< HEAD
         .to(toAddress, 100e8)
-=======
-        .to(toAddress, 10e8)
->>>>>>> 09461c57
         .change(changeAddress)
         .sign(privateKey)
         .sign(privateKey);
@@ -738,11 +636,7 @@
     });
     it('can avoid checked serialize', function() {
       var transaction = new Transaction()
-<<<<<<< HEAD
         .from(simpleUtxoWith100DOGE)
-=======
-        .from(simpleUtxoWith1BTC)
->>>>>>> 09461c57
         .to(fromAddress, 1);
       expect(function() {
         return transaction.serialize();
@@ -1030,21 +924,13 @@
     });
     it('can serialize and deserialize a P2PWKH input', function() {
       var transaction = new Transaction()
-<<<<<<< HEAD
         .from(simpleWitnessUtxoWith1000DOGE);
-=======
-        .from(simpleWitnessUtxoWith1BTC);
->>>>>>> 09461c57
       var deserialized = new Transaction(transaction.toObject());
       expect(deserialized.inputs[0] instanceof Transaction.Input.PublicKeyHash).to.equal(true);
     });
     it('can serialize and deserialize a wrapped P2PWKH input', function() {
       var transaction = new Transaction()
-<<<<<<< HEAD
         .from(simpleWrappedWitnessUtxoWith1000DOGE);
-=======
-        .from(simpleWrappedWitnessUtxoWith1BTC);
->>>>>>> 09461c57
       var deserialized = new Transaction(transaction.toObject());
       expect(deserialized.inputs[0] instanceof Transaction.Input.PublicKeyHash).to.equal(true);
     });
@@ -1271,13 +1157,8 @@
         .from(simpleUtxoWith1000DOGE)
         .change(changeAddress)
         .to(toAddress, 1e8);
-<<<<<<< HEAD
       transaction.inputAmount.should.equal(1000e8);
       transaction.outputAmount.should.equal(99973500000);
-=======
-      transaction.inputAmount.should.equal(100000000000);
-      transaction.outputAmount.should.equal(99977100000);
->>>>>>> 09461c57
     });
     it('returns correct values for coinjoin transaction', function() {
       // see testnet tx 41245c59aa4f06bc0f13f92ea65e275926591376dffb396a5c0efb7b8c2d0c21
@@ -1972,19 +1853,11 @@
     });
     describe('signing', function() {
       var privateKey1 = PrivateKey.fromWIF('QQWs5STTjnuVVWBsKwaZtc8SCzzKGDf5iZ6qgZyaPqqDEjLmF5tA');
-<<<<<<< HEAD
       var publicKey1 = privateKey1.toPublicKey();
       var privateKey2 = PrivateKey.fromWIF('QQWs5STTjnuVVWBsKwaZtc8SCzzKGDf5iZ6qgZyaPqqDEjLmF5tA');
       var publicKey2 = privateKey2.toPublicKey();
       var privateKey3 = PrivateKey.fromWIF('QQWs5STTjnuVVWBsKwaZtc8SCzzKGDf5iZ6qgZyaPqqDEjLmF5tA');
       var publicKey3 = privateKey3.toPublicKey();
-=======
-      var publicKey1 = p2shPrivateKey1.toPublicKey();
-      var privateKey2 = PrivateKey.fromWIF('QQWs5STTjnuVVWBsKwaZtc8SCzzKGDf5iZ6qgZyaPqqDEjLmF5tA');
-      var publicKey2 = p2shPrivateKey2.toPublicKey();
-      var privateKey3 = PrivateKey.fromWIF('QQWs5STTjnuVVWBsKwaZtc8SCzzKGDf5iZ6qgZyaPqqDEjLmF5tA');
-      var publicKey3 = p2shPrivateKey3.toPublicKey();
->>>>>>> 09461c57
       var address = Address.createMultisig([
         publicKey1
       ], 1, 'testnet');
@@ -2024,53 +1897,30 @@
           .change('mqWDcnW3jMzthB8qdB9SnFam6N96GDqM4W')
           .sign(privateKey1);
         var sighash = tx.inputs[0].getSighash(tx, privateKey1, 0, bitcore.crypto.Signature.SIGHASH_ALL);
-<<<<<<< HEAD
         sighash.toString('hex').should.equal('01566d2407e91bbdcdc7fbede439826080b0e926c433098e26776f8e5265e620');
         tx.toBuffer().toString('hex').should.equal('0100000000010161dc9737a880fd1f8671fa314d6e66b00060a52e97118d8a1b829fd95029731d010000002322002045a29839c28d5502e6595e4b726f6be89ea48c16676d14954ac46926ee3a725affffffff0250c30000000000001976a914ef6aa14d8f5ba65a12c327a9659681c44cd821b088acc0d3f205000000001976a9146d8da2015c6d2890896485edd5897b3b2ec9ebb188ac0300483045022100a892b883a475ed7bfb3d21021b5b64c799d833ef3a5db411dd800580eff9afb302200e28f400162fc70bcb80a30246203419734e72c618ac4a31b8c9b06ec68daa09012551210304c1a51134235dc282641432811a26d367d4ea52b4ac5e20c107668b010fdd4b51ae00000000');
       });
       it('will sign with p2wpkh witness program', function() {
         var tx = new Transaction()
           .from(simpleWitnessUtxoWith1000DOGE)
-=======
-        sighash.toString('hex').should.equal('51b7c5271ae04071a6d3d4c4cde28003d8e9a09e51931ebae4003539767a4955');
-        tx.toBuffer().toString('hex').should.equal('0100000000010161dc9737a880fd1f8671fa314d6e66b00060a52e97118d8a1b829fd95029731d010000002322002028ba8620c84df12e3283de37d02cfa7bcae3894e118388d6b3ae50f9aeb38798ffffffff0250c30000000000001976a914ef6aa14d8f5ba65a12c327a9659681c44cd821b088acc0d3f205000000001976a9146d8da2015c6d2890896485edd5897b3b2ec9ebb188ac030047304402203fdbd6604939ed9b46bd07bea993b102336a6fbc0a0c987f05b8522a2079037f022064466db4b0c6cc6697a28e0ba9b28c9738ecba56033a60aab7f04d5da2a8241e0125512102feab7deafbdb39885ef92a285dfa0f4ada0feefce43685e6551c95e71496d98051ae00000000');
-      });
-      it('will sign with p2wpkh witness program', function() {
-        var tx = new Transaction()
-          .from(simpleWitnessUtxoWith1BTC)
->>>>>>> 09461c57
           .to([{address: 'n3LsXgyStG2CkS2CnWZtDqxTfCnXB8PvD9', satoshis: 50000}])
           .fee(150000)
           .change('mqWDcnW3jMzthB8qdB9SnFam6N96GDqM4W')
           .sign(privateKey);
         var sighash = tx.inputs[0].getSighash(tx, privateKey1, 0, bitcore.crypto.Signature.SIGHASH_ALL);
-<<<<<<< HEAD
         sighash.toString('hex').should.equal('bb813f1442eef050f972f0c092c781852353fa02ee936386017a0b9fca8a4c18');
         tx.toBuffer().toString('hex').should.equal('0100000000010173d805aff043ff9a0d080a1cafeffbff9553651bcf66452858afc87937606b7e0000000000ffffffff0250c30000000000001976a914ef6aa14d8f5ba65a12c327a9659681c44cd821b088acc0da7348170000001976a9146d8da2015c6d2890896485edd5897b3b2ec9ebb188ac0247304402201f2619da51707a94ea50ddd7fbde3510e0219e8dfa17fa9050e5a8cec5d60e4a022040e9b29dca45a0d3aa7120df3b6397798139ac89bf4c29806d7b01ef63a9fcd60121025466b36661faa9a1a64d94dae93751d38175991fbe7729c4eaaa7bdf5a5f6e8b00000000');
       });
       it('will sign with p2sh-wrapped-p2wpkh witness program', function() {
         var tx = new Transaction()
           .from(simpleWrappedWitnessUtxoWith1000DOGE)
-=======
-        sighash.toString('hex').should.equal('77814f2e33ae919d8c9ab1f30b6da386b2efb01d0373b79baf7b3e4b347cb4a2');
-        tx.toBuffer().toString('hex').should.equal('0100000000010173d805aff043ff9a0d080a1cafeffbff9553651bcf66452858afc87937606b7e0000000000ffffffff0250c30000000000001976a914ef6aa14d8f5ba65a12c327a9659681c44cd821b088acc0d3f205000000001976a9146d8da2015c6d2890896485edd5897b3b2ec9ebb188ac02483045022100a00411ad4c9153afbccf5924b79d79ccc8b151e457a8d25019febce0bd1791c8022027721a7df64deff643910f9d41b638c8b4357a3437004309f18d138de1e1dd1001210223078d2942df62c45621d209fab84ea9a7a23346201b7727b9b45a29c4e76f5e00000000');
-      });
-      it('will sign with p2sh-wrapped-p2wpkh witness program', function() {
-        var tx = new Transaction()
-          .from(simpleWrappedWitnessUtxoWith1BTC)
->>>>>>> 09461c57
           .to([{address: 'n3LsXgyStG2CkS2CnWZtDqxTfCnXB8PvD9', satoshis: 50000}])
           .fee(150000)
           .change('mqWDcnW3jMzthB8qdB9SnFam6N96GDqM4W')
           .sign(privateKey);
         var sighash = tx.inputs[0].getSighash(tx, privateKey1, 0, bitcore.crypto.Signature.SIGHASH_ALL);
-<<<<<<< HEAD
         sighash.toString('hex').should.equal('957f4cfe33fe0519ec29f6ae7aa02cdb8e0db8a5ebeb6e63b3f329c1136dcefe');
         tx.toBuffer().toString('hex').should.equal('01000000000101d73e3975c556eab0ba28acfb79fae4e504723a113898a8d1ffc7d0a5a45351820000000017160014ef0a4b12985940f42724c1c03c044884a88a1450ffffffff0250c30000000000001976a914ef6aa14d8f5ba65a12c327a9659681c44cd821b088acc0da7348170000001976a9146d8da2015c6d2890896485edd5897b3b2ec9ebb188ac02483045022100d1c9ecdc7f2e468adc0cea2c39dda3ba7ad255659896fa27b7e64b0a5d24e27c022003edf37b02c05f057770450e4fd866c794c4d216ed62d692945407093273e43b0121025466b36661faa9a1a64d94dae93751d38175991fbe7729c4eaaa7bdf5a5f6e8b00000000');
-=======
-        sighash.toString('hex').should.equal('f3ca83b8ebfb5454297ae1cc929c05628722999764ce38847124613eb750f1c2');
-        tx.toBuffer().toString('hex').should.equal('01000000000101d73e3975c556eab0ba28acfb79fae4e504723a113898a8d1ffc7d0a5a4535182000000001716001488d9931ea73d60eaf7e5671efc0552b912911f2affffffff0250c30000000000001976a914ef6aa14d8f5ba65a12c327a9659681c44cd821b088acc0d3f205000000001976a9146d8da2015c6d2890896485edd5897b3b2ec9ebb188ac024830450221009562d8f22b00fe6862d990eb7774bbb0fa357308ca404eb82dd38da28e496a2602200162b0075591faa4c704cd1545b0a3b0e95b1efde16f89adeb1d3c098d19b28901210223078d2942df62c45621d209fab84ea9a7a23346201b7727b9b45a29c4e76f5e00000000');
->>>>>>> 09461c57
       });
       it('will sign with p2wsh witness program', function() {
         var tx = new Transaction()
@@ -2080,13 +1930,8 @@
           .change('mqWDcnW3jMzthB8qdB9SnFam6N96GDqM4W')
           .sign(privateKey1);
         var sighash = tx.inputs[0].getSighash(tx, privateKey1, 0, bitcore.crypto.Signature.SIGHASH_ALL);
-<<<<<<< HEAD
         sighash.toString('hex').should.equal('4dc4019245643f1bb19a4bee5b7574d39f9e652506aa4411ad4ce28938c5c61c');
         tx.toBuffer().toString('hex').should.equal('01000000000101f6206355b2ef1154d06127352d3ba333ae1de1e2b88bce2cb9d2393e85d666370000000000ffffffff0250c30000000000001976a914ef6aa14d8f5ba65a12c327a9659681c44cd821b088acc0d3f205000000001976a9146d8da2015c6d2890896485edd5897b3b2ec9ebb188ac030048304502210090743e0f209b1c2af8eb3225bbed1ac111f8dde3f4919e1f50db2770b1110f42022032958b457805fd19ef48072ebbcb16c2e97e1fe851ad80ca0132f5f6c70a2511012551210304c1a51134235dc282641432811a26d367d4ea52b4ac5e20c107668b010fdd4b51ae00000000');
-=======
-        sighash.toString('hex').should.equal('19447fc384af7d69e2950b821387034d715f0ee52bc69a8e5495e848ab71652b');
-        tx.toBuffer().toString('hex').should.equal('01000000000101f6206355b2ef1154d06127352d3ba333ae1de1e2b88bce2cb9d2393e85d666370000000000ffffffff0250c30000000000001976a914ef6aa14d8f5ba65a12c327a9659681c44cd821b088acc0d3f205000000001976a9146d8da2015c6d2890896485edd5897b3b2ec9ebb188ac0300483045022100a9f7bd91d0eaca2ea3a317a5977559751bb50b66f8f4af7ff32fb44499f9f7d80220332cd7617adc13dd29b2ebd2a6dd795208a0b06c218327e37c72d47139fa51420125512102feab7deafbdb39885ef92a285dfa0f4ada0feefce43685e6551c95e71496d98051ae00000000');
->>>>>>> 09461c57
       });
       it('will sign with p2wsh, p2sh, and nested p2sh', function() {
         var tx = new Transaction()
@@ -2098,32 +1943,19 @@
           .change('mqWDcnW3jMzthB8qdB9SnFam6N96GDqM4W')
           .sign(privateKey1);
         tx.isFullySigned().should.equal(true);
-<<<<<<< HEAD
         tx.toBuffer().toString('hex').should.equal('01000000000103f6206355b2ef1154d06127352d3ba333ae1de1e2b88bce2cb9d2393e85d666370000000000ffffffffc74f39e74b2676adc1baa3f1ff5fb0ebc0c1582903dcf63863a4cc7ffbd0c2fb010000006f004730440220419e0123c1353ee47613ed4ebf556e3e53be75b4616cf29f21d7a1ed3d491c9002206cbd12d58758922da988f46cbcf57bfcc5ec5ac74aba04f04dec67ec5e3a71b5012551210304c1a51134235dc282641432811a26d367d4ea52b4ac5e20c107668b010fdd4b51aeffffffff61dc9737a880fd1f8671fa314d6e66b00060a52e97118d8a1b829fd95029731d010000002322002045a29839c28d5502e6595e4b726f6be89ea48c16676d14954ac46926ee3a725affffffff0250c30000000000001976a914ef6aa14d8f5ba65a12c327a9659681c44cd821b088acc095de11000000001976a9146d8da2015c6d2890896485edd5897b3b2ec9ebb188ac0300473044022026a851839abfe24af54950ad38236fd7222ea18bcb710c312d1cb4743acbdc17022054aed89eb1e221b02d22ae0e5798e604b4191cf585de1e6fdd7a16f1830c7ba7012551210304c1a51134235dc282641432811a26d367d4ea52b4ac5e20c107668b010fdd4b51ae000300483045022100fa1d24f707155daa6a5c148ecfc5927bf2d3b1a94c43a1594aa356aed19e1a970220221ad16bfd0fd9e2840f96c33ee0812e72f7660120e0d1d641596bcb17eb75f6012551210304c1a51134235dc282641432811a26d367d4ea52b4ac5e20c107668b010fdd4b51ae00000000');
-=======
-        tx.toBuffer().toString('hex').should.equal('01000000000103f6206355b2ef1154d06127352d3ba333ae1de1e2b88bce2cb9d2393e85d666370000000000ffffffffc74f39e74b2676adc1baa3f1ff5fb0ebc0c1582903dcf63863a4cc7ffbd0c2fb010000007000483045022100af523fdd4ca01041c566dbc14ac43b46cf509056aab40c7dc37c081e559424f3022000809dbfde771fcb62190305884ebc8686a158b4ba07aa3cc1cbbf8ce042c8f70125512102feab7deafbdb39885ef92a285dfa0f4ada0feefce43685e6551c95e71496d98051aeffffffff61dc9737a880fd1f8671fa314d6e66b00060a52e97118d8a1b829fd95029731d010000002322002028ba8620c84df12e3283de37d02cfa7bcae3894e118388d6b3ae50f9aeb38798ffffffff0250c30000000000001976a914ef6aa14d8f5ba65a12c327a9659681c44cd821b088acc095de11000000001976a9146d8da2015c6d2890896485edd5897b3b2ec9ebb188ac0300473044022038ff144a2f28ad7446aabcf456624829c5206a6a02197f6f0a96724e90a9b28002206e8b7639153be62c56564fc769210988550f85ffc8d8d5d3d42d149c6946ead10125512102feab7deafbdb39885ef92a285dfa0f4ada0feefce43685e6551c95e71496d98051ae00030048304502210083689f61067caba54c20f3f55a4242946f09f178c607c6a3ef19bdc8d7bcd1be022074dd83b0d9a3fa76403c87248cfa3a14f4bfe92e25daa045180987fdda4157830125512102feab7deafbdb39885ef92a285dfa0f4ada0feefce43685e6551c95e71496d98051ae00000000');
->>>>>>> 09461c57
       });
       it('will sign with p2pkh, p2wpkh, and wrapped p2wpkh', function() {
         var tx = new Transaction()
           .from(simpleUtxoWith10DOGE)
-<<<<<<< HEAD
           .from(simpleWitnessUtxoWith1000DOGE)
           .from(simpleWrappedWitnessUtxoWith1000DOGE)
-=======
-          .from(simpleWitnessUtxoWith1BTC)
-          .from(simpleWrappedWitnessUtxoWith1BTC)
->>>>>>> 09461c57
           .to([{address: 'n3LsXgyStG2CkS2CnWZtDqxTfCnXB8PvD9', satoshis: 50000}])
           .fee(150000)
           .change('mqWDcnW3jMzthB8qdB9SnFam6N96GDqM4W')
           .sign(privateKey);
         tx.isFullySigned().should.equal(true);
-<<<<<<< HEAD
         tx.toBuffer().toString('hex').should.equal('010000000001035884e5db9de218238671572340b207ee85b628074e7e467096c267266baf77a4000000006b483045022100b2e5a387610d624f5c8516c4160ccc64cf952fd15d8e4e2943d7e0a26156abe9022004a851f5b94fe4c09f8cbff375de26592bcb8356f070483eef0bd6cba67f691b0121025466b36661faa9a1a64d94dae93751d38175991fbe7729c4eaaa7bdf5a5f6e8bffffffff73d805aff043ff9a0d080a1cafeffbff9553651bcf66452858afc87937606b7e0000000000ffffffffd73e3975c556eab0ba28acfb79fae4e504723a113898a8d1ffc7d0a5a45351820000000017160014ef0a4b12985940f42724c1c03c044884a88a1450ffffffff0250c30000000000001976a914ef6aa14d8f5ba65a12c327a9659681c44cd821b088acc08c85cc2e0000001976a9146d8da2015c6d2890896485edd5897b3b2ec9ebb188ac000247304402202b4d6640fb189db5728ebccc7a58ef3f9bd42cf27d264046f1899a4545daaf2302205d15488734a037a2585be804b52805563370ecd3e4d4f8da27d05eafd896b8ba0121025466b36661faa9a1a64d94dae93751d38175991fbe7729c4eaaa7bdf5a5f6e8b0247304402207e6a0e78cc27b82934be50b2f1ecd06075bf71b952724ad57021c280decce4ff022055aa0c483e4810dba47f3314d57d224a1cfe66e0b3dec9e8666ff49627ab18560121025466b36661faa9a1a64d94dae93751d38175991fbe7729c4eaaa7bdf5a5f6e8b00000000');
-=======
-        tx.toBuffer().toString('hex').should.equal('010000000001035884e5db9de218238671572340b207ee85b628074e7e467096c267266baf77a4010000006b483045022100d2ca7e63a454c9131dbc9e30e8f7868806f256f6972f0b2465a0473e30d3ac6a0220788ab0e23eb5d2a3e954fcf3fd6815d2b21152bbdacdc8e5563459a5577db76101210223078d2942df62c45621d209fab84ea9a7a23346201b7727b9b45a29c4e76f5effffffff73d805aff043ff9a0d080a1cafeffbff9553651bcf66452858afc87937606b7e0000000000ffffffffd73e3975c556eab0ba28acfb79fae4e504723a113898a8d1ffc7d0a5a4535182000000001716001488d9931ea73d60eaf7e5671efc0552b912911f2affffffff0250c30000000000001976a914ef6aa14d8f5ba65a12c327a9659681c44cd821b088acc095de11000000001976a9146d8da2015c6d2890896485edd5897b3b2ec9ebb188ac00024730440220595ff4c358b4f888b6a8f032cd8c9660fbae9e032de2765d8043c30fe58b577a0220498951337c63632777b99f0a3d9df467f104ce62ba87c1d95ac75e932e56ab9401210223078d2942df62c45621d209fab84ea9a7a23346201b7727b9b45a29c4e76f5e024730440220237ef7a9380ddc38f0d7e6b90d06ec843a4f6be5f68d193678abaa21dc911fe402202e1dcc424f94286f72bf6cb33134971312f5adf2cefa7f71f79e57ab401514f701210223078d2942df62c45621d209fab84ea9a7a23346201b7727b9b45a29c4e76f5e00000000');
->>>>>>> 09461c57
       });
     });
   });
