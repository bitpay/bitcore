'use strict';

/* jshint unused: false */
/* jshint latedef: false */
var should = require('chai').should();
var expect = require('chai').expect;
var _ = require('lodash');
var sinon = require('sinon');

var bitcore = require('../..');
var BN = bitcore.crypto.BN;
var Transaction = bitcore.Transaction;
var Input = bitcore.Transaction.Input;
var Output = bitcore.Transaction.Output;
var PrivateKey = bitcore.PrivateKey;
var Script = bitcore.Script;
var Interpreter = bitcore.Script.Interpreter;
var Address = bitcore.Address;
var Networks = bitcore.Networks;
var Opcode = bitcore.Opcode;
var errors = bitcore.errors;

var transactionVector = require('../data/tx_creation');

describe('Transaction', function() {

  it('should serialize and deserialize correctly a given transaction', function() {
    var transaction = new Transaction(tx_1_hex);
    transaction.uncheckedSerialize().should.equal(tx_1_hex);
  });

  it('should parse the version as a signed integer', function () {
    var transaction = Transaction('ffffffff0000ffffffff')
    transaction.version.should.equal(-1);
    transaction.nLockTime.should.equal(0xffffffff);
  });

  it('fails if an invalid parameter is passed to constructor', function() {
    expect(function() {
      return new Transaction(1);
    }).to.throw(errors.InvalidArgument);
  });

  var testScript = 'OP_DUP OP_HASH160 20 0x399e6af986692f116cb67431b10ae6bdf8891eb1 OP_EQUALVERIFY OP_CHECKSIG';
  var testScriptHex = '76a914399e6af986692f116cb67431b10ae6bdf8891eb188ac';
  var testPrevTx = 'a477af6b2667c29670467e4e0728b685ee07b240235771862318e29ddbe58458';
  var testAmount = 1020000;
  var testTransaction = new Transaction()
    .from({
      'txId': testPrevTx,
      'outputIndex': 0,
      'script': testScript,
      'satoshis': testAmount
    })
    .to('DGYdw7jC17b9SappjsrAsaghhDTS8sV5Mx', testAmount - 10000);

  it('can serialize to a plain javascript object', function() {
    var object = testTransaction.toObject();
    object.inputs[0].output.satoshis.should.equal(testAmount);
    object.inputs[0].output.script.should.equal(testScriptHex);
    object.inputs[0].prevTxId.should.equal(testPrevTx);
    object.inputs[0].outputIndex.should.equal(0);
    object.outputs[0].satoshis.should.equal(testAmount - 10000);
  });

  it('will not accept NaN as an amount', function() {
    (function() {
      var stringTx = new Transaction().to('DGYdw7jC17b9SappjsrAsaghhDTS8sV5Mx', NaN);
    }).should.throw('Amount is expected to be a positive integer');
  });

  it('returns the fee correctly', function() {
    testTransaction.getFee().should.equal(10000);
  });

  it('will return zero as the fee for a coinbase', function() {
    // block #2: 0e3e2357e806b6cdb1f70b54c3a3a17b6714ee1f0e68bebb44a74b1efd512098
    var coinbaseTransaction = new Transaction('01000000010000000000000000000000000000000000000000000000000000000000000000ffffffff0704ffff001d0104ffffffff0100f2052a0100000043410496b538e853519c726a2c91e61ec11600ae1390813a627c66fb8be7947be63c52da7589379515d4e0a604f8141781e62294721166bf621e73a82cbf2342c858eeac00000000');
    coinbaseTransaction.getFee().should.equal(0);
  });

  it('serialize to Object roundtrip', function() {
    var a = testTransaction.toObject();
    var newTransaction = new Transaction(a);
    var b = newTransaction.toObject();
    a.should.deep.equal(b);
  });

  it('toObject/fromObject with signatures and custom fee', function() {
    var tx = new Transaction()
      .from(simpleUtxoWith10DOGE)
      .to([{address: toAddress, satoshis: 5e8}])
      .fee(1.5e8)
      .change(changeAddress)
      .sign(privateKey);

    var txData = JSON.stringify(tx);
    var tx2 = new Transaction(JSON.parse(txData));
    var txData2 = JSON.stringify(tx2);
    txData.should.equal(txData2);
  });

  it('toObject/fromObject with p2sh signatures and custom fee', function() {
    var tx = new Transaction()
      .from(p2shUtxoWith1000DOGE, [p2shPublicKey1, p2shPublicKey2, p2shPublicKey3], 2)
      .to([{address: toAddress, satoshis: 5e8}])
      .fee(1.5e8)
      .change(changeAddress)
      .sign(p2shPrivateKey1)
      .sign(p2shPrivateKey2);

    var txData = JSON.stringify(tx);
    var tx2 = new Transaction(JSON.parse(txData));
    var tx2Data = JSON.stringify(tx2);
    txData.should.equal(tx2Data);
  });

  it('toObject/fromObject with p2wsh signatures and custom fee', function() {
    var tx = new Transaction()
      .from(p2wshUtxoWith1BTC, [p2shPublicKey1, p2shPublicKey2, p2shPublicKey3], 2)
      .to([{address: toAddress, satoshis: 50000}])
      .fee(15000)
      .change(changeAddress)
      .sign(p2shPrivateKey1)
      .sign(p2shPrivateKey2);

    var txData = JSON.stringify(tx);
    var tx2 = new Transaction(JSON.parse(txData));
    var tx2Data = JSON.stringify(tx2);
    txData.should.equal(tx2Data);
  });

  it('fromObject with pay-to-public-key previous outputs', function() {
    var tx = bitcore.Transaction({
      hash: '132856bf03d6415562a556437d22ac63c37a4595fd986c796eb8e02dc031aa25',
      version: 1,
      inputs: [
        {
          prevTxId: 'e30ac3db24ef28500f023775d8eb06ad8a26241690080260308208a4020012a4',
          outputIndex: 0,
          sequenceNumber: 4294967294,
          script: '473044022024dbcf41ccd4f3fe325bebb7a87d0bf359eefa03826482008e0fe7795586ad440220676f5f211ebbc311cfa631f14a8223a343cbadc6fa97d6d17f8d2531308b533201',
          scriptString: '71 0x3044022024dbcf41ccd4f3fe325bebb7a87d0bf359eefa03826482008e0fe7795586ad440220676f5f211ebbc311cfa631f14a8223a343cbadc6fa97d6d17f8d2531308b533201',
          output: {
            satoshis: 5000000000,
            script: '2103b1c65d65f1ff3fe145a4ede692460ae0606671d04e8449e99dd11c66ab55a7feac'
          }
        }
      ],
      outputs: [
        {
          satoshis: 3999999040,
          script: '76a914fa1e0abfb8d26e494375f47e04b4883c44dd44d988ac'
        },
        {
          satoshis: 1000000000,
          script: '76a9140b2f0a0c31bfe0406b0ccc1381fdbe311946dadc88ac'
        }
      ],
      nLockTime: 139
    });
    tx.inputs[0].should.be.instanceof(bitcore.Transaction.Input.PublicKey);
    tx.inputs[0].output.satoshis.should.equal(5000000000);
    tx.inputs[0].output.script.toHex().should.equal('2103b1c65d65f1ff3fe145a4ede692460ae0606671d04e8449e99dd11c66ab55a7feac');
  });

  it('toObject/fromObject with witness, signatures and custom fee', function() {
    var tx = new Transaction()
      .from(simpleWitnessUtxoWith1000DOGE)
      .to([{address: toAddress, satoshis: 50000}])
      .fee(15000)
      .change(changeAddress)
      .sign(privateKey);

    var txData = JSON.stringify(tx);
    var tx2 = new Transaction(JSON.parse(txData));
    var txData2 = JSON.stringify(tx2);
    txData.should.equal(txData2);
  });

  it('toObject/fromObject with nested witness, signatures and custom fee', function() {
    var tx = new Transaction()
      .from(simpleWrappedWitnessUtxoWith1000DOGE)
      .to([{address: toAddress, satoshis: 50000}])
      .fee(15000)
      .change(changeAddress)
      .sign(privateKey);

    var txData = JSON.stringify(tx);
    var tx2 = new Transaction(JSON.parse(txData));
    var txData2 = JSON.stringify(tx2);
    txData.should.equal(txData2);
  });

  it('constructor returns a shallow copy of another transaction', function() {
    var transaction = new Transaction(tx_1_hex);
    var copy = new Transaction(transaction);
    copy.uncheckedSerialize().should.equal(transaction.uncheckedSerialize());
  });

  it('should display correctly in console', function() {
    var transaction = new Transaction(tx_1_hex);
    transaction.inspect().should.equal('<Transaction: ' + tx_1_hex + '>');
  });

  it('standard hash of transaction should be decoded correctly', function() {
    var transaction = new Transaction(tx_1_hex);
    transaction.id.should.equal(tx_1_id);
  });

  it('serializes an empty transaction', function() {
    var transaction = new Transaction();
    transaction.uncheckedSerialize().should.equal(tx_empty_hex);
  });

  it('serializes and deserializes correctly', function() {
    var transaction = new Transaction(tx_1_hex);
    transaction.uncheckedSerialize().should.equal(tx_1_hex);
  });

  describe('transaction creation test vector', function() {
    this.timeout(5000);
    var index = 0;
    transactionVector.forEach(function(vector) {
      index++;
      it('case ' + index, function() {
        var i = 0;
        var transaction = new Transaction();
        while (i < vector.length) {
          var command = vector[i];
          var args = vector[i + 1];
          if (command === 'serialize') {
            transaction.serialize().should.equal(args);
          } else {
            transaction[command].apply(transaction, args);
          }
          i += 2;
        }
      });
    });
  });

  // TODO: Migrate this into a test for inputs

  var fromAddress = 'DSw2NHz2YfTeFogjeGJvZVVZkjkxSSX3zx';
  var witnessFromAddress = 'bc1qau9yky5ct9q0gfeyc8qrcpzgsj5g59zs4ynlu8';
  var wrappedWitnessFromAddress = 'A6wuuhLY2ctoF4H93aeVx8vLgeGFgE1Wxx';
  var simpleUtxoWith10DOGE = {
    address: fromAddress,
    txId: 'a477af6b2667c29670467e4e0728b685ee07b240235771862318e29ddbe58458',
    outputIndex: 0,
    script: Script.buildPublicKeyHashOut(fromAddress).toString(),
    satoshis: 10e8
  };

  var simpleUtxoWith100DOGE = {
    address: fromAddress,
    txId: 'a477af6b2667c29670467e4e0728b685ee07b240235771862318e29ddbe58458',
    outputIndex: 0,
    script: Script.buildPublicKeyHashOut(fromAddress).toString(),
    satoshis: 100e8
  };
  var anyoneCanSpendUTXO = JSON.parse(JSON.stringify(simpleUtxoWith10DOGE));
  anyoneCanSpendUTXO.script = new Script().add('OP_TRUE');
  var toAddress = 'DE1wEbm9D6JqEhqGtyD52BkHQmQ5N18J84';
  var changeAddress = 'DAPkqFzgrXVsUU7WkSf1GYMmFzEGvuK4SK';
  var changeAddressP2SH = 'A7HRQk3GFCW2QasvdZxXuYj8kkQK5QrYLs';
<<<<<<< HEAD
  var changeAddressP2WPKH = 'tb1q3rvex84884sw4al9vu00cp2jhyffz8e2n2k4wp';
  var changeAddressP2WSH = 'tb1qk0jhwmn65dqmlp755a7cff40fnvzsnhzq290kezrfs9d308an3tqlpjvad';
=======
>>>>>>> 2cfe736e
  var privateKey = 'dd7bdefb163b31eb706ec43589c24cd27fc7878216836468bf216845c7c4aa1c';
  var private1 = 'ba9bb7f48969e94301025313c298916b2913fb7eecefe98b9128ef4d87e40ea40';
  var private2 = '6403e70451390134f2bddbe5ecb33c5b264af292fcbf2cdd97deaac7e1e8f7ba0';
  var public1 = new PrivateKey(private1).publicKey;
  var public2 = new PrivateKey(private2).publicKey;

  var thousandDOGE = 1000e8;

  var simpleUtxoWith1000DOGE = {
    address: fromAddress,
    txId: 'a477af6b2667c29670467e4e0728b685ee07b240235771862318e29ddbe58458',
    outputIndex: 1,
    script: Script.buildPublicKeyHashOut(fromAddress).toString(),
    satoshis: thousandDOGE
  };

  var p2shPrivateKey1 = PrivateKey.fromWIF('cf2NrvygA68y6ZCAkW2ueCuQ1B8qzyWpjGY38qhjvQgZAFLhRWGB');

  var simpleWitnessUtxoWith1000DOGE = {
<<<<<<< HEAD
    address: witnessFromAddress,
    txId: '7e6b603779c8af58284566cf1b655395fffbefaf1c0a080d9aff43f0af05d873',
    outputIndex: 0,
    script: Script.fromAddress(witnessFromAddress).toString(),
=======
    address: fromAddress,
    txId: '7e6b603779c8af58284566cf1b655395fffbefaf1c0a080d9aff43f0af05d873',
    outputIndex: 0,
    script: Script.fromAddress(fromAddress).toString(),
>>>>>>> 2cfe736e
    satoshis: thousandDOGE
  };

  var simpleWrappedWitnessUtxoWith1000DOGE = {
<<<<<<< HEAD
    address: wrappedWitnessFromAddress,
    txId: '825153a4a5d0c7ffd1a89838113a7204e5e4fa79fbac28bab0ea56c575393ed7',
    outputIndex: 0,
    script: Script.fromAddress(wrappedWitnessFromAddress).toString(),
=======
    address: fromAddress,
    txId: '825153a4a5d0c7ffd1a89838113a7204e5e4fa79fbac28bab0ea56c575393ed7',
    outputIndex: 0,
    script: Script.fromAddress(fromAddress).toString(),
>>>>>>> 2cfe736e
    satoshis: thousandDOGE
  };

  var tenth = thousandDOGE / 10;
  var fourth = thousandDOGE / 4;
  var half = thousandDOGE / 2;

  var p2shPrivateKey1 = PrivateKey.fromWIF('cf2NrvygA68y6ZCAkW2ueCuQ1B8qzyWpjGY38qhjvQgZAFLhRWGB');
  var p2shPublicKey1 = p2shPrivateKey1.toPublicKey();
  var p2shPrivateKey2 = PrivateKey.fromWIF('ckoubjh1yr1Hyg8NPtGwDz4tx91b6qztxrJZgTtdR4Ed9CqAV5cn');
  var p2shPublicKey2 = p2shPrivateKey2.toPublicKey();
  var p2shPrivateKey3 = PrivateKey.fromWIF('ckrhHfB5k7NzVEqEsksYGvh2xSjZiT71oVGGSysP97bGMCkm3EgK');
  var p2shPublicKey3 = p2shPrivateKey3.toPublicKey();

  var p2shAddress = Address.createMultisig([
    p2shPublicKey1,
    p2shPublicKey2,
    p2shPublicKey3
  ], 2, 'testnet');
  var p2shUtxoWith1000DOGE = {
    address: p2shAddress.toString(),
    txId: 'a477af6b2667c29670467e4e0728b685ee07b240235771862318e29ddbe58458',
    outputIndex: 0,
    script: Script(p2shAddress).toString(),
    satoshis: 100e8
  };

<<<<<<< HEAD
  var p2wshAddress = Address.createMultisig([
    p2shPublicKey1,
    p2shPublicKey2,
    p2shPublicKey3
  ], 2, 'testnet', null, Address.PayToWitnessScriptHash);
  var p2wshUtxoWith1BTC = {
    address: p2wshAddress.toString(),
    txId: 'a477af6b2667c29670467e4e0728b685ee07b240235771862318e29ddbe58458',
    outputIndex: 0,
    script: Script(p2wshAddress).toString(),
    satoshis: 1e8
  };
=======
>>>>>>> 2cfe736e

  describe('adding inputs', function() {

    it('adds just once one utxo', function() {
      var tx = new Transaction();
      tx.from(simpleUtxoWith100DOGE);
      tx.from(simpleUtxoWith100DOGE);
      tx.inputs.length.should.equal(1);
    });

    describe('isFullySigned', function() {
      it('works for normal p2pkh', function() {
        var transaction = new Transaction()
          .from(simpleUtxoWith10DOGE)
          .to([{address: toAddress, satoshis: 50000}])
          .change(changeAddress)
          .sign(privateKey);
        transaction.isFullySigned().should.equal(true);
      });
      it('works for normal p2wpkh', function() {
        var transaction = new Transaction()
          .from(simpleWitnessUtxoWith1000DOGE)
          .to([{address: toAddress, satoshis: 50000}])
          .change(changeAddress)
          .sign(privateKey);
        transaction.isFullySigned().should.equal(true);
      });
      it('works for wrapped p2wpkh', function() {
        var transaction = new Transaction()
          .from(simpleWrappedWitnessUtxoWith1000DOGE)
          .to([{address: toAddress, satoshis: 50000}])
          .change(changeAddress)
          .sign(privateKey);
        transaction.isFullySigned().should.equal(true);
      });
      it('fails when Inputs are not subclassed and isFullySigned is called', function() {
        var tx = new Transaction(tx_1_hex);
        expect(function() {
          return tx.isFullySigned();
        }).to.throw(errors.Transaction.UnableToVerifySignature);
      });
      it('fails when Inputs are not subclassed and verifySignature is called', function() {
        var tx = new Transaction(tx_1_hex);
        expect(function() {
          return tx.isValidSignature({
            inputIndex: 0
          });
        }).to.throw(errors.Transaction.UnableToVerifySignature);
      });
      it('passes result of input.isValidSignature', function() {
        var tx = new Transaction(tx_1_hex);
        tx.from(simpleUtxoWith1000DOGE);
        tx.inputs[0].isValidSignature = sinon.stub().returns(true);
        var sig = {
          inputIndex: 0
        };
        tx.isValidSignature(sig).should.equal(true);
      });
    });
  });

  describe('change address', function() {
    it('can calculate simply the output amount', function() {
      var transaction = new Transaction()
        .from(simpleUtxoWith100DOGE)
        .to(toAddress, 50e8)
        .change(changeAddress)
        .sign(privateKey);
      transaction.getFee();
      transaction.outputs.length.should.equal(2);
      transaction.outputs[1].satoshis.should.equal(4973500000);
      transaction.outputs[1].script.toString()
        .should.equal(Script.fromAddress(changeAddress).toString());
      var actual = transaction.getChangeOutput().script.toString();
      var expected = Script.fromAddress(changeAddress).toString();
      actual.should.equal(expected);
    });
    it('accepts a P2SH address for change', function() {
      var transaction = new Transaction()
        .from(simpleUtxoWith100DOGE)
        .to(toAddress, 50e8)
        .change(changeAddressP2SH)
        .sign(privateKey);
      transaction.outputs.length.should.equal(2);
      transaction.outputs[1].script.isScriptHashOut().should.equal(true);
    });
    it('accepts a P2WPKH address for change', function() {
      var transaction = new Transaction()
        .from(simpleUtxoWith1000DOGE)
        .to(toAddress, 500000)
        .change(changeAddressP2WPKH)
        .sign(privateKey);
      transaction.outputs.length.should.equal(2);
      transaction.outputs[1].script.isWitnessPublicKeyHashOut().should.equal(true);
    });
    it('accepts a P2WSH address for change', function() {
      var transaction = new Transaction()
        .from(simpleUtxoWith1000DOGE)
        .to(toAddress, 500000)
        .change(changeAddressP2WSH)
        .sign(privateKey);
      transaction.outputs.length.should.equal(2);
      transaction.outputs[1].script.isWitnessScriptHashOut().should.equal(true);
    });
    it('can recalculate the change amount', function() {
      var transaction = new Transaction()
        .from(simpleUtxoWith10DOGE)
        .to(toAddress, 5e8)
        .change(changeAddress)
        .fee(0)
        .sign(privateKey);

      transaction.getChangeOutput().satoshis.should.equal(5e8);

      transaction = transaction
        .to(toAddress, 2e8)
        .sign(privateKey);

      transaction.outputs.length.should.equal(3);
      transaction.outputs[2].satoshis.should.equal(3e8);
      transaction.outputs[2].script.toString()
        .should.equal(Script.fromAddress(changeAddress).toString());
    });
    it('adds no fee if no change is available', function() {
      var transaction = new Transaction()
        .from(simpleUtxoWith10DOGE)
        .to(toAddress, 99000)
        .sign(privateKey);
      transaction.outputs.length.should.equal(1);
    });
    it('adds no fee if no money is available', function() {
      var transaction = new Transaction()
        .from(simpleUtxoWith10DOGE)
        .to(toAddress, 100000)
        .change(changeAddress)
        .sign(privateKey);
      transaction.outputs.length.should.equal(2);
    });
    it('fee can be set up manually', function() {
      var transaction = new Transaction()
        .from(simpleUtxoWith10DOGE)
        .to(toAddress, 80000)
        .fee(10000)
        .change(changeAddress)
        .sign(privateKey);
      transaction.outputs.length.should.equal(2);
      transaction.outputs[1].satoshis.should.equal(10e8 - 80000 - 10000);
    });
    it('fee per kb can be set up manually', function() {
      var inputs = _.map(_.range(10), function(i) {
        var utxo = _.clone(simpleUtxoWith10DOGE);
        utxo.outputIndex = i;
        return utxo;
      });
      var transaction = new Transaction()
        .from(inputs)
        .to(toAddress, 950000)
        .feePerKb(8000)
        .change(changeAddress)
        .sign(privateKey);
      transaction._estimateSize().should.be.within(1000, 1999);
      transaction.outputs.length.should.equal(2);
      transaction.outputs[1].satoshis.should.equal(9999037584);
    });
    it('fee per byte (low fee) can be set up manually', function () {
      var inputs = _.map(_.range(10), function (i) {
        var utxo = _.clone(simpleUtxoWith10DOGE);
        utxo.outputIndex = i;
        return utxo;
      });
      var transaction = new Transaction()
        .from(inputs)
        .to(toAddress, 950000)
        .feePerByte(1)
        .change(changeAddress)
        .sign(privateKey);
      transaction._estimateSize().should.be.within(1000, 1999);
      transaction.outputs.length.should.equal(2);
      transaction.outputs[1].satoshis.should.be.within(9999048001, 9999049000);
    });
    it('fee per byte (high fee) can be set up manually', function () {
      var inputs = _.map(_.range(10), function (i) {
        var utxo = _.clone(simpleUtxoWith10DOGE);
        utxo.outputIndex = i;
        return utxo;
      });
      var transaction = new Transaction()
        .from(inputs)
        .to(toAddress, 950000)
        .feePerByte(2)
        .change(changeAddress)
        .sign(privateKey);
      transaction._estimateSize().should.be.within(1000, 1999);
      transaction.outputs.length.should.equal(2);
      transaction.outputs[1].satoshis.should.be.within(9999046002, 9999048000);
    });
    it('fee per byte can be set up manually', function () {
      var inputs = _.map(_.range(10), function (i) {
        var utxo = _.clone(simpleUtxoWith10DOGE);
        utxo.outputIndex = i;
        return utxo;
      });
      var transaction = new Transaction()
        .from(inputs)
        .to(toAddress, 950000)
        .feePerByte(13)
        .change(changeAddress)
        .sign(privateKey);
      transaction._estimateSize().should.be.within(1000, 1999);
      transaction.outputs.length.should.equal(2);
      transaction.outputs[1].satoshis.should.be.within(9999024013, 9999037000);
    });
    it('fee per byte not enough for change', function () {
      var inputs = _.map(_.range(10), function (i) {
        var utxo = _.clone(simpleUtxoWith10DOGE);
        utxo.outputIndex = i;
        return utxo;
      });
      var transaction = new Transaction()
        .from(inputs)
        .to(toAddress, 100e8 - 1)
        .feePerByte(1)
        .change(changeAddress)
        .sign(privateKey);
      transaction._estimateSize().should.be.within(1000, 1999);
      transaction.outputs.length.should.equal(1);
    });
    it('if satoshis are invalid', function() {
      var transaction = new Transaction()
        .from(simpleUtxoWith100DOGE)
        .to(toAddress, 99999)
        .change(changeAddress)
        .sign(privateKey);
      transaction.outputs[0]._satoshis = 100;
      transaction.outputs[0]._satoshisBN = new BN(101, 10);
      expect(function() {
        return transaction.serialize();
      }).to.throw(errors.Transaction.InvalidSatoshis);
    });
    it('if fee is too small, fail serialization', function() {
      var transaction = new Transaction({disableDustOutputs: true})
        .from(simpleUtxoWith100DOGE)
        .to(toAddress, 99.99e8)
        .change(changeAddress)
        .sign(privateKey);
      expect(function() {
        return transaction.serialize();
      }).to.throw(errors.Transaction.FeeError.TooSmall);
    });
    it('on second call to sign, change is not recalculated', function() {
      var transaction = new Transaction()
        .from(simpleUtxoWith100DOGE)
        .to(toAddress, 100e8)
        .change(changeAddress)
        .sign(privateKey)
        .sign(privateKey);
      transaction.outputs.length.should.equal(1);
    });
    it('getFee() returns the difference between inputs and outputs if no change address set', function() {
      var transaction = new Transaction()
        .from(simpleUtxoWith100DOGE)
        .to(toAddress, 1e8);
      transaction.getFee().should.equal(99e8);
    });
  });

  describe('serialization', function() {
    it('stores the change address correctly', function() {
      var serialized = new Transaction()
        .change(changeAddress)
        .toObject();
      var deserialized = new Transaction(serialized);
      expect(deserialized._changeScript.toString()).to.equal(Script.fromAddress(changeAddress).toString());
      expect(deserialized.getChangeOutput()).to.equal(null);
    });
    it('can avoid checked serialize', function() {
      var transaction = new Transaction()
        .from(simpleUtxoWith100DOGE)
        .to(fromAddress, 1);
      expect(function() {
        return transaction.serialize();
      }).to.throw();
      expect(function() {
        return transaction.serialize(true);
      }).to.not.throw();
    });
    it('stores the fee set by the user', function() {
      var fee = 1000000;
      var serialized = new Transaction()
        .fee(fee)
        .toObject();
      var deserialized = new Transaction(serialized);
      expect(deserialized._fee).to.equal(fee);
    });
  });

  describe('checked serialize', function() {
    it('fails if no change address was set', function() {
      var transaction = new Transaction()
        .from(simpleUtxoWith1000DOGE)
        .to(toAddress, 1);
      expect(function() {
        return transaction.serialize();
      }).to.throw(errors.Transaction.ChangeAddressMissing);
    });
    it('fails if a high fee was set', function() {
      var transaction = new Transaction()
        .from(simpleUtxoWith1000DOGE)
        .change(changeAddress)
        .fee(50e8)
        .to(toAddress, 40000000);
      expect(function() {
        return transaction.serialize();
      }).to.throw(errors.Transaction.FeeError.TooLarge);
    });
    it('fails if a dust output is created', function() {
      var transaction = new Transaction()
        .from(simpleUtxoWith1000DOGE)
        .to(toAddress, 0.9e8)
        .change(changeAddress)
        .sign(privateKey);
      expect(function() {
        return transaction.serialize();
      }).to.throw(errors.Transaction.DustOutputs);
    });
    it('doesn\'t fail if a dust output is not dust', function() {
      var transaction = new Transaction()
        .from(simpleUtxoWith1000DOGE)
        .to(toAddress, 1e8)
        .change(changeAddress)
        .sign(privateKey);
      expect(function() {
        return transaction.serialize();
      }).to.not.throw(errors.Transaction.DustOutputs);
    });
    it('doesn\'t fail if a dust output is an op_return', function() {
      var transaction = new Transaction()
        .from(simpleUtxoWith1000DOGE)
        .addData('not dust!')
        .change(changeAddress)
        .sign(privateKey);
      expect(function() {
        return transaction.serialize();
      }).to.not.throw(errors.Transaction.DustOutputs);
    });
    it('fails when outputs and fee don\'t add to total input', function() {
      var transaction = new Transaction()
        .from(simpleUtxoWith1000DOGE)
        .to(toAddress, 99900000)
        .fee(99999)
        .sign(privateKey);
      expect(function() {
        return transaction.serialize();
      }).to.throw(errors.Transaction.FeeError.Different);
    });
    it('checks output amount before fee errors', function() {
      var transaction = new Transaction();
      transaction.from(simpleUtxoWith1000DOGE);
      transaction
        .to(toAddress, 10000000000000)
        .change(changeAddress)
        .fee(5);

      expect(function() {
        return transaction.serialize();
      }).to.throw(errors.Transaction.InvalidOutputAmountSum);
    });
    it('will throw fee error with disableMoreOutputThanInput enabled (but not triggered)', function() {
      var transaction = new Transaction();
      transaction.from(simpleUtxoWith1000DOGE);
      transaction
        .to(toAddress, 900e8)
        .change(changeAddress)
        .fee(50e8);

      expect(function() {
        return transaction.serialize({
          disableMoreOutputThanInput: true
        });
      }).to.throw(errors.Transaction.FeeError.TooLarge);
    });
    describe('skipping checks', function() {
      var buildSkipTest = function(builder, check, expectedError) {
        return function() {
          var transaction = new Transaction();
          transaction.from(simpleUtxoWith1000DOGE);
          builder(transaction);

          var options = {};
          options[check] = true;

          expect(function() {
            return transaction.serialize(options);
          }).not.to.throw();
          expect(function() {
            return transaction.serialize();
          }).to.throw(expectedError);
        };
      };
      it('can skip the check for too much fee', buildSkipTest(
        function(transaction) {
          return transaction
            .fee(50e8)
            .change(changeAddress)
            .sign(privateKey);
        }, 'disableLargeFees', errors.Transaction.FeeError.TooLarge
      ));
      it('can skip the check for a fee that is too small', buildSkipTest(
        function(transaction) {
          return transaction
            .fee(1)
            .change(changeAddress)
            .sign(privateKey);
        }, 'disableSmallFees', errors.Transaction.FeeError.TooSmall
      ));
      it('can skip the check that prevents dust outputs', buildSkipTest(
        function(transaction) {
          return transaction
            .to(toAddress, 100)
            .change(changeAddress)
            .sign(privateKey);
        }, 'disableDustOutputs', errors.Transaction.DustOutputs
      ));
      it('can skip the check that prevents unsigned outputs', buildSkipTest(
        function(transaction) {
          return transaction
            .to(toAddress, 1e8)
            .change(changeAddress);
        }, 'disableIsFullySigned', errors.Transaction.MissingSignatures
      ));
      it('can skip the check that avoids spending more bitcoins than the inputs for a transaction', buildSkipTest(
        function(transaction) {
          return transaction
            .to(toAddress, 10000000000000)
            .change(changeAddress)
            .sign(privateKey);
        }, 'disableMoreOutputThanInput', errors.Transaction.InvalidOutputAmountSum
      ));
    });
  });

  describe('#verify', function() {

    it('not if _satoshis and _satoshisBN have different values', function() {
      var tx = new Transaction()
        .from({
          'txId': testPrevTx,
          'outputIndex': 0,
          'script': testScript,
          'satoshis': testAmount
        })
        .to('DGYdw7jC17b9SappjsrAsaghhDTS8sV5Mx', testAmount - 10000);

      tx.outputs[0]._satoshis = 100;
      tx.outputs[0]._satoshisBN = new BN('fffffffffffffff', 16);
      var verify = tx.verify();
      verify.should.equal('transaction txout 0 satoshis is invalid');
    });

    it('not if _satoshis is negative', function() {
      var tx = new Transaction()
        .from({
          'txId': testPrevTx,
          'outputIndex': 0,
          'script': testScript,
          'satoshis': testAmount
        })
        .to('DGYdw7jC17b9SappjsrAsaghhDTS8sV5Mx', testAmount - 10000);

      tx.outputs[0]._satoshis = -100;
      tx.outputs[0]._satoshisBN = new BN(-100, 10);
      var verify = tx.verify();
      verify.should.equal('transaction txout 0 satoshis is invalid');
    });

    it('not if transaction is greater than max block size', function() {

      var tx = new Transaction()
        .from({
          'txId': testPrevTx,
          'outputIndex': 0,
          'script': testScript,
          'satoshis': testAmount
        })
        .to('DGYdw7jC17b9SappjsrAsaghhDTS8sV5Mx', testAmount - 10000);

      tx.toBuffer = sinon.stub().returns({
        length: 10000000
      });

      var verify = tx.verify();
      verify.should.equal('transaction over the maximum block size');

    });

    it('not if has null input (and not coinbase)', function() {

      var tx = new Transaction()
        .from({
          'txId': testPrevTx,
          'outputIndex': 0,
          'script': testScript,
          'satoshis': testAmount
        })
        .to('DGYdw7jC17b9SappjsrAsaghhDTS8sV5Mx', testAmount - 10000);

      tx.isCoinbase = sinon.stub().returns(false);
      tx.inputs[0].isNull = sinon.stub().returns(true);
      var verify = tx.verify();
      verify.should.equal('transaction input 0 has null input');

    });

  });

  describe('to and from JSON', function() {
    it('takes a string that is a valid JSON and deserializes from it', function() {
      var simple = new Transaction();
      expect(new Transaction(simple.toJSON()).uncheckedSerialize()).to.equal(simple.uncheckedSerialize());
      var complex = new Transaction()
      .from(simpleUtxoWith10DOGE)
        .to(toAddress, 5e8)
        .change(changeAddress)
        .sign(privateKey);
      var cj = complex.toJSON();
      var ctx = new Transaction(cj);
      expect(ctx.uncheckedSerialize()).to.equal(complex.uncheckedSerialize());

    });
    it('serializes the `change` information', function() {
      var transaction = new Transaction();
      transaction.change(changeAddress);
      expect(transaction.toJSON().changeScript).to.equal(Script.fromAddress(changeAddress).toString());
      expect(new Transaction(transaction.toJSON()).uncheckedSerialize()).to.equal(transaction.uncheckedSerialize());
    });
    it('serializes correctly p2sh multisig signed tx', function() {
      var t = new Transaction(tx2hex);
      expect(t.toString()).to.equal(tx2hex);
      var r = new Transaction(t);
      expect(r.toString()).to.equal(tx2hex);
      var j = new Transaction(t.toObject());
      expect(j.toString()).to.equal(tx2hex);
    });
  });

  describe('serialization of inputs', function() {
    it('can serialize and deserialize a P2PKH input', function() {
      var transaction = new Transaction()
        .from(simpleUtxoWith1000DOGE);
      var deserialized = new Transaction(transaction.toObject());
      expect(deserialized.inputs[0] instanceof Transaction.Input.PublicKeyHash).to.equal(true);
    });
    it('can serialize and deserialize a P2SH input', function() {
      var transaction = new Transaction()
        .from({
          txId: '0000', // Not relevant
          outputIndex: 0,
          script: Script.buildMultisigOut([public1, public2], 2).toScriptHashOut(),
          satoshis: 1e8
        }, [public1, public2], 2);
      var deserialized = new Transaction(transaction.toObject());
      expect(deserialized.inputs[0] instanceof Transaction.Input.MultiSigScriptHash).to.equal(true);
    });
    it('can serialize and deserialize a P2PWKH input', function() {
      var transaction = new Transaction()
        .from(simpleWitnessUtxoWith1000DOGE);
      var deserialized = new Transaction(transaction.toObject());
      expect(deserialized.inputs[0] instanceof Transaction.Input.PublicKeyHash).to.equal(true);
    });
    it('can serialize and deserialize a wrapped P2PWKH input', function() {
      var transaction = new Transaction()
        .from(simpleWrappedWitnessUtxoWith1000DOGE);
      var deserialized = new Transaction(transaction.toObject());
      expect(deserialized.inputs[0] instanceof Transaction.Input.PublicKeyHash).to.equal(true);
    });
<<<<<<< HEAD
    it('can serialize and deserialize a P2WSH input', function() {
      var transaction = new Transaction()
        .from({
          txId: '0000', // Not relevant
          outputIndex: 0,
          script: Script.buildWitnessMultisigOutFromScript(Script.buildMultisigOut([public1, public2], 2)),
          satoshis: 1e8
        }, [public1, public2], 2);
      var deserialized = new Transaction(transaction.toObject());
      expect(deserialized.inputs[0] instanceof Transaction.Input.MultiSigScriptHash).to.equal(true);
    });
=======
>>>>>>> 2cfe736e
  });

  describe('checks on adding inputs', function() {
    var transaction = new Transaction();
    it('fails if no output script is provided', function() {
      expect(function() {
        transaction.addInput(new Transaction.Input());
      }).to.throw(errors.Transaction.NeedMoreInfo);
    });
    it('fails if no satoshi amount is provided', function() {
      var input = new Transaction.Input();
      expect(function() {
        transaction.addInput(input);
      }).to.throw(errors.Transaction.NeedMoreInfo);
      expect(function() {
        transaction.addInput(new Transaction.Input(), Script.empty());
      }).to.throw(errors.Transaction.NeedMoreInfo);
    });
    it('allows output and transaction to be feed as arguments', function() {
      expect(function() {
        transaction.addInput(new Transaction.Input(), Script.empty(), 0);
      }).to.not.throw();
    });
    it('does not allow a threshold number greater than the amount of public keys', function() {
      expect(function() {
        transaction = new Transaction();
        return transaction.from({
          txId: '0000000000000000000000000000000000000000000000000000000000000000',
          outputIndex: 0,
          script: Script(),
          satoshis: 1e8
        }, [], 1);
      }).to.throw('Number of required signatures must be greater than the number of public keys');
    });
    it('will add an empty script if not supplied', function() {
      transaction = new Transaction();
      var outputScriptString = 'OP_2 21 0x038282263212c609d9ea2a6e3e172de238d8c39' +
        'cabd5ac1ca10646e23fd5f51508 21 0x038282263212c609d9ea2a6e3e172de23' +
        '8d8c39cabd5ac1ca10646e23fd5f51508 OP_2 OP_CHECKMULTISIG OP_EQUAL';
      transaction.addInput(new Transaction.Input({
        prevTxId: '0000000000000000000000000000000000000000000000000000000000000000',
        outputIndex: 0,
        script: new Script()
      }), outputScriptString, 1e8);
      transaction.inputs[0].output.script.should.be.instanceof(bitcore.Script);
      transaction.inputs[0].output.script.toString().should.equal(outputScriptString);
    });
  });

  describe('removeInput and removeOutput', function() {
    it('can remove an input by index', function() {
      var transaction = new Transaction()
        .from(simpleUtxoWith1000DOGE);
      transaction.inputs.length.should.equal(1);
      transaction.inputAmount.should.equal(simpleUtxoWith1000DOGE.satoshis);
      transaction.removeInput(0);
      transaction.inputs.length.should.equal(0);
      transaction.inputAmount.should.equal(0);
    });
    it('can remove an input by transaction id', function() {
      var transaction = new Transaction()
      .from(simpleUtxoWith1000DOGE);
      transaction.inputs.length.should.equal(1);
      transaction.inputAmount.should.equal(simpleUtxoWith1000DOGE.satoshis);
      transaction.removeInput(simpleUtxoWith1000DOGE.txId, simpleUtxoWith1000DOGE.outputIndex);
      transaction.inputs.length.should.equal(0);
      transaction.inputAmount.should.equal(0);
    });
    it('fails if the index provided is invalid', function() {
      var transaction = new Transaction()
      .from(simpleUtxoWith1000DOGE);
      expect(function() {
        transaction.removeInput(2);
      }).to.throw(errors.Transaction.InvalidIndex);
    });
    it('an output can be removed by index', function() {
      var transaction = new Transaction()
        .to([
          {address: toAddress, satoshis: 40000000},
          {address: toAddress, satoshis: 40000000}
        ])
      transaction.outputs.length.should.equal(2);
      transaction.outputAmount.should.equal(80000000);
      transaction.removeOutput(0);
      transaction.outputs.length.should.equal(1);
      transaction.outputAmount.should.equal(40000000);
    });
  });

  describe('handling the nLockTime', function() {
    var MILLIS_IN_SECOND = 1000;
    var timestamp = 1423504946;
    var blockHeight = 342734;
    var date = new Date(timestamp * MILLIS_IN_SECOND);
    it('handles a null locktime', function() {
      var transaction = new Transaction();
      expect(transaction.getLockTime()).to.equal(null);
    });
    it('handles a simple example', function() {
      var future = new Date(2025, 10, 30); // Sun Nov 30 2025
      var transaction = new Transaction()
        .lockUntilDate(future);
      transaction.nLockTime.should.equal(future.getTime() / 1000);
      transaction.getLockTime().should.deep.equal(future);
    });
    it('accepts a date instance', function() {
      var transaction = new Transaction()
        .lockUntilDate(date);
      transaction.nLockTime.should.equal(timestamp);
      transaction.getLockTime().should.deep.equal(date);
    });
    it('accepts a number instance with a timestamp', function() {
      var transaction = new Transaction()
        .lockUntilDate(timestamp);
      transaction.nLockTime.should.equal(timestamp);
      transaction.getLockTime().should.deep.equal(new Date(timestamp * 1000));
    });
    it('accepts a block height', function() {
      var transaction = new Transaction()
        .lockUntilBlockHeight(blockHeight);
      transaction.nLockTime.should.equal(blockHeight);
      transaction.getLockTime().should.deep.equal(blockHeight);
    });
    it('fails if the block height is too high', function() {
      expect(function() {
        return new Transaction().lockUntilBlockHeight(5e8);
      }).to.throw(errors.Transaction.BlockHeightTooHigh);
    });
    it('fails if the date is too early', function() {
      expect(function() {
        return new Transaction().lockUntilDate(1);
      }).to.throw(errors.Transaction.LockTimeTooEarly);
      expect(function() {
        return new Transaction().lockUntilDate(499999999);
      }).to.throw(errors.Transaction.LockTimeTooEarly);
    });
    it('fails if the block height is negative', function() {
      expect(function() {
        return new Transaction().lockUntilBlockHeight(-1);
      }).to.throw(errors.Transaction.NLockTimeOutOfRange);
    });
    it('has a non-max sequenceNumber for effective date locktime tx', function() {
      var transaction = new Transaction()
        .from(simpleUtxoWith1000DOGE)
        .lockUntilDate(date);
      transaction.inputs[0].sequenceNumber
        .should.equal(Transaction.Input.DEFAULT_LOCKTIME_SEQNUMBER);
    });
    it('has a non-max sequenceNumber for effective blockheight locktime tx', function() {
      var transaction = new Transaction()
        .from(simpleUtxoWith1000DOGE)
        .lockUntilBlockHeight(blockHeight);
      transaction.inputs[0].sequenceNumber
        .should.equal(Transaction.Input.DEFAULT_LOCKTIME_SEQNUMBER);
    });
    it('should serialize correctly for date locktime ', function() {
      var transaction= new Transaction()
        .from(simpleUtxoWith1000DOGE)
        .lockUntilDate(date);
      var serialized_tx = transaction.uncheckedSerialize();
      var copy = new Transaction(serialized_tx);
      serialized_tx.should.equal(copy.uncheckedSerialize());
      copy.inputs[0].sequenceNumber
      .should.equal(Transaction.Input.DEFAULT_LOCKTIME_SEQNUMBER)
    });
    it('should serialize correctly for a block height locktime', function() {
      var transaction= new Transaction()
        .from(simpleUtxoWith1000DOGE)
        .lockUntilBlockHeight(blockHeight);
      var serialized_tx = transaction.uncheckedSerialize();
      var copy = new Transaction(serialized_tx);
      serialized_tx.should.equal(copy.uncheckedSerialize());
      copy.inputs[0].sequenceNumber
      .should.equal(Transaction.Input.DEFAULT_LOCKTIME_SEQNUMBER)
    });
  });

  it('handles anyone-can-spend utxo', function() {
    var transaction = new Transaction()
      .from(anyoneCanSpendUTXO)
      .to(toAddress, 5e8);
    should.exist(transaction);
  });

  it('handles unsupported utxo in tx object', function() {
    var transaction = new Transaction();
    transaction.fromObject.bind(transaction, JSON.parse(unsupportedTxObj))
      .should.throw('Unsupported input script type: OP_1 OP_ADD OP_2 OP_EQUAL');
  });

  it('will error if object hash does not match transaction hash', function() {
    var tx = new Transaction(tx_1_hex);
    var txObj = tx.toObject();
    txObj.hash = 'a477af6b2667c29670467e4e0728b685ee07b240235771862318e29ddbe58458';
    (function() {
      var tx2 = new Transaction(txObj);
    }).should.throw('Hash in object does not match transaction hash');
  });

  describe('inputAmount + outputAmount', function() {
    it('returns correct values for simple transaction', function() {
      var transaction = new Transaction()
        .from(simpleUtxoWith1000DOGE)
        .to(toAddress, 40000000);
      transaction.inputAmount.should.equal(1000e8);
      transaction.outputAmount.should.equal(40000000);
    });
    it('returns correct values for transaction with change', function() {
      var transaction = new Transaction()
        .from(simpleUtxoWith1000DOGE)
        .change(changeAddress)
        .to(toAddress, 1e8);
      transaction.inputAmount.should.equal(1000e8);
      transaction.outputAmount.should.equal(99973500000);
    });
    it('returns correct values for coinjoin transaction', function() {
      // see testnet tx 41245c59aa4f06bc0f13f92ea65e275926591376dffb396a5c0efb7b8c2d0c21
      var transaction = new Transaction(txCoinJoinHex);
      transaction.outputAmount.should.equal(94974700000000);
      expect(function() {
        var ia = transaction.inputAmount;
      }).to.throw('No previous output information');
    });
  });

  describe('output ordering', function() {

    var transaction, out1, out2, out3, out4;

    beforeEach(function() {
      transaction = new Transaction()
        .from(simpleUtxoWith1000DOGE)
        .to([
          {address: toAddress, satoshis: tenth},
          {address: toAddress, satoshis: fourth}
        ])
        .to(toAddress, half)
        .change(changeAddress);
      out1 = transaction.outputs[0];
      out2 = transaction.outputs[1];
      out3 = transaction.outputs[2];
      out4 = transaction.outputs[3];
    });

    it('allows the user to sort outputs according to a criteria', function() {
      var sorting = function(array) {
        return [array[3], array[2], array[1], array[0]];
      };
      transaction.sortOutputs(sorting);
      transaction.outputs[0].should.equal(out4);
      transaction.outputs[1].should.equal(out3);
      transaction.outputs[2].should.equal(out2);
      transaction.outputs[3].should.equal(out1);
    });

    it('allows the user to randomize the output order', function() {
      var shuffle = sinon.stub(_, 'shuffle');
      shuffle.onFirstCall().returns([out2, out1, out4, out3]);

      transaction._changeIndex.should.equal(3);
      transaction.shuffleOutputs();
      transaction.outputs[0].should.equal(out2);
      transaction.outputs[1].should.equal(out1);
      transaction.outputs[2].should.equal(out4);
      transaction.outputs[3].should.equal(out3);
      transaction._changeIndex.should.equal(2);

      _.shuffle.restore();
    });

    it('fails if the provided function does not work as expected', function() {
      var sorting = function(array) {
        return [array[0], array[1], array[2]];
      };
      expect(function() {
        transaction.sortOutputs(sorting);
      }).to.throw(errors.Transaction.InvalidSorting);
    });

    it('shuffle without change', function() {
      var tx = new Transaction(transaction.toObject()).to(toAddress, half);
      expect(tx.getChangeOutput()).to.be.null;
      expect(function() {
        tx.shuffleOutputs();
      }).to.not.throw(errors.Transaction.InvalidSorting);
    })
  });

  describe('clearOutputs', function() {

    it('removes all outputs and maintains the transaction in order', function() {
      var tx = new Transaction()
        .from(simpleUtxoWith1000DOGE)
        .to(toAddress, tenth)
        .to([
          {address: toAddress, satoshis: fourth},
          {address: toAddress, satoshis: half}
        ])
        .change(changeAddress);
      tx.clearOutputs();
      tx.outputs.length.should.equal(1);
      tx.to(toAddress, tenth);
      tx.outputs.length.should.equal(2);
      tx.outputs[0].satoshis.should.equal(tenth);
      tx.outputs[0].script.toAddress().toString().should.equal(toAddress);
      tx.outputs[1].satoshis.should.equal(89973500000);
      tx.outputs[1].script.toAddress().toString().should.equal(changeAddress);
    });

  });

  describe('BIP69 Sorting', function() {

    it('sorts inputs correctly', function() {
      var from1 = {
        txId: '0000000000000000000000000000000000000000000000000000000000000000',
        outputIndex: 0,
        script: Script.buildPublicKeyHashOut(fromAddress).toString(),
        satoshis: 1e8
      };
      var from2 = {
        txId: '0000000000000000000000000000000000000000000000000000000000000001',
        outputIndex: 0,
        script: Script.buildPublicKeyHashOut(fromAddress).toString(),
        satoshis: 1e8
      };
      var from3 = {
        txId: '0000000000000000000000000000000000000000000000000000000000000001',
        outputIndex: 1,
        script: Script.buildPublicKeyHashOut(fromAddress).toString(),
        satoshis: 1e8
      };
      var tx = new Transaction()
        .from(from3)
        .from(from2)
        .from(from1);
      tx.sort();
      tx.inputs[0].prevTxId.toString('hex').should.equal(from1.txId);
      tx.inputs[1].prevTxId.toString('hex').should.equal(from2.txId);
      tx.inputs[2].prevTxId.toString('hex').should.equal(from3.txId);
      tx.inputs[0].outputIndex.should.equal(from1.outputIndex);
      tx.inputs[1].outputIndex.should.equal(from2.outputIndex);
      tx.inputs[2].outputIndex.should.equal(from3.outputIndex);
    });

    it('sorts outputs correctly', function() {
      var tx = new Transaction()
        .addOutput(new Transaction.Output({
          script: new Script().add(Opcode(0)),
          satoshis: 2
        }))
        .addOutput(new Transaction.Output({
          script: new Script().add(Opcode(1)),
          satoshis: 2
        }))
        .addOutput(new Transaction.Output({
          script: new Script().add(Opcode(0)),
          satoshis: 1
        }));
      tx.sort();
      tx.outputs[0].satoshis.should.equal(1);
      tx.outputs[1].satoshis.should.equal(2);
      tx.outputs[2].satoshis.should.equal(2);
      tx.outputs[0].script.toString().should.equal('OP_0');
      tx.outputs[1].script.toString().should.equal('OP_0');
      tx.outputs[2].script.toString().should.equal('0x01');
    });

    describe('bitcoinjs fixtures', function() {

      var fixture = require('../data/bip69.json');

      // returns index-based order of sorted against original
      var getIndexOrder = function(original, sorted) {
        return sorted.map(function (value) {
          return original.indexOf(value);
        });
      };
      fixture.inputs.forEach(function(inputSet) {
        it(inputSet.description, function() {
          var tx = new Transaction();
          inputSet.inputs = inputSet.inputs.map(function(input) {
            var input = new Input({
              prevTxId: input.txId,
              outputIndex: input.vout,
              script: new Script(),
              output: new Output({ script: new Script(), satoshis: 0 })
            });
            input.clearSignatures = function () {};
            return input;
          });
          tx.inputs = inputSet.inputs;
          tx.sort();
          getIndexOrder(inputSet.inputs, tx.inputs).should.deep.equal(inputSet.expected);
        });
      });
      fixture.outputs.forEach(function(outputSet) {
        it(outputSet.description, function() {
          var tx = new Transaction();
          outputSet.outputs = outputSet.outputs.map(function(output) {
            return new Output({
              script: new Script(output.script),
              satoshis: output.value
            });
          });
          tx.outputs = outputSet.outputs;
          tx.sort();
          getIndexOrder(outputSet.outputs, tx.outputs).should.deep.equal(outputSet.expected);
        });
      });

    });
  });
  describe('Replace-by-fee', function() {
    describe('#enableRBF', function() {
      it('only enable inputs not already enabled (0xffffffff)', function() {
        var tx = new Transaction()
          .from(simpleUtxoWith1000DOGE)
          .from(simpleUtxoWith10DOGE)
          .to([{address: toAddress, satoshis: 50000}])
          .fee(15000)
          .change(changeAddress)
          .sign(privateKey);
        tx.inputs[0].sequenceNumber = 0x00000000;
        tx.enableRBF();
        tx.inputs[0].sequenceNumber.should.equal(0x00000000);
        tx.inputs[1].sequenceNumber.should.equal(0xfffffffd);
      });
      it('enable for inputs with 0xffffffff and 0xfffffffe', function() {
        var tx = new Transaction()
          .from(simpleUtxoWith1000DOGE)
          .from(simpleUtxoWith10DOGE)
          .to([{address: toAddress, satoshis: 5e8}])
          .fee(1.5e8)
          .change(changeAddress)
          .sign(privateKey);
        tx.inputs[0].sequenceNumber = 0xffffffff;
        tx.inputs[1].sequenceNumber = 0xfffffffe;
        tx.enableRBF();
        tx.inputs[0].sequenceNumber.should.equal(0xfffffffd);
        tx.inputs[1].sequenceNumber.should.equal(0xfffffffd);
      });
    });
    describe('#isRBF', function() {
      it('enable and determine opt-in', function() {
        var tx = new Transaction()
          .from(simpleUtxoWith10DOGE)
          .to([{address: toAddress, satoshis: 5e8}])
          .fee(1.5e8)
          .change(changeAddress)
          .enableRBF()
          .sign(privateKey);
        tx.isRBF().should.equal(true);
      });
      it('determine opt-out with default sequence number', function() {
        var tx = new Transaction()
          .from(simpleUtxoWith10DOGE)
          .to([{address: toAddress, satoshis: 5e8}])
          .fee(1.5e8)
          .change(changeAddress)
          .sign(privateKey);
        tx.isRBF().should.equal(false);
      });
      it('determine opt-out with 0xfffffffe', function() {
        var tx = new Transaction()
          .from(simpleUtxoWith1000DOGE)
          .from(simpleUtxoWith10DOGE)
          .to([{address: toAddress, satoshis: 5e8 + 1e8}])
          .fee(1.5e8)
          .change(changeAddress)
          .sign(privateKey);
        tx.inputs[0].sequenceNumber = 0xfffffffe;
        tx.inputs[1].sequenceNumber = 0xfffffffe;
        tx.isRBF().should.equal(false);
      });
      it('determine opt-out with 0xffffffff', function() {
        var tx = new Transaction()
          .from(simpleUtxoWith1000DOGE)
          .from(simpleUtxoWith10DOGE)
          .to([{address: toAddress, satoshis: 5e8 + 1e8}])
          .fee(1.5e8)
          .change(changeAddress)
          .sign(privateKey);
        tx.inputs[0].sequenceNumber = 0xffffffff;
        tx.inputs[1].sequenceNumber = 0xffffffff;
        tx.isRBF().should.equal(false);
      });
      it('determine opt-in with 0xfffffffd (first input)', function() {
        var tx = new Transaction()
          .from(simpleUtxoWith1000DOGE)
          .from(simpleUtxoWith10DOGE)
          .to([{address: toAddress, satoshis: 5e8 + 1e8}])
          .fee(1.5e8)
          .change(changeAddress)
          .sign(privateKey);
        tx.inputs[0].sequenceNumber = 0xfffffffd;
        tx.inputs[1].sequenceNumber = 0xffffffff;
        tx.isRBF().should.equal(true);
      });
      it('determine opt-in with 0xfffffffd (second input)', function() {
        var tx = new Transaction()
          .from(simpleUtxoWith1000DOGE)
          .from(simpleUtxoWith10DOGE)
          .to([{address: toAddress, satoshis: 5e8 + 1e8}])
          .fee(1.5e8)
          .change(changeAddress)
          .sign(privateKey);
        tx.inputs[0].sequenceNumber = 0xffffffff;
        tx.inputs[1].sequenceNumber = 0xfffffffd;
        tx.isRBF().should.equal(true);
      });
    });
  });

  describe('Segregated Witness', function() {
    it('identify as segwit transaction', function() {
      // https://github.com/bitcoin/bips/blob/master/bip-0144.mediawiki
<<<<<<< HEAD
      var version = new Buffer('01000000', 'hex');
      var marker = new Buffer('00', 'hex'); //always zero
      var flag = new Buffer('01', 'hex'); //non zero
      var inputCount = new Buffer('01', 'hex');
      var inputDummy = new Buffer('2052cda8bc0c2cb743f154881fc85cb675527dcf2f7a5938241020c33341b3f70000000000ffffffff', 'hex');
      var outputCount = new Buffer('00', 'hex');
      var witness = new Buffer('01', 'hex');
      var witnessItems = new Buffer('00', 'hex');
      var locktime = new Buffer('00000000', 'hex');
=======
      var version = Buffer.from('01000000', 'hex');
      var marker = Buffer.from('00', 'hex'); //always zero
      var flag = Buffer.from('01', 'hex'); //non zero
      var inputCount = Buffer.from('01', 'hex');
      var inputDummy = Buffer.from('2052cda8bc0c2cb743f154881fc85cb675527dcf2f7a5938241020c33341b3f70000000000ffffffff', 'hex');
      var outputCount = Buffer.from('00', 'hex');
      var witness = Buffer.from('01', 'hex');
      var witnessItems = Buffer.from('00', 'hex');
      var locktime = Buffer.from('00000000', 'hex');
>>>>>>> 2cfe736e
      var txBuffer = Buffer.concat([version, marker, flag, inputCount, inputDummy, outputCount, witness,
                                    witnessItems, locktime]);
      var tx = bitcore.Transaction().fromBuffer(txBuffer);
      tx.hasWitnesses().should.equal(true);
    });
    it('correctly calculate hash for segwit transaction', function() {
<<<<<<< HEAD
      var txBuffer = new Buffer('01000000000101b0e5caa7e37d4b8530c3e1071a36dd5e05d1065cf7224ddff42c69e3387689870000000000ffffffff017b911100000000001600144ff831574da8bef07f8bc97244a1666147b071570247304402203fcbcfddbd6ca3a90252610dd63f1be50b2d926b8d87c912da0a3e42bb03fba002202a90c8aad75da22b0549c72618b754114583e934c0b0d2ccd6c13fcd859ba4ed01210363f3f47f4555779de405eab8d0dc8c2a4f3e09f4171a3fa47c7a77715795319800000000', 'hex');
=======
      var txBuffer = Buffer.from('01000000000101b0e5caa7e37d4b8530c3e1071a36dd5e05d1065cf7224ddff42c69e3387689870000000000ffffffff017b911100000000001600144ff831574da8bef07f8bc97244a1666147b071570247304402203fcbcfddbd6ca3a90252610dd63f1be50b2d926b8d87c912da0a3e42bb03fba002202a90c8aad75da22b0549c72618b754114583e934c0b0d2ccd6c13fcd859ba4ed01210363f3f47f4555779de405eab8d0dc8c2a4f3e09f4171a3fa47c7a77715795319800000000', 'hex');
>>>>>>> 2cfe736e
      var tx = bitcore.Transaction().fromBuffer(txBuffer);
      tx.hash.should.equal('7f1a2d46746f1bfbb22ab797d5aad1fd9723477b417fa34dff73d8a7dbb14570');
      tx.witnessHash.should.equal('3c26fc8b5cfe65f96d955cecfe4d11db2659d052171f9f31af043e9f5073e46b');
    });
    it('round trip nested witness p2sh', function() {
<<<<<<< HEAD
      var txBuffer = new Buffer('010000000001010894bb2bbfd5249b1c55f7bc64352bb64894938bc6439f43f28a58bfa7c73205000000002322002077b16b966ee6a4b8a0901351221d279afd31d3f90df52a3fc53436ea9abde5b0ffffffff01010000000000000000030047304402200fa23efa9a8d6ae285cfc82f81e6c2196d14167553b10da1845abd2c9fe38dc502207a40a58ee5b739e902b275018dfa1bee0d608736ff4317b028fbc29391f4554f01475221037b8dc5861a0ef7b0a97b41d2d1e27186f019d4834dbc99f24952b6f5080f5cce21027152378182102b68b5fce42f9f365ec272c48afda6b0816e735c1dc4b96dd45a52ae00000000', 'hex');
=======
      var txBuffer = Buffer.from('010000000001010894bb2bbfd5249b1c55f7bc64352bb64894938bc6439f43f28a58bfa7c73205000000002322002077b16b966ee6a4b8a0901351221d279afd31d3f90df52a3fc53436ea9abde5b0ffffffff01010000000000000000030047304402200fa23efa9a8d6ae285cfc82f81e6c2196d14167553b10da1845abd2c9fe38dc502207a40a58ee5b739e902b275018dfa1bee0d608736ff4317b028fbc29391f4554f01475221037b8dc5861a0ef7b0a97b41d2d1e27186f019d4834dbc99f24952b6f5080f5cce21027152378182102b68b5fce42f9f365ec272c48afda6b0816e735c1dc4b96dd45a52ae00000000', 'hex');
>>>>>>> 2cfe736e
      var tx = bitcore.Transaction().fromBuffer(txBuffer);
      tx.toBuffer().toString('hex').should.equal(txBuffer.toString('hex'));
    });
    describe('verifying', function() {
      it('will verify these signatures', function() {
<<<<<<< HEAD
        var signedTxBuffer = new Buffer('0100000000010103752b9d2baadb95480e2571a4854a68ffd8264462168346461b7cdda76beac20000000023220020fde78ea47ae10cc93c6a850d8a86d8575ddacff38ee9b0bc6535dc016a197068ffffffff010100000000000000000400483045022100ea1508225a6d37c0545d22acaee88d29d1675696953f93d657a419613bcee9b802207b8d80ca8176586878f51e001cb9e92f7640b8c9dc530fabf9087142c752de89014830450221008c6f4a9ebdee89968ec00ecc12fda67442b589296e86bf3e9bde19f4ba923406022048c3409831a55bf61f2d5defffd3b91767643b6c5981cb32338dd7e9f02821b1014752210236c8204d62fd70e7ca206a36d39f9674fa832964d787c60d44250624242bada4210266cd5a3507d6df5346aa42bd23d4c44c079aef0d7a59534758a0dabb82345c2052ae00000000', 'hex');
        var unsignedBuffer = new Buffer('0100000000010103752b9d2baadb95480e2571a4854a68ffd8264462168346461b7cdda76beac20000000023220020fde78ea47ae10cc93c6a850d8a86d8575ddacff38ee9b0bc6535dc016a197068ffffffff010100000000000000000300483045022100ea1508225a6d37c0545d22acaee88d29d1675696953f93d657a419613bcee9b802207b8d80ca8176586878f51e001cb9e92f7640b8c9dc530fabf9087142c752de89014752210236c8204d62fd70e7ca206a36d39f9674fa832964d787c60d44250624242bada4210266cd5a3507d6df5346aa42bd23d4c44c079aef0d7a59534758a0dabb82345c2052ae00000000', 'hex');
=======
        var signedTxBuffer = Buffer.from('0100000000010103752b9d2baadb95480e2571a4854a68ffd8264462168346461b7cdda76beac20000000023220020fde78ea47ae10cc93c6a850d8a86d8575ddacff38ee9b0bc6535dc016a197068ffffffff010100000000000000000400483045022100ea1508225a6d37c0545d22acaee88d29d1675696953f93d657a419613bcee9b802207b8d80ca8176586878f51e001cb9e92f7640b8c9dc530fabf9087142c752de89014830450221008c6f4a9ebdee89968ec00ecc12fda67442b589296e86bf3e9bde19f4ba923406022048c3409831a55bf61f2d5defffd3b91767643b6c5981cb32338dd7e9f02821b1014752210236c8204d62fd70e7ca206a36d39f9674fa832964d787c60d44250624242bada4210266cd5a3507d6df5346aa42bd23d4c44c079aef0d7a59534758a0dabb82345c2052ae00000000', 'hex');
        var unsignedBuffer = Buffer.from('0100000000010103752b9d2baadb95480e2571a4854a68ffd8264462168346461b7cdda76beac20000000023220020fde78ea47ae10cc93c6a850d8a86d8575ddacff38ee9b0bc6535dc016a197068ffffffff010100000000000000000300483045022100ea1508225a6d37c0545d22acaee88d29d1675696953f93d657a419613bcee9b802207b8d80ca8176586878f51e001cb9e92f7640b8c9dc530fabf9087142c752de89014752210236c8204d62fd70e7ca206a36d39f9674fa832964d787c60d44250624242bada4210266cd5a3507d6df5346aa42bd23d4c44c079aef0d7a59534758a0dabb82345c2052ae00000000', 'hex');
>>>>>>> 2cfe736e
        var signedTx = bitcore.Transaction().fromBuffer(signedTxBuffer);

        var signatures = [
          {
            publicKey: '0236c8204d62fd70e7ca206a36d39f9674fa832964d787c60d44250624242bada4',
            prevTxId: 'c2ea6ba7dd7c1b46468316624426d8ff684a85a471250e4895dbaa2b9d2b7503',
            outputIndex: 0,
            inputIndex: 0,
            signature: '3045022100ea1508225a6d37c0545d22acaee88d29d1675696953f93d657a419613bcee9b802207b8d80ca8176586878f51e001cb9e92f7640b8c9dc530fabf9087142c752de89',
            sigtype: bitcore.crypto.Signature.SIGHASH_ALL
          },
          {
            publicKey: '0266cd5a3507d6df5346aa42bd23d4c44c079aef0d7a59534758a0dabb82345c20',
            prevTxId: 'c2ea6ba7dd7c1b46468316624426d8ff684a85a471250e4895dbaa2b9d2b7503',
            outputIndex: 0,
            inputIndex: 0,
            signature: '30450221008c6f4a9ebdee89968ec00ecc12fda67442b589296e86bf3e9bde19f4ba923406022048c3409831a55bf61f2d5defffd3b91767643b6c5981cb32338dd7e9f02821b1',
            sigtype: bitcore.crypto.Signature.SIGHASH_ALL
          }
        ];

        var pubkey1 = bitcore.PublicKey('0236c8204d62fd70e7ca206a36d39f9674fa832964d787c60d44250624242bada4');
        var pubkey3 = bitcore.PublicKey('0266cd5a3507d6df5346aa42bd23d4c44c079aef0d7a59534758a0dabb82345c20');
        var expectedDestScript = bitcore.Script('a914382ead50307554bcdda12e1238368e9f0e10b11787');
        var expectedMultiSigString = '52210236c8204d62fd70e7ca206a36d39f9674fa832964d787c60d44250624242bada4210266cd5a3507d6df5346aa42bd23d4c44c079aef0d7a59534758a0dabb82345c2052ae';
        var expectedMultiSig = bitcore.Script(expectedMultiSigString);
        var multiSig = bitcore.Script.buildMultisigOut([pubkey1, pubkey3], 2, {
          noSorting: true
        });
        multiSig.toBuffer().toString('hex').should.equal(expectedMultiSigString);
        var wits = bitcore.Script.buildWitnessMultisigOutFromScript(multiSig);

        var expectedWits = bitcore.Script('0020fde78ea47ae10cc93c6a850d8a86d8575ddacff38ee9b0bc6535dc016a197068');
        wits.toBuffer().toString('hex').should.equal('0020fde78ea47ae10cc93c6a850d8a86d8575ddacff38ee9b0bc6535dc016a197068');

        var address = Address.payingTo(wits);
        address.hashBuffer.toString('hex').should.equal('382ead50307554bcdda12e1238368e9f0e10b117');

        var destScript = Script.buildScriptHashOut(wits);
        destScript.toBuffer().toString('hex').should.equal('a914382ead50307554bcdda12e1238368e9f0e10b11787');

        var signedamount = 1;
        var input = new Transaction.Input.MultiSigScriptHash({
          output: new Output({
            script: destScript,
            satoshis: signedamount
          }),
          prevTxId: 'c2ea6ba7dd7c1b46468316624426d8ff684a85a471250e4895dbaa2b9d2b7503',
          outputIndex: 0,
          script: Script('220020fde78ea47ae10cc93c6a850d8a86d8575ddacff38ee9b0bc6535dc016a197068')
        }, [pubkey1, pubkey3], 2, signatures);

        signedTx.inputs[0] = input;
        signedTx.inputs[0]._updateScript();
        signedTx.toBuffer().toString('hex').should.equal(signedTxBuffer.toString('hex'));

        var interpreter = new Interpreter();
        var flags = Interpreter.SCRIPT_VERIFY_P2SH | Interpreter.SCRIPT_VERIFY_WITNESS;

        var check = interpreter.verify(signedTx.inputs[0].script, destScript, signedTx, 0, flags, input.getWitnesses(), signedamount);
        check.should.equal(true);

        check = interpreter.verify(signedTx.inputs[0].script, destScript, signedTx, 0, flags, input.getWitnesses(), 1999199);
        check.should.equal(false);

        var valid1 = signedTx.inputs[0].isValidSignature(signedTx, signedTx.inputs[0].signatures[1]);
        valid1.should.equal(true);

        var valid = signedTx.inputs[0].isValidSignature(signedTx, signedTx.inputs[0].signatures[0]);
        valid.should.equal(true);
      });
      describe('Bitcoin Core tests', function() {
        // from bitcoin core tests at src/test/transaction_tests.cpp
        it('will verify pay-to-compressed publickey (v0) part 1', function() {
          var check;
          var flags;
          var interpreter;
          var output1 = bitcore.Transaction('01000000010000000000000000000000000000000000000000000000000000000000000000ffffffff00ffffffff01010000000000000016001457d5e8f4701ae218576e4fdbcf702e4716808f5f00000000');
          var input1 = bitcore.Transaction('01000000000101da3ca8fe74ee2f6cc6ed02927a5fc8e9832f4ff6ad10521598f7985dcd5d17740000000000ffffffff010100000000000000000247304402202eee148a880846e3ebf9b61b5875a0c5121428d272a8336d10bae745ec401042022063b65baea1adc0e7a15801922242ab89d103143071680cfd4ba6072f8685a76c0121031fa0febd51842888a36c43873d1520c5b186894c5ac04520b096f8a3b49f8a5b00000000');
          var scriptPubkey = output1.outputs[0].script;
          var scriptSig = input1.inputs[0].script;
          var witnesses = input1.inputs[0].getWitnesses();
          var satoshis = 1;

          interpreter = new Interpreter();
          flags = Interpreter.SCRIPT_VERIFY_P2SH;
          check = interpreter.verify(scriptSig, scriptPubkey, input1, 0, flags, witnesses, satoshis);
          check.should.equal(true);

          interpreter = new Interpreter();
          flags = Interpreter.SCRIPT_VERIFY_P2SH | Interpreter.SCRIPT_VERIFY_WITNESS;
          check = interpreter.verify(scriptSig, scriptPubkey, input1, 0, flags, witnesses, satoshis);
          check.should.equal(true);
        });
        it('will verify pay-to-compressed publickey (v0) part 2', function() {
          var flags;
          var check;
          var interpreter;
          var output1 = bitcore.Transaction('01000000010000000000000000000000000000000000000000000000000000000000000000ffffffff00ffffffff01010000000000000016001457d5e8f4701ae218576e4fdbcf702e4716808f5f00000000');
          var input2 = bitcore.Transaction('01000000000101cdc27b7132dc20e463d20458aa9d5c38e664ff114ddab8277af4ed859f2b90e20000000000ffffffff0101000000000000000002483045022100db56d1a70244f478a345478be51891b38b9a46140402cddf85b3024ca1652b4b02202c00aaa41ac941ce426ae358aa8372b63aeba945372002c47dc3725d9dca8343012103585c9f7105e09a0abbc60dc72d9d0a456030d0f10f7c47c0616e71c325085cbd00000000');
          var scriptPubkey = output1.outputs[0].script;
          var scriptSig = input2.inputs[0].script;
          var witnesses = input2.inputs[0].getWitnesses();
          var satoshis = 1;

          interpreter = new Interpreter();
          flags = Interpreter.SCRIPT_VERIFY_P2SH;
          check = interpreter.verify(scriptSig, scriptPubkey, input2, 0, flags, witnesses, satoshis);
          check.should.equal(true);

          interpreter = new Interpreter();
          flags = Interpreter.SCRIPT_VERIFY_P2SH | Interpreter.SCRIPT_VERIFY_WITNESS;
          check = interpreter.verify(scriptSig, scriptPubkey, input2, 0, flags, witnesses, satoshis);
          check.should.equal(false);
        });
        it('will verify p2sh witness pay-to-compressed pubkey (v0) part 1', function() {
          var flags;
          var check;
          var interpreter;
          var output1 = bitcore.Transaction('01000000010000000000000000000000000000000000000000000000000000000000000000ffffffff00ffffffff01010000000000000017a914ca8abcc57aff5ba3fb36f76fe8e260ce6a08e0bf8700000000');
          var input1 = bitcore.Transaction('01000000000101b85d4c861b00d31ac95ae0b2cad8635d8310fb7ca86b44fefcbe2b98c4e905bd000000001716001469f84dbc7f9ae8626aa2d4aee6c73ef726b53ac2ffffffff0101000000000000000002483045022100c0237a5743c684642b26347cf82df0f3b3e91c76aff171f7d065cea305f059a502205c168682630ea4e6bd42627c237207be3d43aeba5c1b8078f3043455bdb6a2270121036240793eedd7e6e53a7c236d069e4d8558f4c6e5950114d7e3d5e1579c93fdf100000000');
          var scriptPubkey = output1.outputs[0].script;
          var scriptSig = input1.inputs[0].script;
          var witnesses = input1.inputs[0].getWitnesses();
          var satoshis = 1;

          interpreter = new Interpreter();
          flags = Interpreter.SCRIPT_VERIFY_P2SH;
          check = interpreter.verify(scriptSig, scriptPubkey, input1, 0, flags, witnesses, satoshis);
          check.should.equal(true);

          interpreter = new Interpreter();
          flags = Interpreter.SCRIPT_VERIFY_P2SH | Interpreter.SCRIPT_VERIFY_WITNESS;
          check = interpreter.verify(scriptSig, scriptPubkey, input1, 0, flags, witnesses, satoshis);
          check.should.equal(true);
        });
        it('will verify p2sh witness pay-to-compressed pubkey (v0) part 2', function() {
          var flags;
          var check;
          var interpreter;
          var output1 = bitcore.Transaction('01000000010000000000000000000000000000000000000000000000000000000000000000ffffffff00ffffffff01010000000000000017a9145675f64cbe03b43fb6d9d42debd207e4be3337db8700000000');
          var input2 = bitcore.Transaction('0100000000010104410fc0d228780b20ff790212aef558df008421a110d56d9c9a9b6e5eeb1a680000000017160014b9c556bc9c34cf70d4c253ff86a9eac64e355a25ffffffff0101000000000000000002483045022100dd41426f5eb82ef2b72a0b4e5112022c80045ae4919b2fdef7f438f7ed3c59ee022043494b6f9a9f28d7e5a5c221f92d5325d941722c0ffd00f8be335592015a44d2012103587155d2618b140244799f7a408a85836403f447d51778bdb832088c4a9dd1e300000000');
          var scriptPubkey = output1.outputs[0].script;
          var scriptSig = input2.inputs[0].script;
          var witnesses = input2.inputs[0].getWitnesses();
          var satoshis = 1;

          interpreter = new Interpreter();
          flags = Interpreter.SCRIPT_VERIFY_P2SH;
          check = interpreter.verify(scriptSig, scriptPubkey, input2, 0, flags, witnesses, satoshis);
          check.should.equal(true);

          interpreter = new Interpreter();
          flags = Interpreter.SCRIPT_VERIFY_P2SH | Interpreter.SCRIPT_VERIFY_WITNESS;
          check = interpreter.verify(scriptSig, scriptPubkey, input2, 0, flags, witnesses, satoshis);
          check.should.equal(false);
        });
        it('will verify witness 2-of-2 multisig (part 1)', function() {
          var flags;
          var check;
          var interpreter;
          var output1 = bitcore.Transaction('01000000010000000000000000000000000000000000000000000000000000000000000000ffffffff00ffffffff0101000000000000002200204cd0c4dc1a95d8909396d0c1648793fa673518849e1b25259c581ede30e61b7900000000');
          var input1 = bitcore.Transaction('010000000001010d81757bb9f141a2d002138e86e54e8cb92b72201b38480a50377913e918612f0000000000ffffffff010100000000000000000300483045022100aa92d26d830b7529d906f7e72c1015b96b067664b68abae2d960a501e76f07780220694f4850e0003cb7e0d08bd4c67ee5fcb604c42684eb805540db5723c4383f780147522102f30bb0258f12a3bbf4fe0b5ada99974d6dbdd06876cb2687a59fa2ea7c7268aa2103d74fd4c6f08e3a4d32dde8e1404d00b2a3d323f94f5c43b4edda962b1f4cb55852ae00000000');
          var scriptPubkey = output1.outputs[0].script;
          var scriptSig = input1.inputs[0].script;
          var witnesses = input1.inputs[0].getWitnesses();
          var satoshis = 1;

          interpreter = new Interpreter();
          flags = 0;
          check = interpreter.verify(scriptSig, scriptPubkey, input1, 0, flags, witnesses, satoshis);
          check.should.equal(true);

          interpreter = new Interpreter();
          flags = Interpreter.SCRIPT_VERIFY_P2SH | Interpreter.SCRIPT_VERIFY_WITNESS;
          check = interpreter.verify(scriptSig, scriptPubkey, input1, 0, flags, witnesses, satoshis);
          check.should.equal(false);
        });
        it('will verify witness 2-of-2 multisig (part 2)', function() {
          var flags;
          var check;
          var interpreter;
          var output2 = bitcore.Transaction('01000000010000000000000000000000000000000000000000000000000000000000000000ffffffff00ffffffff01010000000000000022002067b786a598572a1a0fad2f8f48e90c3f2cc89ef110f029f35323b15ba6e9b2f900000000');
          var input2 = bitcore.Transaction('01000000000101812d39aa60f01c994c43bc160c87420b6b93bf8db2fe658df45f152250fae9100000000000ffffffff010100000000000000000300483045022100ae56c6d646656366601835e6bc2d151a9974cb1b7cbdeba27cc51ef8c59d2e3f022041e95e80d3e068eb278e31b07f984800869115111c647e2ca32718d26d8e8cd401475221032ac79a7160a0af81d59ffeb914537b1d126a3629271ac1393090c6c9a94bc81e2103eb8129ad88864e7702604ae5b36bad74dbb0f5abfd8ee9ee5def3869756b6c4152ae00000000');
          var scriptPubkey = output2.outputs[0].script;
          var scriptSig = input2.inputs[0].script;
          var witnesses = input2.inputs[0].getWitnesses();
          var satoshis = 1;

          interpreter = new Interpreter();
          flags = 0;
          check = interpreter.verify(scriptSig, scriptPubkey, input2, 0, flags, witnesses, satoshis);
          check.should.equal(true);

          interpreter = new Interpreter();
          flags = Interpreter.SCRIPT_VERIFY_P2SH | Interpreter.SCRIPT_VERIFY_WITNESS;
          check = interpreter.verify(scriptSig, scriptPubkey, input2, 0, flags, witnesses, satoshis);
          check.should.equal(false);
        });
        it('will verify witness 2-of-2 multisig (part 3)', function() {
          var flags;
          var check;
          var interpreter;
          var output1 = bitcore.Transaction('01000000010000000000000000000000000000000000000000000000000000000000000000ffffffff00ffffffff0101000000000000002200207780f1145ef7ba4e703388c155d94bc399e24345e11c4559e683d5070feeb27400000000');
          var input1 = bitcore.Transaction('01000000000101791890e3effa9d4061a984812a90675418d0eb141655c106cce9b4bbbf9a3be00000000000ffffffff010100000000000000000400483045022100db977a31834033466eb103131b1ef9c57d6cea17f9a7eb3f3bafde1d7c1ddff502205ad84c9ca9c4139dce6e8e7850cc09a49ad57197b266814e79a78527ab4a9f950147304402205bd26da7dab9e379019ffd5e76fa77e161090bf577ed875e8e969f06cd66ba0a0220082cf7315ff7dc7aa8f6cebf7e70af1ffa45e63581c08e6fbc4e964035e6326b0147522102f86e3dc39cf9cd6c0eeb5fe25e3abe34273b8e79cc888dd5512001c7dac31b9921032e16a3c764fb6485345d91b39fb6da52c7026b8819e1e7d2f838a0df1445851a52ae00000000');
          var scriptPubkey = output1.outputs[0].script;
          var scriptSig = input1.inputs[0].script;
          var witnesses = input1.inputs[0].getWitnesses();
          var satoshis = 1;

          interpreter = new Interpreter();
          flags = Interpreter.SCRIPT_VERIFY_P2SH | Interpreter.SCRIPT_VERIFY_WITNESS;
          check = interpreter.verify(scriptSig, scriptPubkey, input1, 0, flags, witnesses, satoshis);
          check.should.equal(true);
        });
        it('will verify p2sh witness 2-of-2 multisig (part 1)', function() {
          var flags;
          var check;
          var interpreter;
          var output1 = bitcore.Transaction('01000000010000000000000000000000000000000000000000000000000000000000000000ffffffff00ffffffff01010000000000000017a914d0e24dc9fac5cfc616b364797de40f100086e9d58700000000');
          var input1 = bitcore.Transaction('010000000001015865ee582f91c2ac646114493c3c39a3b2b08607cd96ba573f4525a01d1f85da000000002322002055423059d7eb9252d1abd6e85a4710c0bb8fabcd48cf9ddd811377557a77fc0dffffffff010100000000000000000300473044022031f9630a8ed776d6cef9ecab58cc9ee384338f4304152d93ac19482ac1ccbc030220616f194c7228484af208433b734b59ec82e21530408ed7a61e896cfefb5c4d6b014752210361424173f5b273fc134ce02a5009b07422b3f4ee63edc82cfd5bba7f72e530732102014ba09ca8cc68720bdf565f55a28b7b845be8ef6a17188b0fddcd55c16d450652ae00000000');
          var scriptPubkey = output1.outputs[0].script;
          var scriptSig = input1.inputs[0].script;
          var witnesses = input1.inputs[0].getWitnesses();
          var satoshis = 1;

          interpreter = new Interpreter();
          flags = 0;
          check = interpreter.verify(scriptSig, scriptPubkey, input1, 0, flags, witnesses, satoshis);
          check.should.equal(true);

          interpreter = new Interpreter();
          flags = Interpreter.SCRIPT_VERIFY_P2SH | Interpreter.SCRIPT_VERIFY_WITNESS;
          check = interpreter.verify(scriptSig, scriptPubkey, input1, 0, flags, witnesses, satoshis);
          check.should.equal(false);
        });
        it('will verify p2sh witness 2-of-2 multisig (part 2)', function() {
          var flags;
          var check;
          var interpreter;
          var output2 = bitcore.Transaction('01000000010000000000000000000000000000000000000000000000000000000000000000ffffffff00ffffffff01010000000000000017a914294b319a1c23951902e25e0147527c8eac3009c68700000000');
          var input2 = bitcore.Transaction('01000000000101d93fa44db148929eada630dd419142935c75a72d3678291327ab35d0983b37500000000023220020786e2abd1a684f8337c637f54f6ba3da75b5d75ef96cc7e7369cc69d8ca80417ffffffff010100000000000000000300483045022100b36be4297f2e1d115aba5a5fbb19f6882c61016ba9d6fa01ebb517d14109ec6602207de237433c7534d766ec36d9bddf839b961805e336e42fae574e209b1dc8e30701475221029569b67a4c695502aa31c8a7992b975aa591f2d7de61a4def63771213792288c2103ad3b7eeedf4cba17836ff9a29044a782889cd74ca8f426e83112fa199611676652ae00000000');
          var scriptPubkey = output2.outputs[0].script;
          var scriptSig = input2.inputs[0].script;
          var witnesses = input2.inputs[0].getWitnesses();
          var satoshis = 1;

          interpreter = new Interpreter();
          flags = 0;
          check = interpreter.verify(scriptSig, scriptPubkey, input2, 0, flags, witnesses, satoshis);
          check.should.equal(true);

          interpreter = new Interpreter();
          flags = Interpreter.SCRIPT_VERIFY_P2SH | Interpreter.SCRIPT_VERIFY_WITNESS;
          check = interpreter.verify(scriptSig, scriptPubkey, input2, 0, flags, witnesses, satoshis);
          check.should.equal(false);
        });
        it('will verify p2sh witness 2-of-2 multisig (part 3)', function() {
          var flags;
          var check;
          var interpreter;
          var output1 = bitcore.Transaction('01000000010000000000000000000000000000000000000000000000000000000000000000ffffffff00ffffffff01010000000000000017a9143f588990832299c654d8032bc6c5d181427a321e8700000000');
          var input1 = bitcore.Transaction('01000000000101ef6f782539d100d563d736339c4a57485b562f9705b28680b08b3efe9dd815870000000023220020a51db581b721c64132415f985ac3086bcf7817f1bbf45be984718b41f4189b39ffffffff01010000000000000000040047304402203202c4c3b40c091a051707421def9adb0d101076672ab220db36a3f87bbecad402205f976ff87af9149e83c87c94ec3b308c1abe4b8c5b3f43c842ebffc22885fc530147304402203c0a50f199774f6393e42ee29d3540cf868441b47efccb11139a357ecd45c5b702205e8442ff34f6f836cd9ad96c158504469db178d63a309d813ba68b86c7293f66014752210334f22ecf25636ba18f8c89e90d38f05036094fe0be48187fb9842374a237b1062102993d85ece51cec8c4d841fce02faa6130f57c811078c5f2a48c204caf12853b552ae00000000');
          var scriptPubkey = output1.outputs[0].script;
          var scriptSig = input1.inputs[0].script;
          var witnesses = input1.inputs[0].getWitnesses();
          var satoshis = 1;

          interpreter = new Interpreter();
          flags = Interpreter.SCRIPT_VERIFY_P2SH | Interpreter.SCRIPT_VERIFY_WITNESS;
          check = interpreter.verify(scriptSig, scriptPubkey, input1, 0, flags, witnesses, satoshis);
          check.should.equal(true);
        });
        it('will verify witness pay-to-uncompressed-pubkey (v1) part 1', function() {
          var flags;
          var check;
          var interpreter;
          var output1 = bitcore.Transaction('01000000010000000000000000000000000000000000000000000000000000000000000000ffffffff00ffffffff01010000000000000016001449ca7f5980799857e4cc236a288b95dc7e647de200000000');
          var input1 = bitcore.Transaction('010000000001014cc98b43a012d8cb56cee7e2011e041c23a622a69a8b97d6f53144e5eb319d1c0000000000ffffffff010100000000000000000248304502210085fb71eecc4b65fd31102bc93f46ec564fce6d22f749ad2d9b4adf4d9477c52602204c4fb00a48bafb4f1c0d7a397d3e0ae12bb8ae394d8b5632e894eafccabf4b160141047dc77183e8fef00c7839a272c4dc2c9b25fb109c0eebe74b27fa98cfd6fa83c76c44a145827bf880162ff7ae48574b5d42595601eee5b8733f1507f028ba401000000000');
          var input2 = bitcore.Transaction('0100000000010170ccaf8888099cee3cb869e768f6f24a85838a936cfda787186b179392144cbc0000000000ffffffff010100000000000000000247304402206667f8681ecdc66ad160ff4916c6f3e2946a1eda9e031535475f834c11d5e07c022064360fce49477fa0898b3928eb4503ca71043c67df9229266316961a6bbcc2ef014104a8288183cc741b814a286414ee5fe81ab189ecae5bb1c42794b270c33ac9702ab279fd97a5ed87437659b45197bbd3a87a449fa5b244a6941303683aa68bd11e00000000');
          var scriptPubkey = output1.outputs[0].script;
          var scriptSig = input1.inputs[0].script;
          var witnesses = input1.inputs[0].getWitnesses();
          var satoshis = 1;

          interpreter = new Interpreter();
          flags = Interpreter.SCRIPT_VERIFY_P2SH;
          check = interpreter.verify(scriptSig, scriptPubkey, input1, 0, flags, witnesses, satoshis);
          check.should.equal(true);

          interpreter = new Interpreter();
          flags = Interpreter.SCRIPT_VERIFY_P2SH | Interpreter.SCRIPT_VERIFY_WITNESS;
          check = interpreter.verify(scriptSig, scriptPubkey, input1, 0, flags, witnesses, satoshis);
          check.should.equal(true);
        });
        it('will verify witness pay-to-uncompressed-pubkey (v1) part 2', function() {
          var flags;
          var check;
          var interpreter;
          var output1 = bitcore.Transaction('01000000010000000000000000000000000000000000000000000000000000000000000000ffffffff00ffffffff01010000000000000016001449ca7f5980799857e4cc236a288b95dc7e647de200000000');
          var input2 = bitcore.Transaction('0100000000010170ccaf8888099cee3cb869e768f6f24a85838a936cfda787186b179392144cbc0000000000ffffffff010100000000000000000247304402206667f8681ecdc66ad160ff4916c6f3e2946a1eda9e031535475f834c11d5e07c022064360fce49477fa0898b3928eb4503ca71043c67df9229266316961a6bbcc2ef014104a8288183cc741b814a286414ee5fe81ab189ecae5bb1c42794b270c33ac9702ab279fd97a5ed87437659b45197bbd3a87a449fa5b244a6941303683aa68bd11e00000000');
          var scriptPubkey = output1.outputs[0].script;
          var scriptSig = input2.inputs[0].script;
          var witnesses = input2.inputs[0].getWitnesses();
          var satoshis = 1;

          interpreter = new Interpreter();
          flags = Interpreter.SCRIPT_VERIFY_P2SH;
          check = interpreter.verify(scriptSig, scriptPubkey, input2, 0, flags, witnesses, satoshis);
          check.should.equal(true);

          interpreter = new Interpreter();
          flags = Interpreter.SCRIPT_VERIFY_P2SH | Interpreter.SCRIPT_VERIFY_WITNESS;;
          check = interpreter.verify(scriptSig, scriptPubkey, input2, 0, flags, witnesses, satoshis);
          check.should.equal(false);
        });
        it('will verify p2sh witness pay-to-uncompressed-pubkey (v1) part 1', function() {
          var flags;
          var check;
          var interpreter;
          var output1 = bitcore.Transaction('01000000010000000000000000000000000000000000000000000000000000000000000000ffffffff00ffffffff01010000000000000017a9147b615f35c476c8f3c555b4d52e54760b2873742f8700000000');
          var input1 = bitcore.Transaction('01000000000101160aa337bd325875674904f80d706b4d02cec9888eb2dbae788e18ed01f7712d0000000017160014eff6eebd0dcd3923ca3ab3ea57071fa82ea1faa5ffffffff010100000000000000000247304402205c87348896d3a9de62b1a646c29c4728bec62e384fa16167e302357883c04134022024a98e0fbfde9c24528fbe8f36e05a19a6f37dea16822b80259fcfc8ab2358fb0141048b4e234c057e32d2304697b4d2273679417355bb6bf2d946add731de9719d6801892b6154291ce2cf45c106a6d754c76f81e4316187aa54938af224d9eddb36400000000');
          var scriptPubkey = output1.outputs[0].script;
          var scriptSig = input1.inputs[0].script;
          var witnesses = input1.inputs[0].getWitnesses();
          var satoshis = 1;

          interpreter = new Interpreter();
          flags = Interpreter.SCRIPT_VERIFY_P2SH;
          check = interpreter.verify(scriptSig, scriptPubkey, input1, 0, flags, witnesses, satoshis);
          check.should.equal(true);

          interpreter = new Interpreter();
          flags = Interpreter.SCRIPT_VERIFY_P2SH | Interpreter.SCRIPT_VERIFY_WITNESS;;
          check = interpreter.verify(scriptSig, scriptPubkey, input1, 0, flags, witnesses, satoshis);
          check.should.equal(true);
        });
        it('will verify p2sh witness pay-to-uncompressed-pubkey (v1) part 2', function() {
          var flags;
          var check;
          var interpreter;
          var output1 = bitcore.Transaction('01000000010000000000000000000000000000000000000000000000000000000000000000ffffffff00ffffffff01010000000000000017a9147b615f35c476c8f3c555b4d52e54760b2873742f8700000000');
          var input2 = bitcore.Transaction('01000000000101eefb67109c118e958d81f3f98638d48bc6c14eae97cedfce7c397eabb92b4e320000000017160014eff6eebd0dcd3923ca3ab3ea57071fa82ea1faa5ffffffff010100000000000000000247304402200ed4fa4bc8fbae2d1e88bbe8691b21233c23770e5eebf9767853de8579f5790a022015cb3f3dc88720199ee1ed5a9f4cf3186a29a0c361512f03b648c9998b3da7b4014104dfaee8168fe5d1ead2e0c8bb12e2d3ba500ade4f6c4983f3dbe5b70ffeaca1551d43c6c962b69fb8d2f4c02faaf1d4571aae7bbd209df5f3b8cd153e60e1627300000000');
          var scriptPubkey = output1.outputs[0].script;
          var scriptSig = input2.inputs[0].script;
          var witnesses = input2.inputs[0].getWitnesses();
          var satoshis = 1;

          interpreter = new Interpreter();
          flags = Interpreter.SCRIPT_VERIFY_P2SH;
          check = interpreter.verify(scriptSig, scriptPubkey, input2, 0, flags, witnesses, satoshis);
          check.should.equal(true);

          interpreter = new Interpreter();
          flags = Interpreter.SCRIPT_VERIFY_P2SH | Interpreter.SCRIPT_VERIFY_WITNESS;;
          check = interpreter.verify(scriptSig, scriptPubkey, input2, 0, flags, witnesses, satoshis);
          check.should.equal(false);
        });
      });
    });
    describe('signing', function() {
      var privateKey1 = PrivateKey.fromWIF('QQWs5STTjnuVVWBsKwaZtc8SCzzKGDf5iZ6qgZyaPqqDEjLmF5tA');
      var publicKey1 = privateKey1.toPublicKey();
      var privateKey2 = PrivateKey.fromWIF('QQWs5STTjnuVVWBsKwaZtc8SCzzKGDf5iZ6qgZyaPqqDEjLmF5tA');
      var publicKey2 = privateKey2.toPublicKey();
      var privateKey3 = PrivateKey.fromWIF('QQWs5STTjnuVVWBsKwaZtc8SCzzKGDf5iZ6qgZyaPqqDEjLmF5tA');
      var publicKey3 = privateKey3.toPublicKey();
      var address = Address.createMultisig([
        publicKey1
      ], 1, 'testnet');
      var utxo = {
        address: address.toString(),
        txId: 'fbc2d0fb7fcca46338f6dc032958c1c0ebb05ffff1a3bac1ad76264be7394fc7',
        outputIndex: 1,
        script: Script.buildScriptHashOut(address).toHex(),
        satoshis: 1e8
      };
      var nestedAddress = Address.createMultisig([
        publicKey1
<<<<<<< HEAD
      ], 1, 'testnet', true);
=======
      ], 1, 'testnet');
>>>>>>> 2cfe736e
      var nestedUtxo = {
        address: nestedAddress.toString(),
        txId: '1d732950d99f821b8a8d11972ea56000b0666e4d31fa71861ffd80a83797dc61',
        outputIndex: 1,
        script: Script.buildScriptHashOut(nestedAddress).toHex(),
        satoshis: 1e8
      };
      var witnessAddress = Address.createMultisig([
        publicKey1
      ], 1, 'testnet', false, Address.PayToWitnessScriptHash);
      var witnessUtxo = {
        address: witnessAddress.toString(),
        txId: '3766d6853e39d2b92cce8bb8e2e11dae33a33b2d352761d05411efb2556320f6',
        outputIndex: 0,
        script: Script.buildWitnessV0Out(witnessAddress).toHex(),
        satoshis: 1e8
      };

      it('will sign with nested p2sh witness program', function() {
        var tx = new Transaction()
          .from(nestedUtxo, [publicKey1], 1)
          .to([{address: 'n3LsXgyStG2CkS2CnWZtDqxTfCnXB8PvD9', satoshis: 50000}])
          .fee(150000)
          .change('mqWDcnW3jMzthB8qdB9SnFam6N96GDqM4W')
          .sign(privateKey1);
        var sighash = tx.inputs[0].getSighash(tx, privateKey1, 0, bitcore.crypto.Signature.SIGHASH_ALL);
<<<<<<< HEAD
        sighash.toString('hex').should.equal('01566d2407e91bbdcdc7fbede439826080b0e926c433098e26776f8e5265e620');
        tx.toBuffer().toString('hex').should.equal('0100000000010161dc9737a880fd1f8671fa314d6e66b00060a52e97118d8a1b829fd95029731d010000002322002045a29839c28d5502e6595e4b726f6be89ea48c16676d14954ac46926ee3a725affffffff0250c30000000000001976a914ef6aa14d8f5ba65a12c327a9659681c44cd821b088acc0d3f205000000001976a9146d8da2015c6d2890896485edd5897b3b2ec9ebb188ac0300483045022100a892b883a475ed7bfb3d21021b5b64c799d833ef3a5db411dd800580eff9afb302200e28f400162fc70bcb80a30246203419734e72c618ac4a31b8c9b06ec68daa09012551210304c1a51134235dc282641432811a26d367d4ea52b4ac5e20c107668b010fdd4b51ae00000000');
      });
      it('will sign with p2wpkh witness program', function() {
        var tx = new Transaction()
          .from(simpleWitnessUtxoWith1000DOGE)
          .to([{address: 'n3LsXgyStG2CkS2CnWZtDqxTfCnXB8PvD9', satoshis: 50000}])
          .fee(150000)
          .change('mqWDcnW3jMzthB8qdB9SnFam6N96GDqM4W')
          .sign(privateKey);
        var sighash = tx.inputs[0].getSighash(tx, privateKey1, 0, bitcore.crypto.Signature.SIGHASH_ALL);
        sighash.toString('hex').should.equal('bb813f1442eef050f972f0c092c781852353fa02ee936386017a0b9fca8a4c18');
        tx.toBuffer().toString('hex').should.equal('0100000000010173d805aff043ff9a0d080a1cafeffbff9553651bcf66452858afc87937606b7e0000000000ffffffff0250c30000000000001976a914ef6aa14d8f5ba65a12c327a9659681c44cd821b088acc0da7348170000001976a9146d8da2015c6d2890896485edd5897b3b2ec9ebb188ac0247304402201f2619da51707a94ea50ddd7fbde3510e0219e8dfa17fa9050e5a8cec5d60e4a022040e9b29dca45a0d3aa7120df3b6397798139ac89bf4c29806d7b01ef63a9fcd60121025466b36661faa9a1a64d94dae93751d38175991fbe7729c4eaaa7bdf5a5f6e8b00000000');
      });
      it('will sign with p2sh-wrapped-p2wpkh witness program', function() {
        var tx = new Transaction()
          .from(simpleWrappedWitnessUtxoWith1000DOGE)
          .to([{address: 'n3LsXgyStG2CkS2CnWZtDqxTfCnXB8PvD9', satoshis: 50000}])
          .fee(150000)
          .change('mqWDcnW3jMzthB8qdB9SnFam6N96GDqM4W')
          .sign(privateKey);
        var sighash = tx.inputs[0].getSighash(tx, privateKey1, 0, bitcore.crypto.Signature.SIGHASH_ALL);
        sighash.toString('hex').should.equal('957f4cfe33fe0519ec29f6ae7aa02cdb8e0db8a5ebeb6e63b3f329c1136dcefe');
        tx.toBuffer().toString('hex').should.equal('01000000000101d73e3975c556eab0ba28acfb79fae4e504723a113898a8d1ffc7d0a5a45351820000000017160014ef0a4b12985940f42724c1c03c044884a88a1450ffffffff0250c30000000000001976a914ef6aa14d8f5ba65a12c327a9659681c44cd821b088acc0da7348170000001976a9146d8da2015c6d2890896485edd5897b3b2ec9ebb188ac02483045022100d1c9ecdc7f2e468adc0cea2c39dda3ba7ad255659896fa27b7e64b0a5d24e27c022003edf37b02c05f057770450e4fd866c794c4d216ed62d692945407093273e43b0121025466b36661faa9a1a64d94dae93751d38175991fbe7729c4eaaa7bdf5a5f6e8b00000000');
      });
      it('will sign with p2wsh witness program', function() {
        var tx = new Transaction()
          .from(witnessUtxo, [publicKey1], 1)
          .to([{address: 'n3LsXgyStG2CkS2CnWZtDqxTfCnXB8PvD9', satoshis: 50000}])
          .fee(150000)
          .change('mqWDcnW3jMzthB8qdB9SnFam6N96GDqM4W')
          .sign(privateKey1);
        var sighash = tx.inputs[0].getSighash(tx, privateKey1, 0, bitcore.crypto.Signature.SIGHASH_ALL);
        sighash.toString('hex').should.equal('4dc4019245643f1bb19a4bee5b7574d39f9e652506aa4411ad4ce28938c5c61c');
        tx.toBuffer().toString('hex').should.equal('01000000000101f6206355b2ef1154d06127352d3ba333ae1de1e2b88bce2cb9d2393e85d666370000000000ffffffff0250c30000000000001976a914ef6aa14d8f5ba65a12c327a9659681c44cd821b088acc0d3f205000000001976a9146d8da2015c6d2890896485edd5897b3b2ec9ebb188ac030048304502210090743e0f209b1c2af8eb3225bbed1ac111f8dde3f4919e1f50db2770b1110f42022032958b457805fd19ef48072ebbcb16c2e97e1fe851ad80ca0132f5f6c70a2511012551210304c1a51134235dc282641432811a26d367d4ea52b4ac5e20c107668b010fdd4b51ae00000000');
      });
      it('will sign with p2wsh, p2sh, and nested p2sh', function() {
        var tx = new Transaction()
          .from(witnessUtxo, [publicKey1], 1)
          .from(utxo, [publicKey1], 1)
          .from(nestedUtxo, [publicKey1], 1)
          .to([{address: 'n3LsXgyStG2CkS2CnWZtDqxTfCnXB8PvD9', satoshis: 50000}])
          .fee(150000)
          .change('mqWDcnW3jMzthB8qdB9SnFam6N96GDqM4W')
          .sign(privateKey1);
        tx.isFullySigned().should.equal(true);
        tx.toBuffer().toString('hex').should.equal('01000000000103f6206355b2ef1154d06127352d3ba333ae1de1e2b88bce2cb9d2393e85d666370000000000ffffffffc74f39e74b2676adc1baa3f1ff5fb0ebc0c1582903dcf63863a4cc7ffbd0c2fb010000006f004730440220419e0123c1353ee47613ed4ebf556e3e53be75b4616cf29f21d7a1ed3d491c9002206cbd12d58758922da988f46cbcf57bfcc5ec5ac74aba04f04dec67ec5e3a71b5012551210304c1a51134235dc282641432811a26d367d4ea52b4ac5e20c107668b010fdd4b51aeffffffff61dc9737a880fd1f8671fa314d6e66b00060a52e97118d8a1b829fd95029731d010000002322002045a29839c28d5502e6595e4b726f6be89ea48c16676d14954ac46926ee3a725affffffff0250c30000000000001976a914ef6aa14d8f5ba65a12c327a9659681c44cd821b088acc095de11000000001976a9146d8da2015c6d2890896485edd5897b3b2ec9ebb188ac0300473044022026a851839abfe24af54950ad38236fd7222ea18bcb710c312d1cb4743acbdc17022054aed89eb1e221b02d22ae0e5798e604b4191cf585de1e6fdd7a16f1830c7ba7012551210304c1a51134235dc282641432811a26d367d4ea52b4ac5e20c107668b010fdd4b51ae000300483045022100fa1d24f707155daa6a5c148ecfc5927bf2d3b1a94c43a1594aa356aed19e1a970220221ad16bfd0fd9e2840f96c33ee0812e72f7660120e0d1d641596bcb17eb75f6012551210304c1a51134235dc282641432811a26d367d4ea52b4ac5e20c107668b010fdd4b51ae00000000');
      });
      it('will sign with p2pkh, p2wpkh, and wrapped p2wpkh', function() {
        var tx = new Transaction()
          .from(simpleUtxoWith10DOGE)
          .from(simpleWitnessUtxoWith1000DOGE)
          .from(simpleWrappedWitnessUtxoWith1000DOGE)
          .to([{address: 'n3LsXgyStG2CkS2CnWZtDqxTfCnXB8PvD9', satoshis: 50000}])
          .fee(150000)
          .change('mqWDcnW3jMzthB8qdB9SnFam6N96GDqM4W')
          .sign(privateKey);
        tx.isFullySigned().should.equal(true);
        tx.toBuffer().toString('hex').should.equal('010000000001035884e5db9de218238671572340b207ee85b628074e7e467096c267266baf77a4000000006b483045022100b2e5a387610d624f5c8516c4160ccc64cf952fd15d8e4e2943d7e0a26156abe9022004a851f5b94fe4c09f8cbff375de26592bcb8356f070483eef0bd6cba67f691b0121025466b36661faa9a1a64d94dae93751d38175991fbe7729c4eaaa7bdf5a5f6e8bffffffff73d805aff043ff9a0d080a1cafeffbff9553651bcf66452858afc87937606b7e0000000000ffffffffd73e3975c556eab0ba28acfb79fae4e504723a113898a8d1ffc7d0a5a45351820000000017160014ef0a4b12985940f42724c1c03c044884a88a1450ffffffff0250c30000000000001976a914ef6aa14d8f5ba65a12c327a9659681c44cd821b088acc08c85cc2e0000001976a9146d8da2015c6d2890896485edd5897b3b2ec9ebb188ac000247304402202b4d6640fb189db5728ebccc7a58ef3f9bd42cf27d264046f1899a4545daaf2302205d15488734a037a2585be804b52805563370ecd3e4d4f8da27d05eafd896b8ba0121025466b36661faa9a1a64d94dae93751d38175991fbe7729c4eaaa7bdf5a5f6e8b0247304402207e6a0e78cc27b82934be50b2f1ecd06075bf71b952724ad57021c280decce4ff022055aa0c483e4810dba47f3314d57d224a1cfe66e0b3dec9e8666ff49627ab18560121025466b36661faa9a1a64d94dae93751d38175991fbe7729c4eaaa7bdf5a5f6e8b00000000');
=======
        sighash.toString('hex').should.equal('e132a913b5c0e90d49c1b2017d934f78796a10c784d669cc11d51093a773c0c5');
        tx.toBuffer().toString('hex').should.equal('010000000161dc9737a880fd1f8671fa314d6e66b00060a52e97118d8a1b829fd95029731d010000006f004730440220223d1cb249d063b743781607c2b3e59195d4b9a15a5e2df7a6c64818f0106e7a02202081733a14e8bcd99582a5a7893dd6e6cd1368e5c0e49a0cec627e9dbe0a9830012551210304c1a51134235dc282641432811a26d367d4ea52b4ac5e20c107668b010fdd4b51aeffffffff0250c30000000000001976a914ef6aa14d8f5ba65a12c327a9659681c44cd821b088acc0d3f205000000001976a9146d8da2015c6d2890896485edd5897b3b2ec9ebb188ac00000000');
>>>>>>> 2cfe736e
      });
    });
  });

});


var tx_empty_hex = '01000000000000000000';

/* jshint maxlen: 1000 */
var tx_1_hex = '01000000018594c5bdcaec8f06b78b596f31cd292a294fd031e24eec716f43dac91ea7494d000000008b48304502210096a75056c9e2cc62b7214777b3d2a592cfda7092520126d4ebfcd6d590c99bd8022051bb746359cf98c0603f3004477eac68701132380db8facba19c89dc5ab5c5e201410479be667ef9dcbbac55a06295ce870b07029bfcdb2dce28d959f2815b16f81798483ada7726a3c4655da4fbfc0e1108a8fd17b448a68554199c47d08ffb10d4b8ffffffff01a0860100000000001976a9145834479edbbe0539b31ffd3a8f8ebadc2165ed0188ac00000000';
var tx_1_id = '977e7cd286cb72cd470d539ba6cb48400f8f387d97451d45cdb8819437a303af';


var tx2hex = '01000000018594c5bdcaec8f06b78b596f31cd292a294fd031e24eec716f43dac91ea7494d000000008b48304502210096a75056c9e2cc62b7214777b3d2a592cfda7092520126d4ebfcd6d590c99bd8022051bb746359cf98c0603f3004477eac68701132380db8facba19c89dc5ab5c5e201410479be667ef9dcbbac55a06295ce870b07029bfcdb2dce28d959f2815b16f81798483ada7726a3c4655da4fbfc0e1108a8fd17b448a68554199c47d08ffb10d4b8ffffffff01a0860100000000001976a9145834479edbbe0539b31ffd3a8f8ebadc2165ed0188ac00000000';

var unsupportedTxObj = '{"version":1,"inputs":[{"prevTxId":"a477af6b2667c29670467e4e0728b685ee07b240235771862318e29ddbe58458","outputIndex":0,"sequenceNumber":4294967295,"script":"OP_1","output":{"satoshis":1020000,"script":"OP_1 OP_ADD OP_2 OP_EQUAL"}}],"outputs":[{"satoshis":1010000,"script":"OP_DUP OP_HASH160 20 0x7821c0a3768aa9d1a37e16cf76002aef5373f1a8 OP_EQUALVERIFY OP_CHECKSIG"}],"nLockTime":0}';

var txCoinJoinHex = '0100000038034f3b58eac99c11f28b08e1ff6d76ed7e97d5bd6d63c32cbaf080320bfb791500000000da0047304402200cc00b163656afd4b648ee04641fa8803e2186ff379bf7658a4177162a8dbfcd02207f8d59e5429dfe276021461978a846dc4baff3949a4b7393bf5aae6733f56ba901483045022100b3f31a1aeef06e5133ab7ce046c3fd08639c515c5bb4c7a8bb4f9aeec1c88d18022059e19906b661c4d3e437e346673ce53a8fd967f351f8b00d5af6f9c7b66d9e8d0147522102cbfc2fd76cbcc09aa90c0fdd65690391b965fdd682b938868da998f3048931b321029a4b8c607096ea03e1cc984a9552e6c974b702b12002ec3450ac1327defb631b52aeffffffffd3b35cc023fcc5d069a07ebae23a7d889d358490181ad453ebd277f8de22bba600000000da0047304402203268d253ff96cb3a21fc7231380bc2876381c35453de015f69e81ab8d84f5ce9022051eadc516f374a7c7d1d15293ee15cda223f23f066c6c0e140bed48e37110a9501483045022100c68d1636ec30a5b03e05d0af517a26a90a0e280a9a6987240fd6d17375605c8f022040da028d9171300bd6a95f8455ccaccc18b9e2ea141f32616b9935127aaf5dce0147522102cbfc2fd76cbcc09aa90c0fdd65690391b965fdd682b938868da998f3048931b321029a4b8c607096ea03e1cc984a9552e6c974b702b12002ec3450ac1327defb631b52aeffffffff41c3b00781b5fc8c41ca25ede0940fa7431aaee19f3e36b8147224ac09c3010801000000d900473044022001171841291220d064325f1f1e25416845887550304dd5d3772e2cafc03d221c022004d7abefcf3207d4c030a9a8c7683d45ef7d0bd4a0a1558d52ebdf8696e340bb0147304402203b2cfb16ede232229f63006b512fdd9197f36de5cd9404c7923655744bf4699502205c86905727264aad52da299e18321d471415062c91465b7493fa1576300f5b000147522102cbfc2fd76cbcc09aa90c0fdd65690391b965fdd682b938868da998f3048931b321029a4b8c607096ea03e1cc984a9552e6c974b702b12002ec3450ac1327defb631b52aeffffffffa06112e276fd05e55ce5dd8c0aefd6e931a057a1e854134933bbdc29b1629cd201000000db00483045022100ddaa81ce0f640a5af98f0497860aa0be67ee18ec754e61e73dc959ae504239570220272e69982a3e1e8bbe786ecedf5b360c0583bf8772407d44ba62c887b295859801483045022100fe83604c2a189918d3cfb949b435d6cf7960d28f0171522326760bee841987e102201247e308d83209c95d0a6a3051f60215f6c5e1549dfaf6cfabf1aeea0f170c3c0147522102cbfc2fd76cbcc09aa90c0fdd65690391b965fdd682b938868da998f3048931b321029a4b8c607096ea03e1cc984a9552e6c974b702b12002ec3450ac1327defb631b52aeffffffffed3c3e263bc968c9b3bd4bf041c84470c1dfb6f49ae5dd8a9df40effd80ac43d01000000db00483045022100d214e17995dbae1cc5a17c526cb0743fa74d10a35be00a3c8464e3a133699cdb022049ce73fadea49dc0baf6101a7d3217d856005d8c59945d98f601c3c686e0d0b101483045022100ad69e2af1d6019875e9b4f483becb89fcefa60e4a88f01673bc099b4369deba8022062fe71ef3eb22d7faef563a7a6a92bcf2ae61150a42db8ddbdd488851a961c610147522102cbfc2fd76cbcc09aa90c0fdd65690391b965fdd682b938868da998f3048931b321029a4b8c607096ea03e1cc984a9552e6c974b702b12002ec3450ac1327defb631b52aeffffffffed8e2fe9a0b33cf9c0f637e7762672cbefec3662a0f55806bd83dd2321a2b91101000000da0047304402206bcb96c3125420f92db5c01ad1facaef433064abe91d4e1f6091109b6915d6510220450bb39b1e385dedd969d953d09903e4ea02a2a47dc42a5086a373aeec488a14014830450221009ad7ea5e5e921e3934c1f954dc7c26b642f138db556b0176d8e8bd8f1ee63b2102200ccadab85c6c6b39eac849dce696924bdcf72a59af5d7558449ac711491366e20147522102cbfc2fd76cbcc09aa90c0fdd65690391b965fdd682b938868da998f3048931b321029a4b8c607096ea03e1cc984a9552e6c974b702b12002ec3450ac1327defb631b52aeffffffff40052a3a37cac756fe0566794d3e5c7649ff65e4657b39e96788512ba4640ceb00000000db004830450221009df3dd3b0f424abf3fa30ab0c41340318755f7ae37fd438ccd8e6a7f551645e402200ceb35d4b7687f97d9439d597e74009b06504934624070a14dfa783efcb79f0a01483045022100930fc7d1d841882bc0857cda50045cd88e01667c58bcf4546281faaf657bc1d902203808d8f940bd63ac9fdccbacf426492a5cd6f92823a1b439426f81e2edc390f80147522102cbfc2fd76cbcc09aa90c0fdd65690391b965fdd682b938868da998f3048931b321029a4b8c607096ea03e1cc984a9552e6c974b702b12002ec3450ac1327defb631b52aeffffffff7d6ca157b8b84e0117283885c0e118ea9ce374fc44331c4bef56140f53e0337201000000da0047304402200208a49a233fbed55ab6358bd7992b53cfc2b4392d3d6fe21d021194e7d21ceb02206f335c0f79abfe7cf2cf63c1704e3706d170e3595b10f4f78f0249fcf3f7e67501483045022100bba4a09737baed06a5a4fd99a7d4877c29128bbfba6e01b0fac665bd8d0051d002202f8d78f31096129023845f0380dafd5a314cabacffd7a0e74bbe77853b3149880147522102cbfc2fd76cbcc09aa90c0fdd65690391b965fdd682b938868da998f3048931b321029a4b8c607096ea03e1cc984a9552e6c974b702b12002ec3450ac1327defb631b52aeffffffffdb43dbd722ce2ee800ef4d5780dab1d459ca47cf451efb36e025dfb19787359501000000da00473044022028610b40bcea56601c7c800985b4cf3376703b92feb21ca9388b1f8da8a80f03022048f4880b0bafebc77dd1f88f206fc74681bc27ce1159349a796dd5ac86390e1b01483045022100de34139e6214d900404abf5eec24ede622c8af91c21cbceb88e3d223ce841ec702200b442c54d3fd896a5c514e2f25705890e52fc08ad06b0c329de096814934b9820147522102cbfc2fd76cbcc09aa90c0fdd65690391b965fdd682b938868da998f3048931b321029a4b8c607096ea03e1cc984a9552e6c974b702b12002ec3450ac1327defb631b52aeffffffff005a9666e8d4042eb69cea007795df7b878f0cf62ac23f97af0d883da2652d6600000000db00483045022100985093425302eb5c12692f354c17bd66e77f4c752e8ebdd398db59627b03a8cd02206ca5859c537550321c641b143a9510dc5bc5aaa6aff7ba6bed03fd0ac8976099014830450221009d92c2ea8f04e5ec11f579cdb24bc2506dbdc110bb26dfb7557ebad97d5dcf3e0220194da1eebf91e0163c4cf806fc14071e34e83bce4134bba65738fd578073b2cc0147522102cbfc2fd76cbcc09aa90c0fdd65690391b965fdd682b938868da998f3048931b321029a4b8c607096ea03e1cc984a9552e6c974b702b12002ec3450ac1327defb631b52aeffffffff88b5173430806fa1f943b2f1219243952cda1a176e61787e8d8e38a44a599feb00000000d90047304402205182b95108341b6d9f5ec19153d44f1d8443102fdb0ba04c8fce05a2dd49b8de0220053172239b46c31ffa62f1f6b2a564cf199b623f32a9fed1a943f3d3e3304e390147304402207f9a14b13f87a5452dc52a0df240486ad492853ea4b6d0a25f7ae7bf10083907022041a71d0be73b641676310fe0b9b66a22f0898510f3ed19ba4df5e16a65d1e4850147522102cbfc2fd76cbcc09aa90c0fdd65690391b965fdd682b938868da998f3048931b321029a4b8c607096ea03e1cc984a9552e6c974b702b12002ec3450ac1327defb631b52aeffffffff972db7427eeeba3cc5e350cb0eda7b5e8b1a24502ae9d8710d5d81b6ced2478d00000000db00483045022100878923da25ce669a6a9d04be0c2053f275cf689b16799bc60972283c9f32ef2c02203ff85d7d3136e879150ec075361383ab01847667b11a715bcf4a610631085fef01483045022100888a14b9d37f2cfe5b7dae80f268e02061e82501fc0d514584b2c8496f1f9e14022029005456e5157c8d45727c7e0f59e2915a4722847e1dddfc36db722202318e700147522102cbfc2fd76cbcc09aa90c0fdd65690391b965fdd682b938868da998f3048931b321029a4b8c607096ea03e1cc984a9552e6c974b702b12002ec3450ac1327defb631b52aeffffffff51dad14aa18fc2c1141b1ad8bc65035b1223e682ae2f3d5e6609caea14500d3600000000d90047304402203156295528bd951d93940dc0c4a8f3479dd9ff519cfc6816185aa180b59adf4702202aee7d55b805cb69917ca74d91b18a2864136ba6874f096f9f65f1cc34def956014730440220752152505cc76c8649796bcf3de214590b3056f6d8a6b1529c3217c43876bf43022008cc6bc94667bf25fc28c4025d7b58399548352e0c95ea8d53fc6b7062b7c8620147522102cbfc2fd76cbcc09aa90c0fdd65690391b965fdd682b938868da998f3048931b321029a4b8c607096ea03e1cc984a9552e6c974b702b12002ec3450ac1327defb631b52aeffffffff9fe4aa198165c54f3ccfeb2e252f1e54b6df826b6ab841c1ab12eae4147c0db100000000da00473044022003b7d96336be30d5a12d0e94c57821e235bfa321fe109a930dd345bed3eaeebd02204bccd021c21c268a206204c0bcc8e2a48034cccd91f370cb9958ef7b0e494c6001483045022100e95bda20ad9d633baba664a5dae523598f7ba346c3c8709a64f68715e0542ace022058fa255aca4571d2cfa9f773036d5c3d47620fadede6f735cfb6ae1f6efe9d790147522102cbfc2fd76cbcc09aa90c0fdd65690391b965fdd682b938868da998f3048931b321029a4b8c607096ea03e1cc984a9552e6c974b702b12002ec3450ac1327defb631b52aeffffffffb6d3ae464efeaca087eeb594024cc46b2c04bd1fc46ae4028587bdaa669d10e901000000d90047304402204ce39e1951824eb73fcfd487aaa5ecf06bffc0f8e976941434b0bc80c93572c2022037b454c2e41d9ac568950f501e677575387f967f8c46efcf62f4ac72e763616001473044022041e7b62afaf548eea50d815fcc00576d4c4acdb20d55d52c01af1ebb045a888d02207060df68798b66a456b2544e4c78b308974d8a1e4e37ca340a1656f750f1c79d0147522102cbfc2fd76cbcc09aa90c0fdd65690391b965fdd682b938868da998f3048931b321029a4b8c607096ea03e1cc984a9552e6c974b702b12002ec3450ac1327defb631b52aeffffffffdff342d0561002a5d1328f50d7f677e7f9057da988f46009083ab4b02242ff1701000000da00483045022100960c2b5335a2c5e4b188749fbf35a2fe2067e21d7441f03fbac571c45ee0069e0220735c8637d5b0283d64349f46dccf3525cdf81a8e95bfb599503af8d9d68b7a5d014730440220753ab5730248f3d63892af501963554849701bdb957f5469c221ed7a5d646b2202204e32ae6c1a84430698828644be557c4002d1927a984d5b47e824a91a90d44eb20147522102cbfc2fd76cbcc09aa90c0fdd65690391b965fdd682b938868da998f3048931b321029a4b8c607096ea03e1cc984a9552e6c974b702b12002ec3450ac1327defb631b52aeffffffffc3b44ae7c73a10425d9198be1c601228aa4e3724360edb893f966950afa9660f00000000d900463043021f5fd7e8a62d1f7a690abb2b7e2d9790f970a82fa9cb14b1dc18342fbd6feba102203d9fe4a36172db0e94096619c5a16644b26fbbb73607db3e65b9d12b663da54e01483045022100c6ce909c549a3b04cee36c00a0f8f3e2db56684f6dcd6fde7cb8c682123c56d3022016aea4f3dc638a6cf55f1a62e1ba194547f4cb10dd61bdd7338e3db5bde14ab10147522102cbfc2fd76cbcc09aa90c0fdd65690391b965fdd682b938868da998f3048931b321029a4b8c607096ea03e1cc984a9552e6c974b702b12002ec3450ac1327defb631b52aeffffffffd44cd763c6b5aa043eccc076ddcfb4aa64235c94e2e5da36b702117744dadd1101000000da0048304502210099dc35dd5367c97dd31138f925259a4bd59a4c872352cdc52e3fdcdf844140e20220546fe4e054188dc776ac65251a451daa91b6fa33e9e79cfac0dba22f2de6808b01473044022029f56f9c2b0cdc7c674a6a28e976d44fb713cb98c77a28f6c1862bc71f8afac80220777ffa8a551ade1c44a1463aabccb5de92acf3071a4cfc60904ddd30ffb0e0010147522102cbfc2fd76cbcc09aa90c0fdd65690391b965fdd682b938868da998f3048931b321029a4b8c607096ea03e1cc984a9552e6c974b702b12002ec3450ac1327defb631b52aeffffffff7b28e393b64c8a416ba539e4745ec0264b57ee7f133e0d896dbfecb8ad2ae51001000000da00483045022100e07e79197d9fc904db7e753bfa5252532905a57a59966530661a721ea0ea4d0102202007a5dfb29a6b3d5d12b0ea9c41cf5a88cd183f7b65b810e3eac23e51b457710147304402204f5b25fd097492ede0813de666d1562a78b73b92123eb98c66933a9449d2540a0220382ba36d521f79939b11a1c34f1b8a61dffd7f0c41c87cc142eb13278fb5a2790147522102cbfc2fd76cbcc09aa90c0fdd65690391b965fdd682b938868da998f3048931b321029a4b8c607096ea03e1cc984a9552e6c974b702b12002ec3450ac1327defb631b52aeffffffffdb22784b66bd1c9782a259432305f7a179c3bc8a0008dd33f5214509ce69fd7700000000d90047304402207cedef7a\
13d94f8da19da082ec50290f55b470f367238a9341c277e46620f54c022069ec82ae60b89bbd37b505540b46837e6f5c94b4b762e13200ae6209933997cd0147304402200fc1faf7cfc153a2830c247ac35c6f5dea5c4753a079e1d5c9b2f9e8b351c9ef022061ba178632a54232e7f7bf676534bdc5f33de0e73dfe838bcf0853df7d3826c50147522102cbfc2fd76cbcc09aa90c0fdd65690391b965fdd682b938868da998f3048931b321029a4b8c607096ea03e1cc984a9552e6c974b702b12002ec3450ac1327defb631b52aeffffffffbf9e90a0ad4342c3b0fbfe29e8e0a2e71d1a4793fbdf9bbebf8e8b82f1d0cca901000000da0047304402205ceb5c060a7b689936b36eefdc7274e8a9c280fbb99d1fbc2e618d95b67c12ba02203ea47b944453fae4e9b2a75825718275804f338a09f2b11146d34979dd325da1014830450221009d6387852a723e1357b24cfd71fbcbc71b45ddecffe3fa6642a673919dd18b8d022025905ae22beda79fab4a4722ba69912ce4e70eda312a0a987e6754b81d32f7e20147522102cbfc2fd76cbcc09aa90c0fdd65690391b965fdd682b938868da998f3048931b321029a4b8c607096ea03e1cc984a9552e6c974b702b12002ec3450ac1327defb631b52aeffffffff7e4d07af11178f7e364f1df3fc7767df71e271f445fd8cc1ae299ebeb4ed93e901000000da0047304402200f6a54fe9f637029659151301ca3c0cc10a9e64a4f806aa03da8db3e7c6cee31022059e4f870f742bc4346e1c458bb3d160a4a91e10124c886a6698cd1edd6f315bf01483045022100a4d671b3f1f4b155b63bcccc417c44caf099fce0b11012bab8da872194f61b8502206f5b9ace45544119637d9273e466551d9ae6e83f100beb4b6a48bbb5121b252d0147522102cbfc2fd76cbcc09aa90c0fdd65690391b965fdd682b938868da998f3048931b321029a4b8c607096ea03e1cc984a9552e6c974b702b12002ec3450ac1327defb631b52aeffffffff5bf485bac99791577e9819ccfc84cfb7225b74334190e7304938e9a0c44c16a300000000d9004730440220764cbd687f6daeb6ebba9b5792f3946905db0cf2e1cc6fb048d5dabc27f0c6d802203f6bcdfb324836165efd6f158521a53b9716ab848419722dfaf3304a9bd2c3a60147304402201587589473dcae931558ae8fd3c75c086ca21b09ec1c6153709c0e1fe941b18f02204cc2c9aee3d4c9a9fae815b20a765421a1014b1bcaa4c143a92a45ba059ca9670147522102cbfc2fd76cbcc09aa90c0fdd65690391b965fdd682b938868da998f3048931b321029a4b8c607096ea03e1cc984a9552e6c974b702b12002ec3450ac1327defb631b52aeffffffff22b650a695399bc000106b9c3c7ca47f0a2c0978a454e800ff375c235c27bffa00000000da00483045022100bf3a98c481e4a3ae17651617977cbff937136ef9cb6cfe0c926fe9a538a0e58b02201b90b62d86fd8d8310ccfc30c01a0f39d8a742d7cf7f26ded2b2b3ed3ca170c901473044022070a850185118ed8de2c9b3d0a8fd511692f5e903a4a9c4e7792126c326651ecd02201975724e9fe059c0c02e3acc03a5afc9c53f8e47cfeffe488faa41bbc995f8e00147522102cbfc2fd76cbcc09aa90c0fdd65690391b965fdd682b938868da998f3048931b321029a4b8c607096ea03e1cc984a9552e6c974b702b12002ec3450ac1327defb631b52aeffffffff54816c065bdaf3b595c95d3e566e31c0454eb1d94e994939cccd9dea4c716f3c01000000d9004730440220370f3b98da750bd55911b341e4ccc6d0c3fb412f2d9d78497fdd71b2a0c89d8a02201764a6dbc606260cc1e9572dbe6868454206065387c7ed61e8914e4c784b238e0147304402202db1ef4883e2f16dd8eb612eaef2c3620b66bc6346f450c1199c26e35523aae8022049dd5aae566e9b5221cb13c734b483c5591806d5a7a8f9a91bd343c9b8d980590147522102cbfc2fd76cbcc09aa90c0fdd65690391b965fdd682b938868da998f3048931b321029a4b8c607096ea03e1cc984a9552e6c974b702b12002ec3450ac1327defb631b52aeffffffffa85e5746d1494410b2f4f92944f88fb2dbab6532410479d177a3c257aaaa265a01000000d90047304402205457c02894a1ca431c421397d7b9e12360a272fce271f4201225881f09f1af7e0220739d05fda222633c335ce2ad1fe097e7a429bed3f5819b182fc7cd909c1eade8014730440220386e69163a992355f379a17fb765496a3feb8d7358301c9c96deb340b9b039f302207a17be43acdc3e3b80aad2f637a1d29596a6ff80200caf788a710a88f09418fb0147522102cbfc2fd76cbcc09aa90c0fdd65690391b965fdd682b938868da998f3048931b321029a4b8c607096ea03e1cc984a9552e6c974b702b12002ec3450ac1327defb631b52aeffffffffdabef0a8e7f64ce511f9ef2ea989675901c72d45640dc920a924ddce6cb0a93501000000da0047304402206921690417c46277310b67af1382d7d551fe85b0ae1e9b3aad27a5e23de51f110220307c7a28394d80adcaa85f7ced79e60e5be001980ede84efae3eb925a41bdfcc01483045022100f048988461df6a2fa4210fcca07f73020acddfcc5b0fbc57b4e84cba0008c95f022061af31703bd82fb8057b3ef1b39de096cc27daad11e3b7bec374e9aeb38bd9d20147522102cbfc2fd76cbcc09aa90c0fdd65690391b965fdd682b938868da998f3048931b321029a4b8c607096ea03e1cc984a9552e6c974b702b12002ec3450ac1327defb631b52aeffffffffb174ebd2442691ee56718c72b5bf9445b8c4174898ee36fcddd280c420a1486c00000000db0048304502210095adf5c2f6fe3abcd238f90dedd76a1681248ac00253b1e616dbb1fca222610e0220269962859bc72daff4f0d3395d1a05cd034f9ddbcf8fb0326f463c43d1eccf7a01483045022100b70154edaabbdd6d8060d03b3d2ad5608c458a5eb872cabbb05fdbf60a7d3fa1022073a2beda249c494fa56705fe9e529c09f9e5a5d5285917e433f302a802b8dc880147522102cbfc2fd76cbcc09aa90c0fdd65690391b965fdd682b938868da998f3048931b321029a4b8c607096ea03e1cc984a9552e6c974b702b12002ec3450ac1327defb631b52aeffffffffa8fec2d5ca45205466928ff85515f3ca82e26051c04864ba520070e06fa4240800000000db00483045022100de0e22ef334ad2a2589c94d42e528fa3064f01bad40ca614333927828a36ea1502201cdb688606ecde7b69f188cc22145616a89b84c274d2f1da97b2924144743b2b01483045022100c22911ed056ba78ceeb6982b761bd245f07f62e08355fc69a232368c532e759c02204ec9b62c57c0ddc0e90a3d87417219b6234aca1ad837dec6938111774c348c290147522102cbfc2fd76cbcc09aa90c0fdd65690391b965fdd682b938868da998f3048931b321029a4b8c607096ea03e1cc984a9552e6c974b702b12002ec3450ac1327defb631b52aeffffffffbda31f1de5738fa4eb3d783236ffded0d2ac862362e8679f85f281bcdc6225f401000000da00483045022100ad59de39e2c048fb92710e74ee3a6e3f6d5ddc1fe2ba280d427ccc185c07c4e302205e325300b14834cc2ab8929b98da782a074cca93524c47770fbc003d2d32551c014730440220624dc463c44960bb3741001ab34c481433c12ca1e6e3c8e40cdfd0b19a198a1402207963256ded52d59b9fca89092fe19d1833ddeea4264c884a13a1d3ca136c28660147522102cbfc2fd76cbcc09aa90c0fdd65690391b965fdd682b938868da998f3048931b321029a4b8c607096ea03e1cc984a9552e6c974b702b12002ec3450ac1327defb631b52aeffffffff40bf2d1a0c12de1123d80c26593099d87e161dd5a900f1908b3938f630760b5301000000da004730440220289232f0499032b148fbd11bd374b461ec3cfca202c763fe2d866114c232767e02204231ef75ad9d0f5321ffacaa984070729943b2d9f9e365dcf126f07895c7e16d01483045022100d76f5c142357fa45c363c26e94d57d00fe143f20aabec9427ad4d0e05d95e2c002200e4017376a112b97a957cc91a330540ab179eef429ceb4975d9ff2bde474c50c0147522102cbfc2fd76cbcc09aa90c0fdd65690391b965fdd682b938868da998f3048931b321029a4b8c607096ea03e1cc984a9552e6c974b702b12002ec3450ac1327defb631b52aeffffffffce3a9215c0275aa59767262fae1eaa9d12816c4e7ee66ca524277b48ceeb53dc01000000d90047304402201917afb3f97be72d26330106baa11b265d2e319a0972c463f4f6491a5175431a02206e964047fed16a1f0e833bf58806b1db8995e132213fd1eb26c4eebd97ce208e0147304402202bf516cac2b07b7dd5a4de45f721fc7172f16e8eb49ff33a2147f660f5465eae02203e395fdaa51101b95a5385a2f076bbd33ad15d09bac029e2316fed818eb425540147522102cbfc2fd76cbcc09aa90c0fdd65690391b965fdd682b938868da998f3048931b321029a4b8c607096ea03e1cc984a9552e6c974b702b12002ec3450ac1327defb631b52aeffffffff4a80ece18545d0cc5888a41fe70e774532981ff4d4dc4dfe5551f0e920fba9c201000000d90047304402206d3028b10dba921b8ff24eef2210323d83475a057de33349baa1f0e9b0e56bf302206b36444a1fd928c60d1680c0b24c2b7c659310e63a073c6bb19340c19c48ee9f0147304402201bdfc002d39bb2910b09cc1f8ee47f73c8dc49e353dc3bcbbb423ad8a168fcb9022061668499fed20d2645991ebd46ccfccc7905c3f1c3ca25fc95d9b596966dca630147522102cbfc2fd76cbcc09aa90c0fdd65690391b965fdd682b938868da998f3048931b321029a4b8c607096ea03e1cc984a9552e6c974b702b12002ec3450ac1327defb631b52aefffffffff7bf6e61002f7cf959b6e3dae5ddb32005f60c4732f96026bc6723832ed7b93d00000000da00483045022100fef9edf72bd94b7ec159c8e7a613102f595acf43a4134ac8cbf170bb09421ddb022072b05e61be6a1fa33ca3842090bf9199c13193bb59bc9525f412c6a7d8b71b4e0147304402207b23c23688830909b7bdd451dcc05d23db2bb4af420bab6456315d2e8349c9180220066602794602018e3141af6aa85813b61f0bab9b5d711a92bf3d5ba44b4855f00147522102cbfc2fd76cbcc09aa90c0fdd65690391b965fdd682b938868da998f3048931b321029a4b8c607096ea03e1cc984a9552e6c974b702b12002ec3450ac1327defb631b52aeffffffff7f9a197fa42896ec552bc02d0d923ae2ec3fb87161f0349951af842a5b85b53600000000d9004730440220743490aa726386bfe9e0681beaac7f7eb9b87d23b82303ff30e69ec7d38763d502203e09f606bcd888ad539e2e5c8269bf3a2fd674902221c998270b28b2ab33c96101473044022036b5b983ad37b51ada8fbcdd9f2b94e713bbfa25471b379d0c8794d26713b42602207b4b073855c374698b7d0a6bf2bca7b20ebed3974003ed371e6f685aecc7fefd0147522102cbfc2fd76cbcc09aa90c0fdd65690391b965fdd682b938868da998f3048931b321029a4b8c607096ea03e1cc984a9552e6c974b702b12002ec3450ac1327defb631b52aeffffffff423dee21fcdde5839789ca26b89a014d18e2a162d1234ded3c4c0d8ac91a37e400000000da00483045022100bc76f7445ab74c4d16d03be480368b2be33755d0ea6307207544362c03f8a80a02202393b0c291f60b5c6c21daa538844e15c559d760be4be4a90968b190542921da01473044022021f2ec111b12643c9973c092f1079d94f94943ba8ee6ded495d3bca68a49c6de02207ed3d3ac872675ee8a9e88b3ce35b4ff98ce9bcd29f4d780ac47db6c0b8ffd4c0147522102cbfc2fd76cbcc09aa90c0fdd65690391b965fdd682b938868da998f3048931b321029a4b8c607096ea03e1cc984a9552e6c974b702b12002ec3450ac1327defb631b52aeffffffff17c74008ef15a9db44026393c2aa97f5b9faaef9b2317dd4c9c8b823ba5bfa3d01000000da0047304402204af5afb002cb834e908115028670490b7860e823b1001e88c72b91c27a0f109102206d656d9d1d34e0c3284d3b2438f6430109310d6f2f1c6f14f4cb6df7c356015c01483045022100d5b4e3f39adaf147bcd56123792af1692b0fa2a4506dfcc2f0d1fd23488442bd022043745092bad9163284ce3862b3fb1d4134982a2e6993bdb1771af8f2083adf110147522102cbfc2fd76cbcc09aa90c0fdd65690391b965fdd682b938868da998f3048931b321029a4b8c607096ea03e1cc984a9552e6c974b702b12002ec3450ac1327defb631b52aeffffffff973a82c20d403eb8048580b5ebb17b79d5a99d524e6d208e9ec9948f570f897201000000da00483045022100d772a8ad7fbd8d743ceb61161682d39e3772a2f78f826181b39ae6d2fbbe05a402200fdaef6a80e92df97dd3d842425d806fcd3a5c6bf4e99de249c08b865c68eb9501473044022075f20e4c6bfe3c973c488368a4af369c3ee72793c77b38e296407900bd81e363022003c36e74c26d14d2ebc541f1c97bee974ab3191e5d5b15b8ff7fb377767750e70147522102cbfc2fd76cbcc09aa90c0fdd65690391b965fdd682b938868da998f3048931b321029a4b8c607096ea03e1cc984a9552e6c974b702b12002ec3450ac1327defb631b52aeffffffffa51a59acd49eed251570bb6b5c7b0107c243c44d989eb8d828eda252e7f6089a00000000db004830450221008568eb026b67cf9b20f894a72542bd83dea81c91046e7d6d1994ea561ff9c71b022041790b4a90a17780513d1afa0ffd65bb12ed5401d1595f33730c57ce830a2a910148304502\
2100a7c72060540d52b2ef23f337a3e3ad7a13ae6259ded1960c56d8f6cd66b599a402207c8c3f20a8fa47723c7c78f7326d1db132549388ea1024ea247e0c3149d2d6a80147522102cbfc2fd76cbcc09aa90c0fdd65690391b965fdd682b938868da998f3048931b321029a4b8c607096ea03e1cc984a9552e6c974b702b12002ec3450ac1327defb631b52aeffffffff1eacaa2643021e41ab3bc1f563c89af256fdc9f646c4398cf4bdb011c34c170100000000da00473044022025df0ccbf1dac5a0a729e9eee286251cdac4e64d2befe3c1c660b83651c94d5202202cf7f28ea493774c26b8969d06e3cee2687c7ff760beeba4755bdc0b96b6347001483045022100b180ee70a75b4d3855d527dffe34aa1393ebe3d9f33f02958fba2529014166ab0220231b553ccf7dfac69c3db0bddc575d8eb82409158048dcc5a3dd3b048da533c70147522102cbfc2fd76cbcc09aa90c0fdd65690391b965fdd682b938868da998f3048931b321029a4b8c607096ea03e1cc984a9552e6c974b702b12002ec3450ac1327defb631b52aeffffffff68596a5caefeec85d3515d3a7f7b769d5360ce276869b8bc1aad9704386f8f8401000000da00483045022100cf450ec1061736d77ed7e2747eb1f0485591caf42593017dd32caecad6a4474c022015ba8405eeff2758377c5b0aa7a613a859dca50bcb64994dbd86b67de7e544710147304402203a3e73032b591eddd8187a461246132254f8c3b4dd50f20e44aa18392478abe402202f39668856b167d209f8ea5da093c15236df32e61913d70ae4c2ca63fea14a9c0147522102cbfc2fd76cbcc09aa90c0fdd65690391b965fdd682b938868da998f3048931b321029a4b8c607096ea03e1cc984a9552e6c974b702b12002ec3450ac1327defb631b52aeffffffff669a0c52bb11a6cb12fb8e164b7282b12d244bc03d76c88a51ea28e5acf45a8501000000da00483045022100936d54241bcf1a2f355e6092009f476fd06cf6213a6e58ea1454bd037347229f0220153cbbb9e0d0d0a2ec8188e847d563837b3a17b69c14059820325104e8fc2b030147304402202d825d99122aedc03f182c8a5cfbde576ce351ed39ecd37cca70abc8ee79ce3002205c7655d87b4cd11430ff9a53236e7caa8b0451c44ad5a219cf3794ddd59278560147522102cbfc2fd76cbcc09aa90c0fdd65690391b965fdd682b938868da998f3048931b321029a4b8c607096ea03e1cc984a9552e6c974b702b12002ec3450ac1327defb631b52aeffffffff25e984a24b4b8b6a2ffc35595459d44e989e8fd96479441892501b7cbbf711bb01000000da00483045022100fd095530781a629024479d03ce9909a4e5321df9a223972d4cf857c1bb05e0d60220491af56cadf4fb5cfd39f64c4e9b8e9dff0977f668ca96e2397fda5bf277a0460147304402207f0617b2cd5c7ceb090c486f647feedeb4e2688c78ce8c04f2e8f4ed5a51095e02203a5e91af580242977115fc386e8e2094a9fb7891247956f0bba8a8903254dd060147522102cbfc2fd76cbcc09aa90c0fdd65690391b965fdd682b938868da998f3048931b321029a4b8c607096ea03e1cc984a9552e6c974b702b12002ec3450ac1327defb631b52aeffffffff0f059e895e180f4ad78c63e49340dae33b61c81d8554d5ad7d7eba049934103500000000da00483045022100ef1a57f18f1546b2b28da295adc6493b78415ffbe84af727a50ee40715a68a9c022032d15491e119e7fa8e231e95cbd4945237f2f441301baea93a27a316aba47f2d01473044022015682812067f321931b2b0c8b895e0804df0da90987f80a312f4be53dfc8f6b7022035b775277d03d585b04a8ca5b82ca120a5fd3779c1c8d939e9fd9a975974e8060147522102cbfc2fd76cbcc09aa90c0fdd65690391b965fdd682b938868da998f3048931b321029a4b8c607096ea03e1cc984a9552e6c974b702b12002ec3450ac1327defb631b52aeffffffff37838d57d6afd3f3128f27f9d2171d799c5001c7868b2874759b95448e51364c00000000da00483045022100c1e9bf273b3e3524e5c22f1b1735a860dfbdfebe2aae07fe38cac21e17e4bbcf022033813ffcf7f8099afd69bdec22e5d8d2fe87ba79eb5c7e03c9f4c876cdd42a630147304402205e3720404b9ac3daa0ad52bf18e4d37907a80040621cf3f4b2d1703dc7ca686e0220523ccd10d0ceb4d603cdefacd5fd263fa30c72e59445abfdc16f84233ab2ac6f0147522102cbfc2fd76cbcc09aa90c0fdd65690391b965fdd682b938868da998f3048931b321029a4b8c607096ea03e1cc984a9552e6c974b702b12002ec3450ac1327defb631b52aeffffffffc1eb338264a28f7b8522249034ba7e4211276da6cafc0e57c2c2d5e0dab1d7c000000000da00483045022100cd2a6f0eb86a0a70bfe3c2cef2f7100138911df19bc304fff606f6dc7faa0aba022061b7a6f3a18080dd43dde647ca68d446fa1e2adc5b429aa8020085384d729b1b0147304402202a93b74c5b80f2428be18b8716591c9477818e92ad66507e1ebf0771df5d6b5d0220085e14993f55858f3347cddbdd886f3dc3ac5fd999206875ce04d8bd251372030147522102cbfc2fd76cbcc09aa90c0fdd65690391b965fdd682b938868da998f3048931b321029a4b8c607096ea03e1cc984a9552e6c974b702b12002ec3450ac1327defb631b52aeffffffffe4555395bf41b0aa9186b75f558b06bee687992f3da44115334a7784c3d312a501000000db00483045022100e9846a5bf1a2d126321e6b4a04f2465ea4ffaa819bf3569a25d5779eabaeec65022061d7ac75fd178bb9617299253c4be3ed243d99010e83e3b67995440e1511713b01483045022100934b87dfea556875b9c1f1df455a83a4ca9bfee850ef5026182bf087fc4e9d5902204addde9ea31c0044cb41b851c2f685a56079fb3c32b646710eaed90144bbac060147522102cbfc2fd76cbcc09aa90c0fdd65690391b965fdd682b938868da998f3048931b321029a4b8c607096ea03e1cc984a9552e6c974b702b12002ec3450ac1327defb631b52aeffffffffb95f29afb4a4af054c3b759b79a87dcd7e69cba5d3f63d35fbbe36b3c3eab71500000000db00483045022100a8a1b631b5edc7c75e6fd2fecd29e56f7187a8e1c3cc83f4cbf60d028f13646602206965fcbba35d7dd634aa39a2640ab9468aae4b7ee871595f9cf3add2a8f74bff01483045022100b087adf8d105a7243d5b282485acee1df85598d7ea195f9a4ad07efd8af4ff6d0220182ba619ad823f480758fef66ea9e853c2bf2098e3775de603673b53feb16cb50147522102cbfc2fd76cbcc09aa90c0fdd65690391b965fdd682b938868da998f3048931b321029a4b8c607096ea03e1cc984a9552e6c974b702b12002ec3450ac1327defb631b52aeffffffff8934e42603d683f1d5378542ab74c295b13ef676dfc58d477ff0efba0d38311d00000000d90047304402207b2dcfdf87529d466e55de4938bf0bd0add15af90b3206d324544acc40de986a02202df24fc9558e66a9837ee2751ef86ae4399037098c665d7165cdd0fefef8b04b01473044022007eee5464dfa2adaecfbee0522009caa483e611c72291f80b3cd4ccaefc483d602205c6b96914017f6588102982808f0a01ea55984d2fb616b44359b7bfb464636e50147522102cbfc2fd76cbcc09aa90c0fdd65690391b965fdd682b938868da998f3048931b321029a4b8c607096ea03e1cc984a9552e6c974b702b12002ec3450ac1327defb631b52aeffffffffc192cdf66e99fd83f171d5d6d8d3034ac924fbd70cead421d5e99e55b175d2b600000000da0047304402200e04be64b469cf3c6de886c060dfd00136f4834bec4b8802958c07d6bd4de84f02207b3d5fcbe67c9cbf599362932f8ebc510f490bccf09964cbfa91bfac6a1f3d5a01483045022100d2806d4dc7360b6dad6b1ffc76fa751e7ae13be847fbe21ba8d7bd11cec50158022004c339d44e515c9f8a929529ece29497524fabee9fe74b4cd5f063eb96e6648a0147522102cbfc2fd76cbcc09aa90c0fdd65690391b965fdd682b938868da998f3048931b321029a4b8c607096ea03e1cc984a9552e6c974b702b12002ec3450ac1327defb631b52aeffffffff9d55377009eadd763c543eb704ad0ca34e669d8684a27af5a59972e51eb4da6101000000d900473044022037367d51b2a65110eade57d76bdded478f4999532700e632555ce1bb7e16e0ff02202cde055a62f40b2341edfda7c7e722c3a041c1dba7e891f78d945b9f2a80ae550147304402205f0567d064435bfbb2fe79938538dd4b48ef4c4c4af23a5e8f6fe7cb5722f957022042e4ab10f1617c016fb2714b6bfff9e3e76ee3f30e4bd9e3e3d1e113b55ed9ca0147522102cbfc2fd76cbcc09aa90c0fdd65690391b965fdd682b938868da998f3048931b321029a4b8c607096ea03e1cc984a9552e6c974b702b12002ec3450ac1327defb631b52aeffffffff3864e5b2b847c03e67ae4bb8d20e9c3a9d930a9f17a6fe76084a9762cee0e78000000000da004830450221009cfd7d6c8cff99146e1458b9fe2402efac6829f4d68fb1126c103360dc0ebd4702205d78db470a557de9d99d3a3658b6574e3995b0218a62fbe4163393eee080428801473044022037670cd4172c26fe048daafc9102a142984a6dda541760858c1771a78151d8470220699437b6709f2cb6fbfc2ad1fdf8bc70b6d00e37addaa0879ec033d43612fe490147522102cbfc2fd76cbcc09aa90c0fdd65690391b965fdd682b938868da998f3048931b321029a4b8c607096ea03e1cc984a9552e6c974b702b12002ec3450ac1327defb631b52aeffffffff12795de98bc62f4273a5a04bb15ec1677e12dfeb714b02a530f4e8a1334f229b00000000d80047304402201c2f5d59c58179a1e3c9d1661f8cdbf073a04d16cb67c54beaa6ef2cd3fe22b602203424dce1e458e1505a8bf1cca37793481acc5b89b9081cb7d2e959f9b4b1dca60146304302203cb53e1e5e6c2701ac9775837df82ed20b53d4ef243d948c52dc3a63cab0eee8021f6cd0b34f229b75e2d9aa96214f164c03a4281cd1f4149fee86d53498a2e1360147522102cbfc2fd76cbcc09aa90c0fdd65690391b965fdd682b938868da998f3048931b321029a4b8c607096ea03e1cc984a9552e6c974b702b12002ec3450ac1327defb631b52aeffffffff30614a59ef7937cf9ffd0ad38ff38634cf8b75bc7119481068cdadcbbd8b495000000000da00483045022100d516d0b29aaebcd98c3e5b666b6be6309722828795dbaf7ce6d6b06640e37fda022020b4fcb9d0df6cdc9cd53eb3c61d010922a1ea48366240e5402f9a25b99375d3014730440220353e8640f2b7a963fc5da408c27fc3989b16e5956840d46c9d4413fb314c959d02205d10f7d5d6adec4ef69076663e45f0e4c0c779ce2da3e6c8a1622e8012f26ced0147522102cbfc2fd76cbcc09aa90c0fdd65690391b965fdd682b938868da998f3048931b321029a4b8c607096ea03e1cc984a9552e6c974b702b12002ec3450ac1327defb631b52aeffffffff3d48887d799a318e3a7a907e3a4a699a2589d38a4c5e436d8889d7d8d6e735a800000000db00483045022100918965396e7be810add914578b6befc8e5ed1523b597dbad112ae5ab2b47dd1502200088a7f5b8f0c4288bdb919ac377f1bbacd0f454a3a0d9dfc1bde2cef2b3420b01483045022100eaf4f5b5f9d2acffe8dd3584c3fe095454c063ef78ab13b57c9bf7d8037d063302204fae3980ae427dd1da633edb5a14713a60f7c5fb151517c4480a9bff04d2d2e30147522102cbfc2fd76cbcc09aa90c0fdd65690391b965fdd682b938868da998f3048931b321029a4b8c607096ea03e1cc984a9552e6c974b702b12002ec3450ac1327defb631b52aeffffffffb50f8d00f9de410f0c117948b108763849470e475eb79312664ce2f6190ebf0003000000da00483045022100e4b08ccfe1b8b82d067d77ddc2911bb5fff5eb597575d5db97b4572086d2d7ce02205f8d06d3289269b6a6d66d168ee4589aac7d680985b120536eb64eeb13bbfafd014730440220616fe970f425e5af3e95354411b7d47d1662bbc1855ad22811845648e26f68230220520d8389df590d7bb4addb557ae760a75b1c2d0820e8ad50757a77a02076cb510147522102cbfc2fd76cbcc09aa90c0fdd65690391b965fdd682b938868da998f3048931b321029a4b8c607096ea03e1cc984a9552e6c974b702b12002ec3450ac1327defb631b52aeffffffffc900ca9a3b000000001976a914a796534e84f376e475c0d4093a64ed4c4c62ce4788ac00ca9a3b000000001976a9141ce00e600ab9d370a37b9681ad80e5e7223d2f7988ac00ca9a3b000000001976a914f22581e9da8a25927b35a49adbe2a10d27ffe2cc88ac00ca9a3b000000001976a914d976a27ffb75429736213b56d76c21746f04ab8588ac00ca9a3b000000001976a9143ba59c4196b534f52b17edeb9d51f8590d9f533088ac00ca9a3b000000001976a9143b27324db408e686d1edd8dd9dabe7ead876beef88ac00ca9a3b000000001976a914dd4094695c8e0ffed68907d9de64a0c285e20f2788ac00ca9a3b000000001976a91477596ced178087316c6069f1552e6b12fb56cd2688ac00ca9a3b000000001976a914010e95eafde57d38d9ef3218bd27a948aaafd2e488ac00ca9a3b000000001976a914ddfde121269c2d1f6dbebc9bb0d6635fa1e4ffe488ac00ca9a3b000000001976a91484a128b5d75845568aebaa3fecae51c2fa478eb088ac00ca9a3b000000001976a9148cdba2af15073fe6bb8afb6bceed1df6e302cd3788ac00ca9a3b000000001976a9145ba854ab7df08b72460feb38224b95c26\
2037c0188ac00ca9a3b000000001976a914a6739009d3698ac6026f5d09c34a4ddb8b5fbe2e88ac00ca9a3b000000001976a9141c4864b337717f1876ef13b7d36b0a253181692588ac00ca9a3b000000001976a914b442a4f0dc79aa4b66cf5c92e87c8f21fc05cfce88ac00ca9a3b000000001976a914208915a7587cf0ca45de7e091722f1343a76c35b88ac00ca9a3b000000001976a914ac4215512e4ce2292c0949ab7a9a3c070db10a1288ac00ca9a3b000000001976a914d52bf6de8eec4dcda08e6b363b3a66873d5ab46e88ac00ca9a3b000000001976a914155711fca78a0deff29859885bc3f059f2e535b088ac00ca9a3b000000001976a9142f4c42f79bef719f27c65e22b100c964d3eb54d888ac00ca9a3b000000001976a9144fd839e463b838fe7bc50a91eecfa4b47d1fa7af88ac00ca9a3b000000001976a914301e9ccd32e54a31013ea3f3f4e6f5037c037b3d88ac00ca9a3b000000001976a91464991db52d2fa2af1144e97e2c2303eecae2e0a988ac00ca9a3b000000001976a914b8210b38bafc42a039e72a53c51191b69c8f4e4288ac00ca9a3b000000001976a9147f00d15e455b7f84d7eaa587d57e3e4e9991d82388ac00ca9a3b000000001976a9142e27953ae4fb421d45b2bfe8877a1e9fe33f589688ac00ca9a3b000000001976a914a7559e59ce938b17b8cf0e913ac3ae306c42561088ac00ca9a3b000000001976a9144dba3a8ca9f371fce49fd8fc99482a88730b3c3588ac00ca9a3b000000001976a914fa989e12f1c04fad1f9daa12a796c1f44f2d5a3f88ac00ca9a3b000000001976a914fcbc85d42d39049ffe03cb1af473092612755fcc88ac00ca9a3b000000001976a9140bc883595883a801d823e279d89bce091ba3b91988ac00ca9a3b000000001976a914bbad558bad14699e887a7ef9ecef681fe830af3888ac00ca9a3b000000001976a9144288f600de05e9f17a0baee006b4421ba4630d3088ac00ca9a3b000000001976a914e0d2bcb35302f18520e15a23c5fa75c273e824c988ac00ca9a3b000000001976a914669db967bc2e4f4bc4ec22b503e3e42d695f32fd88ac00ca9a3b000000001976a914d38f157fa075a131a52140514a629ae3bed2792188ac00ca9a3b000000001976a914051fa880f130c73e72c850fe201b87371ed0b67188ac00ca9a3b000000001976a914851009834dfefcf2b65365239684857b2af61f9688ac00ca9a3b000000001976a9142c38bd5455cf08428d43ef7e35faa591306ccd3188ac00ca9a3b000000001976a914bbbc545c53bbe767c60c88926c88e750fbf088d188ac00ca9a3b000000001976a9149d8d4d30b73798bac2839020bbd9b0f3686eafc888ac00ca9a3b000000001976a9144234ae4b9ec0d2957b9c721ccb1c7209deeec35d88ac00ca9a3b000000001976a914456ae89beee2612721196c8e78304e8e7f8972f688ac00ca9a3b000000001976a91462f16f55cf6610b5da2b488549328ff0ea09860488ac00ca9a3b000000001976a914e803462b3c79ffdae766033c813d98bcaf969acd88ac00ca9a3b000000001976a91457579a02381046de6835b0adf8de59866e3fb88988ac00ca9a3b000000001976a9141a25bf19ec77d83708049903aa6802305fe9640a88ac00ca9a3b000000001976a914520100679ca431e34bdabd59dab66acea2d8739d88ac00ca9a3b000000001976a914b1fd58d35d29536206e36b0163624921ed1547d388ac00ca9a3b000000001976a9146d2a54a0d4622a52e138ba7dd830682c7ace2acd88ac00ca9a3b000000001976a9142533d00c6998085dc9cb3a4d2ef62dfdd43ee14988ac00ca9a3b000000001976a914c7046ede041e1f91bc9dc20983f6e65f97fa54ab88ac00ca9a3b000000001976a9146d293b5fd30bad1a3cd3325e0ca43f7a6dd3bfe788ac00ca9a3b000000001976a9149bd49d34606596be5f77f6da9fab8fd9ef99b29888ac00ca9a3b000000001976a9146e57a603a01191987575b0609ae25b946807b37288ac00ca9a3b000000001976a91403925ad672c658df06da12f8a6b8fff8e31e06fb88ac00ca9a3b000000001976a91414e1fa5c52012d3c4d682eebf86e87ffe15a3fcf88ac00ca9a3b000000001976a91497705a02f410a65a9cf087a23f4e471ce66c6bee88ac00ca9a3b000000001976a9143e012dad19a1c8d5d7e3d8e47436c254fa80513388ac00ca9a3b000000001976a914c4dbc744e457a0d020e3247fe1b3eb8c8b5e322c88ac00ca9a3b000000001976a9148773c9a004e9c5e272fc611d1d5fcd0069bb860c88ac00ca9a3b000000001976a9140512099df691b9a4dc155f1461c92afac3d500f888ac00ca9a3b000000001976a914658120ccd00bc00a3d02e9ae8cd4048850b485c388ac00ca9a3b000000001976a91457a2595ddfd77854f77db58022738c9606fc921288ac00ca9a3b000000001976a9148992e5b73d5746c57fc5929fb82bee4874ae883688ac00ca9a3b000000001976a914e47bcccdee21cd078001908bd565b25dc0fec6a888ac00ca9a3b000000001976a914dee5452a2da9aededb022f11fab05e05ca58178a88ac00ca9a3b000000001976a9140d4a3838b92da22bfbb95f14df0e43f9e4b5ed3988ac00ca9a3b000000001976a9140ad4b993ab101e5dfac9d0e07b9cbd67f95a478c88ac00ca9a3b000000001976a914c759da456750406e2ad92129def13a1d5c72d3c088ac00ca9a3b000000001976a91484fcc778724d6c166b2cdbdd182e3436f22eee1d88ac00ca9a3b000000001976a914cc4a08a1dc61b4bb50bd48dbe62c94c93321ec2088ac00ca9a3b000000001976a9148d59183741f58dcc5da5bb608dccecc439dec83b88ac00ca9a3b000000001976a91493f0cb4a79382ec1997329470e07968984961a7688ac00ca9a3b000000001976a914f4a677fa274d2c9f142ba4d31846885a572de88d88ac00ca9a3b000000001976a914be24116cc4ba09555169869bf7f1c56f8090bb9b88ac00ca9a3b000000001976a91406daec0d3fcaeb8f6713d38cf79503b60be9731e88ac00ca9a3b000000001976a91450a4146185474ab5bcee8b81970f4c8eef9e155c88ac00ca9a3b000000001976a91464d7f4052dede282ee33f40189bfcb36fcb8e0df88ac00ca9a3b000000001976a914a016dfd94afe166ded9f8820436309241f99a8d188ac00ca9a3b000000001976a91460edbe1f6343d67e613a4b674082dd3ce82920cd88ac00ca9a3b000000001976a914b469f0ca3c6feacb524d8bca659c42bce808486b88ac00ca9a3b000000001976a91420cc4a655f2834402e2d8110bf0340a1746e55fe88ac00ca9a3b000000001976a914308524c4b8e97cb62f5f7df08e0afa41fc4fc98788ac00ca9a3b000000001976a9148f43805c2db32136b976f12c08113ae493d469cb88ac00ca9a3b000000001976a9148be0ceb365038c3ce2f485164f40d926fa63e53a88ac00ca9a3b000000001976a9146ef8e43c59dbd6fd43a11f440a934aef9333e92d88ac00ca9a3b000000001976a91493335e329c7419091b2ea1f98f298ec5e1c599ad88ac00ca9a3b000000001976a914198e8762f051cc35c2ed14bbaa8cd5af16b3917388ac00ca9a3b000000001976a91440aea68c50555cc1b094e3a20dd0145c9d3e227c88ac00ca9a3b000000001976a9147a0656bb4e983bfb21f20929225e97a178009ce388ac00ca9a3b000000001976a914824a843ff1f61925bde653730b1b5fbfcc38b0f388ac00ca9a3b000000001976a9149e28b2f0f45d9afa6146036dcd64c07b9f3f50c488ac00ca9a3b000000001976a91471037618b95bfe8a06f0a2b7a3ebd15187689b7488ac00ca9a3b000000001976a914c9bc079adaea0171f501fc5ad978489193a15eef88ac00ca9a3b000000001976a914b32467e4b72f8406fefbf91c58ee2b30e69fc51288ac00ca9a3b000000001976a91419ede180c3eebff9d657d8896ccc67f4f4e9b3c688ac00ca9a3b000000001976a9145d7f1bc1dd8944533b46f8cfa665a5ec488f913588ac00ca9a3b000000001976a914ac126b7a5ee3c3b4eda421c2802fe446845fcc0c88ac00ca9a3b000000001976a91420241ba87f9fd7c57a0dd334287133315d6a1be488ac00ca9a3b000000001976a9149c401417b8c342d690b3e080bdd660332f38947288ac00ca9a3b000000001976a914a5aa88c5e6da4e96c972906207cfdb6cc65d3e6188ac00ca9a3b000000001976a914785583f29748ec0047c3a9b66f574dbbdb4e844688ac00ca9a3b000000001976a9141fdf29a192ee88ced09fa61a77830f0332f7114a88ac00ca9a3b000000001976a914b0b7472e29d44e4602d5ab415a5378008a4fa9ae88ac00ca9a3b000000001976a9143798af14a87ec9afd16ba0aebf48fd383aec391088ac00ca9a3b000000001976a914b4dff33c068f4736acf63511fb02eab13443033e88ac00ca9a3b000000001976a9145883decc64ae4caf6aa7dd6b0f56574ec060c8d888ac00ca9a3b000000001976a91483f85fffe4c8c4ca709d357965060da89859c79788ac00ca9a3b000000001976a9146760e0e1d7b92bea81e4145e99fe4eb3b1f10e7e88ac00ca9a3b000000001976a914cdd5070cac3bd9ed3762400ecb492fb0afde852b88ac00ca9a3b000000001976a9143ff2a01f154c11d1bdc0d3b8ed315038816078f988ac00ca9a3b000000001976a914e0308a8ed3ddb48272c1596076e648c7dfb55fe088ac00ca9a3b000000001976a914927bb8fb5b5b01867ebf13ad22962128e68d968a88ac00ca9a3b000000001976a914fe9ff7b95121882f288fbf52fc6b6c93cfde40a288ac00ca9a3b000000001976a9149b92b981b4542a258d770f13af295208db9dbcc588ac00ca9a3b000000001976a914a8d1256916120e35c35a21aaa0ddfb4c01c2b01c88ac00ca9a3b000000001976a9147b07115259a7a6f81cb2750cb24d36462948254f88ac00ca9a3b000000001976a91422c30bcd8ed838409ef28df0d5a31008dc98ce2088ac00ca9a3b000000001976a9146790c1a1d08924186be87bd82c8e39cf0c22546688ac00ca9a3b000000001976a9142bd534ff51ed1bc1d8ff17c226734f66b79cfe2b88ac00ca9a3b000000001976a914dfd8c405821a1b9b20d37e5befb3b903a45e190988ac00ca9a3b000000001976a914f054736c18fda737211d63353cd8a2854897b18288ac00ca9a3b000000001976a9147eb5183fcbcd61f5382f8edef6e2c45cdaaa78e688ac00ca9a3b000000001976a9149290e28158b4eef1049fb144581354998885452288ac00ca9a3b000000001976a91410c8d9ad42734bc59ad6338bf9bc06ed9c677ec888ac00ca9a3b000000001976a9142948e81b5e843ac08604106d6c94118b1073c2fa88ac00ca9a3b000000001976a914fb106615920fa8f796307a27c4537c487f11544688ac00ca9a3b000000001976a9142b3a07f762088482cb2b53d7ac9aa7a0c9af16b888ac00ca9a3b000000001976a914cd3878e5f3cc57037309027e2b2bb4c7fe30a09988ac00ca9a3b000000001976a91480c7ba95b3cd863cdf7f3b6c43d999c8e1e8c20288ac00ca9a3b000000001976a9144bf7194ffd25cdc0349c0c191574783dc9dc3de288ac00ca9a3b000000001976a914829a2527d210c1f83cabf1e26fcafe092182a42a88ac00ca9a3b000000001976a91490b413400b5a0053690f64dd0ade1e8df1058f9188ac00ca9a3b000000001976a914c64e48d6f3dfb75d0e22b375f8f01c0126deb42d88ac00ca9a3b000000001976a914eed5014b8c5bc2d4e1d587ac3ba054f7d5d5c1c788ac00ca9a3b000000001976a914c27f0e92c6bef2f138c4af09fe64c013267bb62688ac00ca9a3b000000001976a9141003123f86fc9b9ad1bdb47b8041d7979b07dc3c88ac00ca9a3b000000001976a9145030801eb80a1a63f7426d59960ed8f846b0c25e88ac00ca9a3b000000001976a91416381b394c98fd646ec772125daf84657f7acb4888ac00ca9a3b000000001976a91425afc09c61b4355ca6504970d759fe65eb9bc8c988ac00ca9a3b000000001976a914a9b4827036c649162bc552bcdc4ad2530f0adb0088ac00ca9a3b000000001976a914a20f3a91fc6bc28d15ccf609869dc7aa2df6d4c588ac00ca9a3b000000001976a914343f5de6fd5124e35fbf93734ccbe833aefa90d988ac00ca9a3b000000001976a9143306beee740d50b46b01b41e2a7ec5e392ceef6788ac00ca9a3b000000001976a91468477836af57c75815ec847f9ae636c72a872d3688ac00ca9a3b000000001976a914af5f5f15bf1baa2519a38aa936c078d0b3bf10f788ac00ca9a3b000000001976a91407f71e4c835937952fd2867e9e6137852bb0d6cd88ac00ca9a3b000000001976a9140efb0aba068a11337ff42f49b877d001a05e6f2d88ac00ca9a3b000000001976a91422329777fffa35f02c630bbb9892784294ec58b788ac00ca9a3b000000001976a914c78a475d3708a2fc069c3429f560236d0f41eddf88ac00ca9a3b000000001976a91452b86186786ef46079f9b8b4beb62fa0be911a8588ac00ca9a3b000000001976a9149810c3ddafec6a157baa45fb6446f4647bfe39e588ac00ca9a3b000000001976a9143d3460c2bf8e41711127baf367cf9c1de01a012088ac00ca9a3b000000001976a914aa73d57d69389e56de773b0d94003644866e63db88ac00ca9a3b000000001976a9142ee9910f013f7b0ed82c9f1895c460ed3d3b32f788ac00ca9a3b000000001976a9142b0ad1d82789ddb332af74e2aa8c1911556c8ffc88ac00ca9a3b000000001976a9147edbdea517ac814969b1234e44863a9aa1af09ab88ac00ca9a3b000000001976a914034e49a\
e258d3e66779c870757afe75a4026452c88ac00ca9a3b000000001976a9147477be5e433352c1d5d278c99eb68ab6a794eeb688ac00ca9a3b000000001976a914ff8cce709504bd0a52d492cff031cbf822ad3c8788ac00ca9a3b000000001976a914617fc7f6296e44789767da8cc4cdc872dfc0365c88ac00ca9a3b000000001976a914983ea0c1fcf0fb90985bdfb3d918a8656b7320db88ac00ca9a3b000000001976a914b4b8d8871bbfaaee9280a78e7007065f8f6651d288ac00ca9a3b000000001976a914ec04e5b5b881f9f9c04d6b9df7fea00f1bddd47b88ac00ca9a3b000000001976a91479658d3b03cc1e52275dd4ff448f46b1ba923e3d88ac00ca9a3b000000001976a914215f1f95586cfa322e35d94943166e67621e558088ac00ca9a3b000000001976a91461b8aba7fdf515867851b4710b2ff500bf0207b988ac00ca9a3b000000001976a91405f796dc38a0a1c216a2cb312b9360192e2914e288ac00ca9a3b000000001976a9144f7e8879849fe105cf862fe23626e2598985fe4488ac00ca9a3b000000001976a914dae9c75df4e4e6c3878e04b6ae073cc3a135de9188ac00ca9a3b000000001976a914832de07afe3aab5373d6bf624673a6c2d9d1f39188ac00ca9a3b000000001976a91477bf4d1c4ed7330acd389aec470f6071321ef11e88ac00ca9a3b000000001976a91451819219dbefd33eafdc2f95494ffd0590d787a288ac00ca9a3b000000001976a914b32e4a1e8198b323ca0ae69b8b0a89df36909cea88ac00ca9a3b000000001976a914948a50c8eb9095ee48e43c5c306e9e48cbc4e81c88ac00ca9a3b000000001976a91417b6d1cc0987c971eca6ed68fef10c04e734f7e188ac00ca9a3b000000001976a9141f79fdb77cc0d716c7d7d566e3a6106ce6ac296488ac00ca9a3b000000001976a9149c20bec924f5d96306a21b9205d19ba1cfb2fd8788ac00ca9a3b000000001976a914e93dbd29b9e83ab2b2ae1d7bec4101d11067853188ac00ca9a3b000000001976a9144b8a6b525aa347e2362a709e846568ceab94e3e688ac00ca9a3b000000001976a914987d4b853cd7fc30d1295da2bd4f9f91988f5f5d88ac00ca9a3b000000001976a914489bb96fd9e9332a60835df0b1dad1472da0e7c988ac00ca9a3b000000001976a914c7adb4dc5929944c1707a7cb343468458b26316988ac00ca9a3b000000001976a91438b5b54ca85333d235706fcdecb7f168c1b40b3588ac00ca9a3b000000001976a9144f7caccb9d89fab5eadb62cde554eae5cd962c2988ac00ca9a3b000000001976a91401f5bc68b29d3716a8fc10ad2bebf6b08eabf9b488ac00ca9a3b000000001976a914f131e11094cd60bbf654a046bf644a187c5861c188ac00ca9a3b000000001976a914d86674327abaab4c81474c6aa2c1dea99bf9e1a088ac00ca9a3b000000001976a91443425f414bc4ebbbefce77eb21a5dfcde04303af88ac00ca9a3b000000001976a914d064da84d40cfa9fa058102fbe785a9497325db288ac00ca9a3b000000001976a914ce3523474b6a0d86aee8f76869f38dabbddcf96488ac00ca9a3b000000001976a91419dd44038dce0101fee04cb45cca3ed20aa12e1688ac00ca9a3b000000001976a9148c93ea78b6a66a91d39ce422aba25681e706885888ac00ca9a3b000000001976a914bae209ab5cf40f14cc8d0260cf7b3843ff112bf488ac00ca9a3b000000001976a914d0529c402aa27d86dba797e05e19c1fe3c965f0088ac00ca9a3b000000001976a914edbec980a0f4697db88e1f2810fa4be3d019420788ac00ca9a3b000000001976a914ab0c5fbb1ce59ee5c771a694acb32d9f897a24ce88ac00ca9a3b000000001976a914e43d92822c35834060ccf4e474c65fc242adcf3788ac00c353743256000017a9142abbf6436f1efcebd88e842bed1c9b1deece6bda8700000000'
// var txCoinJoinHex = '0100000013440a4e2471a0afd66c9db54db7d414507981eb3db35970dadf722453f08bdc8d0c0000006a47304402200098a7f838ff267969971f5d9d4b2c1db11b8e39c81eebf3c8fe22dd7bf0018302203fa16f0aa3559752462c20ddd8a601620eb176b4511507d11a361a7bb595c57c01210343ead2c0e2303d880bf72dfc04fc9c20d921fc53949c471e22b3c68c0690b828ffffffff0295eef5ad85c9b6b91a3d77bce015065dc64dab526b2f27fbe56f51149bb67f100000006b483045022100c46d6226167e6023e5a058b1ae541c5ca4baf4a69afb65adbfce2cc276535a6a022006320fdc8a438009bbfebfe4ab63e415ee231456a0137d167ee2113677f8e3130121032e38a3e15bee5ef272eaf71033a054637f7b74a51882e659b0eacb8db3e417a9ffffffffee0a35737ab56a0fdb84172c985f1597cffeb33c1d8e4adf3b3b4cc6d430d9b50a0000006b483045022100d02737479b676a35a5572bfd027ef9713b2ef34c87aabe2a2939a448d06c0569022018b262f34191dd2dcf5cbf1ecae8126b35aeb4afcb0426922e1d3dfc86e4dc970121022056d76bd198504c05350c415a80900aaf1174ad95ef42105c2c7976c7094425ffffffffee0a35737ab56a0fdb84172c985f1597cffeb33c1d8e4adf3b3b4cc6d430d9b5100000006a47304402207f541994740dd1aff3dbf633b7d7681c5251f2aa1f48735370dd4694ebdb049802205f4c92f3c9d8e3e758b462a5e0487c471cf7e58757815200c869801403c5ed57012102778e7fe0fc66a2746a058bbe25029ee32bfbed75a6853455ffab7c2bf764f1aeffffffff0295eef5ad85c9b6b91a3d77bce015065dc64dab526b2f27fbe56f51149bb67f050000006a473044022050304b69e695bdba599379c52d872410ae5d78804d3f3c60fb887fd0d95f617b02205f0e27fd566849f7be7d1965219cd63484cc0f37b77b62be6fdbf48f5887ae01012103c8ac0d519ba794b2e3fe7b85717d48b8b47f0e6f94015d0cb8b2ca84bce93e22ffffffff490673d994be7c9be1a39c2d45b3c3738fde5e4b54af91740a442e1cde947114110000006b48304502210085f6b6285d30a5ea3ee6b6f0e73c39e5919d5254bc09ff57b11a7909a9f3f6b7022023ffc24406384c3ee574b836f57446980d5e79c1cd795136a2160782544037a9012103152a37a23618dcc6c41dbb0d003c027215c4ce467bffc29821e067d97fa052e7ffffffffc1365292b95156f7d68ad6dfa031910f3284d9d2e9c267670c5cfa7d97bae482010000006b483045022100e59095f9bbb1daeb04c8105f6f0cf123fcf59c80d319a0e2012326d12bb0e02702206d67b31b24ed60b3f3866755ce122abb09200f9bb331d7be214edfd74733bb830121026db18f5b27ce4e60417364ce35571096927339c6e1e9d0a9f489be6a4bc03252ffffffff0295eef5ad85c9b6b91a3d77bce015065dc64dab526b2f27fbe56f51149bb67f0d0000006b483045022100ec5f0ef35f931fa047bb0ada3f23476fded62d8f114fa547093d3b5fbabf6dbe0220127d6d28388ffeaf2a282ec5f6a7b1b7cc2cb8e35778c2f7c3be834f160f1ff8012102b38aca3954870b28403cae22139004e0756ae325208b3e692200e9ddc6e33b54ffffffff73675af13a01c64ee60339613debf81b9e1dd8d9a3515a25f947353459d3af3c0c0000006b483045022100ff17593d4bff4874aa556c5f8f649d4135ea26b37baf355e793f30303d7bfb9102200f51704d8faccbaa22f58488cb2bebe523e00a436ce4d58179d0570e55785daa0121022a0c75b75739d182076c16d3525e83b1bc7362bfa855959c0cd48e5005140166ffffffff73675af13a01c64ee60339613debf81b9e1dd8d9a3515a25f947353459d3af3c0e0000006b483045022100c7d5a379e2870d03a0f3a5bdd4054a653b29804913f8720380a448f4e1f19865022051501eae29ba44a13ddd3780bc97ac5ec86e881462d0e08d9cc4bd2b29bcc815012103abe21a9dc0e9f995e3c58d6c60971e6d54559afe222bca04c2b331f42b38c0f3ffffffff6f70aeaa54516863e16fa2082cb5471e0f66b4c7dac25d9da4969e70532f6da00d0000006b483045022100afbeaf9fe032fd77c4e46442b178bdc37c7d6409985caad2463b7ab28befccfd0220779783a9b898d94827ff210c9183ff66bfb56223b0e0118cbba66c48090a4f700121036385f64e18f00d6e56417aa33ad3243356cc5879342865ee06f3b2c17552fe7efffffffffae31df57ccb4216853c0f3cc5af1f8ad7a99fc8de6bc6d80e7b1c81f4baf1e4140000006a473044022076c7bb674a88d9c6581e9c26eac236f6dd9cb38b5ffa2a3860d8083a1751302e022033297ccaaab0a6425c2afbfb6525b75e6f27cd0c9f23202bea28f8fa8a7996b40121031066fb64bd605b8f9d07c45d0d5c42485325b9289213921736bf7b048dec1df3ffffffff909d6efb9e08780c8b8e0fccff74f3e21c5dd12d86dcf5cbea494e18bbb9995c120000006a47304402205c945293257a266f8d575020fa409c1ba28742ff3c6d66f33059675bd6ba676a02204ca582141345a161726bd4ec5f53a6d50b2afbb1aa811acbad44fd295d01948501210316a04c4b9dc5035bc9fc3ec386896dcba281366e8a8a67b4904e4e4307820f56ffffffff90ac0c55af47a073de7c3f98ac5a59cd10409a8069806c8afb9ebbbf0c232436020000006a47304402200e05f3a9db10a3936ede2f64844ebcbdeeef069f4fd7e34b18d66b185217d5e30220479b734d591ea6412ded39665463f0ae90b0b21028905dd8586f74b4eaa9d6980121030e9ba4601ae3c95ce90e01aaa33b2d0426d39940f278325023d9383350923477ffffffff3e2f391615f885e626f70940bc7daf71bcdc0a7c6bf5a5eaece5b2e08d10317c000000006b4830450221009b675247b064079c32b8e632e9ee8bd62b11b5c89f1e0b37068fe9be16ae9653022044bff9be38966d3eae77eb9adb46c20758bc106f91cd022400999226b3cd6064012103239b99cadf5350746d675d267966e9597b7f5dd5a6f0f829b7bc6e5802152abcffffffffe1ce8f7faf221c2bcab3aa74e6b1c77a73d1a5399a9d401ddb4b45dc1bdc4636090000006b483045022100a891ee2286649763b1ff45b5a3ef66ce037e86e11b559d15270e8a61cfa0365302200c1e7aa62080af45ba18c8345b5f37a94e661f6fb1d62fd2f3917aa2897ae4af012102fa6980f47e0fdc80fb94bed1afebec70eb5734308cd30f850042cd9ddf01aebcffffffffe1ce8f7faf221c2bcab3aa74e6b1c77a73d1a5399a9d401ddb4b45dc1bdc4636010000006a4730440220296dbfacd2d3f3bd4224a40b7685dad8d60292a38be994a0804bdd1d1e84edef022000f30139285e6da863bf6821d46b8799a582d453e696589233769ad9810c9f6a01210314936e7118052ac5c4ba2b44cb5b7b577346a5e6377b97291e1207cf5dae47afffffffff0295eef5ad85c9b6b91a3d77bce015065dc64dab526b2f27fbe56f51149bb67f120000006b483045022100b21b2413eb7de91cab6416efd2504b15a12b34c11e6906f44649827f9c343b4702205691ab43b72862ea0ef60279f03b77d364aa843cb8fcb16d736368e432d44698012103f520fb1a59111b3d294861d3ac498537216d4a71d25391d1b3538ccbd8b023f6ffffffff5a7eaeadd2570dd5b9189eb825d6b1876266940789ebb05deeeac954ab520d060c0000006b483045022100949c7c91ae9addf549d828ed51e0ef42255149e29293a34fb8f81dc194c2f4b902202612d2d6251ef13ed936597f979a26b38916ed844a1c3fded0b3b0ea18b54380012103eda1fa3051306238c35d83e8ff8f97aa724d175dede4c0783926c98f106fb194ffffffff15620f5723000000001976a91406595e074efdd41ef65b0c3dba3d69dd3c6e494b88ac58a3fb03000000001976a914b037b0650a691c56c1f98e274e9752e2157d970288ac18c0f702000000001976a914b68642906bca6bb6c883772f35caaeed9f7a1b7888ac83bd5723000000001976a9148729016d0c88ac01d110e7d75006811f283f119788ace41f3823000000001976a9147acd2478d13395a64a0b8eadb62d501c2b41a90c88ac31d50000000000001976a91400d2a28bc7a4486248fab573d72ef6db46f777ea88aca09c0306000000001976a914d43c27ffb4a76590c245cd55447550ffe99f346a88ac80412005000000001976a914997efabe5dce8a24d4a1f3c0f9236bf2f6a2087588ac99bb0000000000001976a914593f550a3f8afe8e90b7bae14f0f0b2c31c4826688ace2c71500000000001976a914ee85450df9ca44a4e330fd0b7d681ec6fbad6fb488acb0eb4a00000000001976a914e7a48c6f7079d95e1505b45f8307197e6191f13888acea015723000000001976a9149537e8f15a7f8ef2d9ff9c674da57a376cf4369b88ac2002c504000000001976a9141821265cd111aafae46ac62f60eed21d1544128388acb0c94f0e000000001976a914a7aef50f0868fe30389b02af4fae7dda0ec5e2e988ac40b3d509000000001976a9140f9ac28f8890318c50cffe1ec77c05afe5bb036888ac9f9d1f00000000001976a914e70288cab4379092b2d694809d555c79ae59223688ac52e85623000000001976a914a947ce2aca9c6e654e213376d8d35db9e36398d788ac21ae0000000000001976a914ff3bc00eac7ec252cd5fb3318a87ac2a86d229e188ace0737a09000000001976a9146189be3daa18cb1b1fa86859f7ed79cc5c8f2b3388acf051a707000000001976a914453b1289f3f8a0248d8d914d7ad3200c6be0d28888acc0189708000000001976a914a5e2e6e7b740cef68eb374313d53a7fab1a8a3cd88ac00000000';<|MERGE_RESOLUTION|>--- conflicted
+++ resolved
@@ -105,21 +105,6 @@
       .from(p2shUtxoWith1000DOGE, [p2shPublicKey1, p2shPublicKey2, p2shPublicKey3], 2)
       .to([{address: toAddress, satoshis: 5e8}])
       .fee(1.5e8)
-      .change(changeAddress)
-      .sign(p2shPrivateKey1)
-      .sign(p2shPrivateKey2);
-
-    var txData = JSON.stringify(tx);
-    var tx2 = new Transaction(JSON.parse(txData));
-    var tx2Data = JSON.stringify(tx2);
-    txData.should.equal(tx2Data);
-  });
-
-  it('toObject/fromObject with p2wsh signatures and custom fee', function() {
-    var tx = new Transaction()
-      .from(p2wshUtxoWith1BTC, [p2shPublicKey1, p2shPublicKey2, p2shPublicKey3], 2)
-      .to([{address: toAddress, satoshis: 50000}])
-      .fee(15000)
       .change(changeAddress)
       .sign(p2shPrivateKey1)
       .sign(p2shPrivateKey2);
@@ -265,11 +250,6 @@
   var toAddress = 'DE1wEbm9D6JqEhqGtyD52BkHQmQ5N18J84';
   var changeAddress = 'DAPkqFzgrXVsUU7WkSf1GYMmFzEGvuK4SK';
   var changeAddressP2SH = 'A7HRQk3GFCW2QasvdZxXuYj8kkQK5QrYLs';
-<<<<<<< HEAD
-  var changeAddressP2WPKH = 'tb1q3rvex84884sw4al9vu00cp2jhyffz8e2n2k4wp';
-  var changeAddressP2WSH = 'tb1qk0jhwmn65dqmlp755a7cff40fnvzsnhzq290kezrfs9d308an3tqlpjvad';
-=======
->>>>>>> 2cfe736e
   var privateKey = 'dd7bdefb163b31eb706ec43589c24cd27fc7878216836468bf216845c7c4aa1c';
   var private1 = 'ba9bb7f48969e94301025313c298916b2913fb7eecefe98b9128ef4d87e40ea40';
   var private2 = '6403e70451390134f2bddbe5ecb33c5b264af292fcbf2cdd97deaac7e1e8f7ba0';
@@ -289,32 +269,18 @@
   var p2shPrivateKey1 = PrivateKey.fromWIF('cf2NrvygA68y6ZCAkW2ueCuQ1B8qzyWpjGY38qhjvQgZAFLhRWGB');
 
   var simpleWitnessUtxoWith1000DOGE = {
-<<<<<<< HEAD
-    address: witnessFromAddress,
-    txId: '7e6b603779c8af58284566cf1b655395fffbefaf1c0a080d9aff43f0af05d873',
-    outputIndex: 0,
-    script: Script.fromAddress(witnessFromAddress).toString(),
-=======
     address: fromAddress,
     txId: '7e6b603779c8af58284566cf1b655395fffbefaf1c0a080d9aff43f0af05d873',
     outputIndex: 0,
     script: Script.fromAddress(fromAddress).toString(),
->>>>>>> 2cfe736e
     satoshis: thousandDOGE
   };
 
   var simpleWrappedWitnessUtxoWith1000DOGE = {
-<<<<<<< HEAD
-    address: wrappedWitnessFromAddress,
-    txId: '825153a4a5d0c7ffd1a89838113a7204e5e4fa79fbac28bab0ea56c575393ed7',
-    outputIndex: 0,
-    script: Script.fromAddress(wrappedWitnessFromAddress).toString(),
-=======
     address: fromAddress,
     txId: '825153a4a5d0c7ffd1a89838113a7204e5e4fa79fbac28bab0ea56c575393ed7',
     outputIndex: 0,
     script: Script.fromAddress(fromAddress).toString(),
->>>>>>> 2cfe736e
     satoshis: thousandDOGE
   };
 
@@ -342,21 +308,6 @@
     satoshis: 100e8
   };
 
-<<<<<<< HEAD
-  var p2wshAddress = Address.createMultisig([
-    p2shPublicKey1,
-    p2shPublicKey2,
-    p2shPublicKey3
-  ], 2, 'testnet', null, Address.PayToWitnessScriptHash);
-  var p2wshUtxoWith1BTC = {
-    address: p2wshAddress.toString(),
-    txId: 'a477af6b2667c29670467e4e0728b685ee07b240235771862318e29ddbe58458',
-    outputIndex: 0,
-    script: Script(p2wshAddress).toString(),
-    satoshis: 1e8
-  };
-=======
->>>>>>> 2cfe736e
 
   describe('adding inputs', function() {
 
@@ -376,22 +327,6 @@
           .sign(privateKey);
         transaction.isFullySigned().should.equal(true);
       });
-      it('works for normal p2wpkh', function() {
-        var transaction = new Transaction()
-          .from(simpleWitnessUtxoWith1000DOGE)
-          .to([{address: toAddress, satoshis: 50000}])
-          .change(changeAddress)
-          .sign(privateKey);
-        transaction.isFullySigned().should.equal(true);
-      });
-      it('works for wrapped p2wpkh', function() {
-        var transaction = new Transaction()
-          .from(simpleWrappedWitnessUtxoWith1000DOGE)
-          .to([{address: toAddress, satoshis: 50000}])
-          .change(changeAddress)
-          .sign(privateKey);
-        transaction.isFullySigned().should.equal(true);
-      });
       it('fails when Inputs are not subclassed and isFullySigned is called', function() {
         var tx = new Transaction(tx_1_hex);
         expect(function() {
@@ -442,24 +377,6 @@
         .sign(privateKey);
       transaction.outputs.length.should.equal(2);
       transaction.outputs[1].script.isScriptHashOut().should.equal(true);
-    });
-    it('accepts a P2WPKH address for change', function() {
-      var transaction = new Transaction()
-        .from(simpleUtxoWith1000DOGE)
-        .to(toAddress, 500000)
-        .change(changeAddressP2WPKH)
-        .sign(privateKey);
-      transaction.outputs.length.should.equal(2);
-      transaction.outputs[1].script.isWitnessPublicKeyHashOut().should.equal(true);
-    });
-    it('accepts a P2WSH address for change', function() {
-      var transaction = new Transaction()
-        .from(simpleUtxoWith1000DOGE)
-        .to(toAddress, 500000)
-        .change(changeAddressP2WSH)
-        .sign(privateKey);
-      transaction.outputs.length.should.equal(2);
-      transaction.outputs[1].script.isWitnessScriptHashOut().should.equal(true);
     });
     it('can recalculate the change amount', function() {
       var transaction = new Transaction()
@@ -932,20 +849,6 @@
       var deserialized = new Transaction(transaction.toObject());
       expect(deserialized.inputs[0] instanceof Transaction.Input.PublicKeyHash).to.equal(true);
     });
-<<<<<<< HEAD
-    it('can serialize and deserialize a P2WSH input', function() {
-      var transaction = new Transaction()
-        .from({
-          txId: '0000', // Not relevant
-          outputIndex: 0,
-          script: Script.buildWitnessMultisigOutFromScript(Script.buildMultisigOut([public1, public2], 2)),
-          satoshis: 1e8
-        }, [public1, public2], 2);
-      var deserialized = new Transaction(transaction.toObject());
-      expect(deserialized.inputs[0] instanceof Transaction.Input.MultiSigScriptHash).to.equal(true);
-    });
-=======
->>>>>>> 2cfe736e
   });
 
   describe('checks on adding inputs', function() {
@@ -1463,17 +1366,6 @@
   describe('Segregated Witness', function() {
     it('identify as segwit transaction', function() {
       // https://github.com/bitcoin/bips/blob/master/bip-0144.mediawiki
-<<<<<<< HEAD
-      var version = new Buffer('01000000', 'hex');
-      var marker = new Buffer('00', 'hex'); //always zero
-      var flag = new Buffer('01', 'hex'); //non zero
-      var inputCount = new Buffer('01', 'hex');
-      var inputDummy = new Buffer('2052cda8bc0c2cb743f154881fc85cb675527dcf2f7a5938241020c33341b3f70000000000ffffffff', 'hex');
-      var outputCount = new Buffer('00', 'hex');
-      var witness = new Buffer('01', 'hex');
-      var witnessItems = new Buffer('00', 'hex');
-      var locktime = new Buffer('00000000', 'hex');
-=======
       var version = Buffer.from('01000000', 'hex');
       var marker = Buffer.from('00', 'hex'); //always zero
       var flag = Buffer.from('01', 'hex'); //non zero
@@ -1483,40 +1375,26 @@
       var witness = Buffer.from('01', 'hex');
       var witnessItems = Buffer.from('00', 'hex');
       var locktime = Buffer.from('00000000', 'hex');
->>>>>>> 2cfe736e
       var txBuffer = Buffer.concat([version, marker, flag, inputCount, inputDummy, outputCount, witness,
                                     witnessItems, locktime]);
       var tx = bitcore.Transaction().fromBuffer(txBuffer);
       tx.hasWitnesses().should.equal(true);
     });
     it('correctly calculate hash for segwit transaction', function() {
-<<<<<<< HEAD
-      var txBuffer = new Buffer('01000000000101b0e5caa7e37d4b8530c3e1071a36dd5e05d1065cf7224ddff42c69e3387689870000000000ffffffff017b911100000000001600144ff831574da8bef07f8bc97244a1666147b071570247304402203fcbcfddbd6ca3a90252610dd63f1be50b2d926b8d87c912da0a3e42bb03fba002202a90c8aad75da22b0549c72618b754114583e934c0b0d2ccd6c13fcd859ba4ed01210363f3f47f4555779de405eab8d0dc8c2a4f3e09f4171a3fa47c7a77715795319800000000', 'hex');
-=======
       var txBuffer = Buffer.from('01000000000101b0e5caa7e37d4b8530c3e1071a36dd5e05d1065cf7224ddff42c69e3387689870000000000ffffffff017b911100000000001600144ff831574da8bef07f8bc97244a1666147b071570247304402203fcbcfddbd6ca3a90252610dd63f1be50b2d926b8d87c912da0a3e42bb03fba002202a90c8aad75da22b0549c72618b754114583e934c0b0d2ccd6c13fcd859ba4ed01210363f3f47f4555779de405eab8d0dc8c2a4f3e09f4171a3fa47c7a77715795319800000000', 'hex');
->>>>>>> 2cfe736e
       var tx = bitcore.Transaction().fromBuffer(txBuffer);
       tx.hash.should.equal('7f1a2d46746f1bfbb22ab797d5aad1fd9723477b417fa34dff73d8a7dbb14570');
       tx.witnessHash.should.equal('3c26fc8b5cfe65f96d955cecfe4d11db2659d052171f9f31af043e9f5073e46b');
     });
     it('round trip nested witness p2sh', function() {
-<<<<<<< HEAD
-      var txBuffer = new Buffer('010000000001010894bb2bbfd5249b1c55f7bc64352bb64894938bc6439f43f28a58bfa7c73205000000002322002077b16b966ee6a4b8a0901351221d279afd31d3f90df52a3fc53436ea9abde5b0ffffffff01010000000000000000030047304402200fa23efa9a8d6ae285cfc82f81e6c2196d14167553b10da1845abd2c9fe38dc502207a40a58ee5b739e902b275018dfa1bee0d608736ff4317b028fbc29391f4554f01475221037b8dc5861a0ef7b0a97b41d2d1e27186f019d4834dbc99f24952b6f5080f5cce21027152378182102b68b5fce42f9f365ec272c48afda6b0816e735c1dc4b96dd45a52ae00000000', 'hex');
-=======
       var txBuffer = Buffer.from('010000000001010894bb2bbfd5249b1c55f7bc64352bb64894938bc6439f43f28a58bfa7c73205000000002322002077b16b966ee6a4b8a0901351221d279afd31d3f90df52a3fc53436ea9abde5b0ffffffff01010000000000000000030047304402200fa23efa9a8d6ae285cfc82f81e6c2196d14167553b10da1845abd2c9fe38dc502207a40a58ee5b739e902b275018dfa1bee0d608736ff4317b028fbc29391f4554f01475221037b8dc5861a0ef7b0a97b41d2d1e27186f019d4834dbc99f24952b6f5080f5cce21027152378182102b68b5fce42f9f365ec272c48afda6b0816e735c1dc4b96dd45a52ae00000000', 'hex');
->>>>>>> 2cfe736e
       var tx = bitcore.Transaction().fromBuffer(txBuffer);
       tx.toBuffer().toString('hex').should.equal(txBuffer.toString('hex'));
     });
     describe('verifying', function() {
       it('will verify these signatures', function() {
-<<<<<<< HEAD
-        var signedTxBuffer = new Buffer('0100000000010103752b9d2baadb95480e2571a4854a68ffd8264462168346461b7cdda76beac20000000023220020fde78ea47ae10cc93c6a850d8a86d8575ddacff38ee9b0bc6535dc016a197068ffffffff010100000000000000000400483045022100ea1508225a6d37c0545d22acaee88d29d1675696953f93d657a419613bcee9b802207b8d80ca8176586878f51e001cb9e92f7640b8c9dc530fabf9087142c752de89014830450221008c6f4a9ebdee89968ec00ecc12fda67442b589296e86bf3e9bde19f4ba923406022048c3409831a55bf61f2d5defffd3b91767643b6c5981cb32338dd7e9f02821b1014752210236c8204d62fd70e7ca206a36d39f9674fa832964d787c60d44250624242bada4210266cd5a3507d6df5346aa42bd23d4c44c079aef0d7a59534758a0dabb82345c2052ae00000000', 'hex');
-        var unsignedBuffer = new Buffer('0100000000010103752b9d2baadb95480e2571a4854a68ffd8264462168346461b7cdda76beac20000000023220020fde78ea47ae10cc93c6a850d8a86d8575ddacff38ee9b0bc6535dc016a197068ffffffff010100000000000000000300483045022100ea1508225a6d37c0545d22acaee88d29d1675696953f93d657a419613bcee9b802207b8d80ca8176586878f51e001cb9e92f7640b8c9dc530fabf9087142c752de89014752210236c8204d62fd70e7ca206a36d39f9674fa832964d787c60d44250624242bada4210266cd5a3507d6df5346aa42bd23d4c44c079aef0d7a59534758a0dabb82345c2052ae00000000', 'hex');
-=======
         var signedTxBuffer = Buffer.from('0100000000010103752b9d2baadb95480e2571a4854a68ffd8264462168346461b7cdda76beac20000000023220020fde78ea47ae10cc93c6a850d8a86d8575ddacff38ee9b0bc6535dc016a197068ffffffff010100000000000000000400483045022100ea1508225a6d37c0545d22acaee88d29d1675696953f93d657a419613bcee9b802207b8d80ca8176586878f51e001cb9e92f7640b8c9dc530fabf9087142c752de89014830450221008c6f4a9ebdee89968ec00ecc12fda67442b589296e86bf3e9bde19f4ba923406022048c3409831a55bf61f2d5defffd3b91767643b6c5981cb32338dd7e9f02821b1014752210236c8204d62fd70e7ca206a36d39f9674fa832964d787c60d44250624242bada4210266cd5a3507d6df5346aa42bd23d4c44c079aef0d7a59534758a0dabb82345c2052ae00000000', 'hex');
         var unsignedBuffer = Buffer.from('0100000000010103752b9d2baadb95480e2571a4854a68ffd8264462168346461b7cdda76beac20000000023220020fde78ea47ae10cc93c6a850d8a86d8575ddacff38ee9b0bc6535dc016a197068ffffffff010100000000000000000300483045022100ea1508225a6d37c0545d22acaee88d29d1675696953f93d657a419613bcee9b802207b8d80ca8176586878f51e001cb9e92f7640b8c9dc530fabf9087142c752de89014752210236c8204d62fd70e7ca206a36d39f9674fa832964d787c60d44250624242bada4210266cd5a3507d6df5346aa42bd23d4c44c079aef0d7a59534758a0dabb82345c2052ae00000000', 'hex');
->>>>>>> 2cfe736e
         var signedTx = bitcore.Transaction().fromBuffer(signedTxBuffer);
 
         var signatures = [
@@ -1896,11 +1774,7 @@
       };
       var nestedAddress = Address.createMultisig([
         publicKey1
-<<<<<<< HEAD
-      ], 1, 'testnet', true);
-=======
       ], 1, 'testnet');
->>>>>>> 2cfe736e
       var nestedUtxo = {
         address: nestedAddress.toString(),
         txId: '1d732950d99f821b8a8d11972ea56000b0666e4d31fa71861ffd80a83797dc61',
@@ -1927,70 +1801,8 @@
           .change('mqWDcnW3jMzthB8qdB9SnFam6N96GDqM4W')
           .sign(privateKey1);
         var sighash = tx.inputs[0].getSighash(tx, privateKey1, 0, bitcore.crypto.Signature.SIGHASH_ALL);
-<<<<<<< HEAD
-        sighash.toString('hex').should.equal('01566d2407e91bbdcdc7fbede439826080b0e926c433098e26776f8e5265e620');
-        tx.toBuffer().toString('hex').should.equal('0100000000010161dc9737a880fd1f8671fa314d6e66b00060a52e97118d8a1b829fd95029731d010000002322002045a29839c28d5502e6595e4b726f6be89ea48c16676d14954ac46926ee3a725affffffff0250c30000000000001976a914ef6aa14d8f5ba65a12c327a9659681c44cd821b088acc0d3f205000000001976a9146d8da2015c6d2890896485edd5897b3b2ec9ebb188ac0300483045022100a892b883a475ed7bfb3d21021b5b64c799d833ef3a5db411dd800580eff9afb302200e28f400162fc70bcb80a30246203419734e72c618ac4a31b8c9b06ec68daa09012551210304c1a51134235dc282641432811a26d367d4ea52b4ac5e20c107668b010fdd4b51ae00000000');
-      });
-      it('will sign with p2wpkh witness program', function() {
-        var tx = new Transaction()
-          .from(simpleWitnessUtxoWith1000DOGE)
-          .to([{address: 'n3LsXgyStG2CkS2CnWZtDqxTfCnXB8PvD9', satoshis: 50000}])
-          .fee(150000)
-          .change('mqWDcnW3jMzthB8qdB9SnFam6N96GDqM4W')
-          .sign(privateKey);
-        var sighash = tx.inputs[0].getSighash(tx, privateKey1, 0, bitcore.crypto.Signature.SIGHASH_ALL);
-        sighash.toString('hex').should.equal('bb813f1442eef050f972f0c092c781852353fa02ee936386017a0b9fca8a4c18');
-        tx.toBuffer().toString('hex').should.equal('0100000000010173d805aff043ff9a0d080a1cafeffbff9553651bcf66452858afc87937606b7e0000000000ffffffff0250c30000000000001976a914ef6aa14d8f5ba65a12c327a9659681c44cd821b088acc0da7348170000001976a9146d8da2015c6d2890896485edd5897b3b2ec9ebb188ac0247304402201f2619da51707a94ea50ddd7fbde3510e0219e8dfa17fa9050e5a8cec5d60e4a022040e9b29dca45a0d3aa7120df3b6397798139ac89bf4c29806d7b01ef63a9fcd60121025466b36661faa9a1a64d94dae93751d38175991fbe7729c4eaaa7bdf5a5f6e8b00000000');
-      });
-      it('will sign with p2sh-wrapped-p2wpkh witness program', function() {
-        var tx = new Transaction()
-          .from(simpleWrappedWitnessUtxoWith1000DOGE)
-          .to([{address: 'n3LsXgyStG2CkS2CnWZtDqxTfCnXB8PvD9', satoshis: 50000}])
-          .fee(150000)
-          .change('mqWDcnW3jMzthB8qdB9SnFam6N96GDqM4W')
-          .sign(privateKey);
-        var sighash = tx.inputs[0].getSighash(tx, privateKey1, 0, bitcore.crypto.Signature.SIGHASH_ALL);
-        sighash.toString('hex').should.equal('957f4cfe33fe0519ec29f6ae7aa02cdb8e0db8a5ebeb6e63b3f329c1136dcefe');
-        tx.toBuffer().toString('hex').should.equal('01000000000101d73e3975c556eab0ba28acfb79fae4e504723a113898a8d1ffc7d0a5a45351820000000017160014ef0a4b12985940f42724c1c03c044884a88a1450ffffffff0250c30000000000001976a914ef6aa14d8f5ba65a12c327a9659681c44cd821b088acc0da7348170000001976a9146d8da2015c6d2890896485edd5897b3b2ec9ebb188ac02483045022100d1c9ecdc7f2e468adc0cea2c39dda3ba7ad255659896fa27b7e64b0a5d24e27c022003edf37b02c05f057770450e4fd866c794c4d216ed62d692945407093273e43b0121025466b36661faa9a1a64d94dae93751d38175991fbe7729c4eaaa7bdf5a5f6e8b00000000');
-      });
-      it('will sign with p2wsh witness program', function() {
-        var tx = new Transaction()
-          .from(witnessUtxo, [publicKey1], 1)
-          .to([{address: 'n3LsXgyStG2CkS2CnWZtDqxTfCnXB8PvD9', satoshis: 50000}])
-          .fee(150000)
-          .change('mqWDcnW3jMzthB8qdB9SnFam6N96GDqM4W')
-          .sign(privateKey1);
-        var sighash = tx.inputs[0].getSighash(tx, privateKey1, 0, bitcore.crypto.Signature.SIGHASH_ALL);
-        sighash.toString('hex').should.equal('4dc4019245643f1bb19a4bee5b7574d39f9e652506aa4411ad4ce28938c5c61c');
-        tx.toBuffer().toString('hex').should.equal('01000000000101f6206355b2ef1154d06127352d3ba333ae1de1e2b88bce2cb9d2393e85d666370000000000ffffffff0250c30000000000001976a914ef6aa14d8f5ba65a12c327a9659681c44cd821b088acc0d3f205000000001976a9146d8da2015c6d2890896485edd5897b3b2ec9ebb188ac030048304502210090743e0f209b1c2af8eb3225bbed1ac111f8dde3f4919e1f50db2770b1110f42022032958b457805fd19ef48072ebbcb16c2e97e1fe851ad80ca0132f5f6c70a2511012551210304c1a51134235dc282641432811a26d367d4ea52b4ac5e20c107668b010fdd4b51ae00000000');
-      });
-      it('will sign with p2wsh, p2sh, and nested p2sh', function() {
-        var tx = new Transaction()
-          .from(witnessUtxo, [publicKey1], 1)
-          .from(utxo, [publicKey1], 1)
-          .from(nestedUtxo, [publicKey1], 1)
-          .to([{address: 'n3LsXgyStG2CkS2CnWZtDqxTfCnXB8PvD9', satoshis: 50000}])
-          .fee(150000)
-          .change('mqWDcnW3jMzthB8qdB9SnFam6N96GDqM4W')
-          .sign(privateKey1);
-        tx.isFullySigned().should.equal(true);
-        tx.toBuffer().toString('hex').should.equal('01000000000103f6206355b2ef1154d06127352d3ba333ae1de1e2b88bce2cb9d2393e85d666370000000000ffffffffc74f39e74b2676adc1baa3f1ff5fb0ebc0c1582903dcf63863a4cc7ffbd0c2fb010000006f004730440220419e0123c1353ee47613ed4ebf556e3e53be75b4616cf29f21d7a1ed3d491c9002206cbd12d58758922da988f46cbcf57bfcc5ec5ac74aba04f04dec67ec5e3a71b5012551210304c1a51134235dc282641432811a26d367d4ea52b4ac5e20c107668b010fdd4b51aeffffffff61dc9737a880fd1f8671fa314d6e66b00060a52e97118d8a1b829fd95029731d010000002322002045a29839c28d5502e6595e4b726f6be89ea48c16676d14954ac46926ee3a725affffffff0250c30000000000001976a914ef6aa14d8f5ba65a12c327a9659681c44cd821b088acc095de11000000001976a9146d8da2015c6d2890896485edd5897b3b2ec9ebb188ac0300473044022026a851839abfe24af54950ad38236fd7222ea18bcb710c312d1cb4743acbdc17022054aed89eb1e221b02d22ae0e5798e604b4191cf585de1e6fdd7a16f1830c7ba7012551210304c1a51134235dc282641432811a26d367d4ea52b4ac5e20c107668b010fdd4b51ae000300483045022100fa1d24f707155daa6a5c148ecfc5927bf2d3b1a94c43a1594aa356aed19e1a970220221ad16bfd0fd9e2840f96c33ee0812e72f7660120e0d1d641596bcb17eb75f6012551210304c1a51134235dc282641432811a26d367d4ea52b4ac5e20c107668b010fdd4b51ae00000000');
-      });
-      it('will sign with p2pkh, p2wpkh, and wrapped p2wpkh', function() {
-        var tx = new Transaction()
-          .from(simpleUtxoWith10DOGE)
-          .from(simpleWitnessUtxoWith1000DOGE)
-          .from(simpleWrappedWitnessUtxoWith1000DOGE)
-          .to([{address: 'n3LsXgyStG2CkS2CnWZtDqxTfCnXB8PvD9', satoshis: 50000}])
-          .fee(150000)
-          .change('mqWDcnW3jMzthB8qdB9SnFam6N96GDqM4W')
-          .sign(privateKey);
-        tx.isFullySigned().should.equal(true);
-        tx.toBuffer().toString('hex').should.equal('010000000001035884e5db9de218238671572340b207ee85b628074e7e467096c267266baf77a4000000006b483045022100b2e5a387610d624f5c8516c4160ccc64cf952fd15d8e4e2943d7e0a26156abe9022004a851f5b94fe4c09f8cbff375de26592bcb8356f070483eef0bd6cba67f691b0121025466b36661faa9a1a64d94dae93751d38175991fbe7729c4eaaa7bdf5a5f6e8bffffffff73d805aff043ff9a0d080a1cafeffbff9553651bcf66452858afc87937606b7e0000000000ffffffffd73e3975c556eab0ba28acfb79fae4e504723a113898a8d1ffc7d0a5a45351820000000017160014ef0a4b12985940f42724c1c03c044884a88a1450ffffffff0250c30000000000001976a914ef6aa14d8f5ba65a12c327a9659681c44cd821b088acc08c85cc2e0000001976a9146d8da2015c6d2890896485edd5897b3b2ec9ebb188ac000247304402202b4d6640fb189db5728ebccc7a58ef3f9bd42cf27d264046f1899a4545daaf2302205d15488734a037a2585be804b52805563370ecd3e4d4f8da27d05eafd896b8ba0121025466b36661faa9a1a64d94dae93751d38175991fbe7729c4eaaa7bdf5a5f6e8b0247304402207e6a0e78cc27b82934be50b2f1ecd06075bf71b952724ad57021c280decce4ff022055aa0c483e4810dba47f3314d57d224a1cfe66e0b3dec9e8666ff49627ab18560121025466b36661faa9a1a64d94dae93751d38175991fbe7729c4eaaa7bdf5a5f6e8b00000000');
-=======
         sighash.toString('hex').should.equal('e132a913b5c0e90d49c1b2017d934f78796a10c784d669cc11d51093a773c0c5');
         tx.toBuffer().toString('hex').should.equal('010000000161dc9737a880fd1f8671fa314d6e66b00060a52e97118d8a1b829fd95029731d010000006f004730440220223d1cb249d063b743781607c2b3e59195d4b9a15a5e2df7a6c64818f0106e7a02202081733a14e8bcd99582a5a7893dd6e6cd1368e5c0e49a0cec627e9dbe0a9830012551210304c1a51134235dc282641432811a26d367d4ea52b4ac5e20c107668b010fdd4b51aeffffffff0250c30000000000001976a914ef6aa14d8f5ba65a12c327a9659681c44cd821b088acc0d3f205000000001976a9146d8da2015c6d2890896485edd5897b3b2ec9ebb188ac00000000');
->>>>>>> 2cfe736e
       });
     });
   });
