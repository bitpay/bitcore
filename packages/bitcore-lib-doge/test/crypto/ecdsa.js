--- conflicted
+++ resolved
@@ -1,53 +1,21 @@
 'use strict';
 
-<<<<<<< HEAD
+const should = require('chai').should();
 const ECDSA = require('../../lib/crypto/ecdsa');
 const Hash = require('../../lib/crypto/hash');
 const PrivateKey = require('../../lib/privatekey');
-=======
-const should = require('chai').should();
-const ECDSA = require('../../lib/crypto/ecdsa');
-const Hash = require('../../lib/crypto/hash');
-const Privkey = require('../../lib/privatekey');
->>>>>>> ada2706d
 const Pubkey = require('../../lib/publickey');
 const Signature = require('../../lib/crypto/signature');
 const BN = require('../../lib/crypto/bn');
 const point = require('../../lib/crypto/point');
-<<<<<<< HEAD
-const should = require('chai').should();
-=======
->>>>>>> ada2706d
 const vectors = require('../data/ecdsa');
 
 describe('ECDSA', function() {
 
-<<<<<<< HEAD
   const hashbuf = Hash.sha256(Buffer.from('test data'));
   const privkey = new PrivateKey(new BN('fee0a1f7afebf9d2a5a80c0c98a31c709681cce195cbcd06342b517970c0be1e', 16));
   const pubkey = privkey.toPublicKey();
   const signature = ECDSA.sign(hashbuf, privkey);
-=======
-  it('instantiation', function() {
-    var ecdsa = new ECDSA();
-    should.exist(ecdsa);
-  });
-
-  var ecdsa = new ECDSA();
-  ecdsa.hashbuf = Hash.sha256(Buffer.from('test data'));
-  ecdsa.privkey = new Privkey(BN.fromBuffer(
-    Buffer.from('fee0a1f7afebf9d2a5a80c0c98a31c709681cce195cbcd06342b517970c0be1e', 'hex')
-  ));
-  ecdsa.privkey2pubkey();
-
-  describe('#set', function() {
-    it('sets hashbuf', function() {
-      should.exist(ECDSA().set({
-        hashbuf: ecdsa.hashbuf
-      }).hashbuf);
-    });
-  });
->>>>>>> ada2706d
 
   describe('#calci', function() {
     it('calculates i correctly', function() {
@@ -58,21 +26,9 @@
 
     it('calulates this known i', function() {
       var hashbuf = Hash.sha256(Buffer.from('some data'));
-<<<<<<< HEAD
       const sig = new Signature({
         r: new BN('71706645040721865894779025947914615666559616020894583599959600180037551395766', 10),
         s: new BN('109412465507152403114191008482955798903072313614214706891149785278625167723646', 10)
-=======
-      var r = new BN('71706645040721865894779025947914615666559616020894583599959600180037551395766', 10);
-      var s = new BN('109412465507152403114191008482955798903072313614214706891149785278625167723646', 10);
-      var ecdsa = new ECDSA({
-        privkey: new Privkey(BN.fromBuffer(Hash.sha256(Buffer.from('test')))),
-        hashbuf: hashbuf,
-        sig: new Signature({
-          r: r,
-          s: s
-        })
->>>>>>> ada2706d
       });
       const privkey = new PrivateKey(new BN.fromBuffer(Hash.sha256(Buffer.from('test'))));
       ECDSA.calci(hashbuf, sig, privkey.toPublicKey());
@@ -118,19 +74,10 @@
     it('should compute this test vector correctly', function() {
       // test fixture from bitcoinjs
       // https://github.com/bitcoinjs/bitcoinjs-lib/blob/10630873ebaa42381c5871e20336fbfb46564ac8/test/fixtures/ecdsa.json#L6
-<<<<<<< HEAD
       const hashbuf = Hash.sha256(Buffer.from('Everything should be made as simple as possible, but not simpler.'));
       const privkey = new PrivateKey(new BN(1));
       const k = ECDSA.__testing__.getDeterministicK(hashbuf, privkey);
       k.toBuffer().toString('hex')
-=======
-      var ecdsa = new ECDSA();
-      ecdsa.hashbuf = Hash.sha256(Buffer.from('Everything should be made as simple as possible, but not simpler.'));
-      ecdsa.privkey = new Privkey(new BN(1));
-      ecdsa.privkey2pubkey();
-      ecdsa.deterministicK();
-      ecdsa.k.toBuffer().toString('hex')
->>>>>>> ada2706d
         .should.equal('ec633bd56a5774a0940cb97e27a9e4e51dc94af737596a0c5cbb3d30332d92a5');
       const sig = ECDSA.sign(hashbuf, privkey);
       sig.r.toString()
@@ -171,7 +118,6 @@
     });
 
     it('should return an error if r, s are invalid', function() {
-<<<<<<< HEAD
       const hashbuf = Hash.sha256(Buffer.from('test'));
       const pk = Pubkey.fromDER(Buffer.from('041ff0fe0f7b15ffaa85ff9f4744d539139c252a49710fb053bb9f2b933173ff9a7baad41d04514751e6851f5304fd243751703bed21b914f6be218c0fa354a341', 'hex'));
       const sig = new Signature({
@@ -179,17 +125,6 @@
         s: new BN(0)
       });
       ECDSA.verificationError(hashbuf, sig, pk).should.equal('r and s not in range');
-=======
-      var ecdsa = new ECDSA();
-      ecdsa.hashbuf = Hash.sha256(Buffer.from('test'));
-      var pk = Pubkey.fromDER(Buffer.from('041ff0fe0f7b15ffaa85ff9f4744d539139c252a49' +
-        '710fb053bb9f2b933173ff9a7baad41d04514751e6851f5304fd243751703bed21b914f6be218c0fa354a341', 'hex'));
-      ecdsa.pubkey = pk;
-      ecdsa.sig = new Signature();
-      ecdsa.sig.r = new BN(0);
-      ecdsa.sig.s = new BN(0);
-      ecdsa.sigError().should.equal('r and s not in range');
->>>>>>> ada2706d
     });
 
     it('should return an error if the signature is incorrect', function() {
@@ -239,19 +174,11 @@
     });
 
     it('should generate right K', function() {
-<<<<<<< HEAD
       const msg1 = Buffer.from('52204d20fd0131ae1afd173fd80a3a746d2dcc0cddced8c9dc3d61cc7ab6e966', 'hex');
       const msg2 = [].reverse.call(Buffer.from(msg1))
       const pk = Buffer.from('16f243e962c59e71e54189e67e66cf2440a1334514c09c00ddcc21632bac9808', 'hex');
       const signature1 = ECDSA.sign(msg1, PrivateKey.fromBuffer(pk)).toBuffer().toString('hex');
       const signature2 = ECDSA.sign(msg2, PrivateKey.fromBuffer(pk), { endian: 'little' }).toBuffer().toString('hex');
-=======
-      var msg1 = Buffer.from('52204d20fd0131ae1afd173fd80a3a746d2dcc0cddced8c9dc3d61cc7ab6e966', 'hex');
-      var msg2 = [].reverse.call(Buffer.from(msg1))
-      var pk = Buffer.from('16f243e962c59e71e54189e67e66cf2440a1334514c09c00ddcc21632bac9808', 'hex');
-      var signature1 = ECDSA.sign(msg1, Privkey.fromBuffer(pk)).toBuffer().toString('hex');
-      var signature2 = ECDSA.sign(msg2, Privkey.fromBuffer(pk), 'little').toBuffer().toString('hex');
->>>>>>> ada2706d
       signature1.should.equal(signature2);
     });
 
@@ -314,7 +241,6 @@
     for (const i in vectors.valid) {
       const obj = vectors.valid[i];
 
-<<<<<<< HEAD
       it('should validate valid vector ' + i, function() {
         const privkey = new PrivateKey(new BN(obj.d, 16));
         const vectorK = new BN(obj.k, 16);
@@ -323,30 +249,6 @@
           r: new BN(obj.signature.r),
           s: new BN(obj.signature.s),
           i: obj.i
-=======
-    describe('vectors', function() {
-
-      vectors.valid.forEach(function(obj, i) {
-        it('should validate valid vector ' + i, function() {
-          var ecdsa = ECDSA().set({
-            privkey: new Privkey(BN.fromBuffer(Buffer.from(obj.d, 'hex'))),
-            k: BN.fromBuffer(Buffer.from(obj.k, 'hex')),
-            hashbuf: Hash.sha256(Buffer.from(obj.message)),
-            sig: new Signature().set({
-              r: new BN(obj.signature.r),
-              s: new BN(obj.signature.s),
-              i: obj.i
-            })
-          });
-          var ecdsa2 = ECDSA(ecdsa);
-          ecdsa2.k = undefined;
-          ecdsa2.sign();
-          ecdsa2.calci();
-          ecdsa2.k.toString().should.equal(ecdsa.k.toString());
-          ecdsa2.sig.toString().should.equal(ecdsa.sig.toString());
-          ecdsa2.sig.i.should.equal(ecdsa.sig.i);
-          ecdsa.verify().verified.should.equal(true);
->>>>>>> ada2706d
         });
         
         const sig = ECDSA.sign(hashbuf, privkey);
@@ -359,7 +261,6 @@
       });
     }
 
-<<<<<<< HEAD
     for (const i in vectors.invalid.sigError) {
       const obj = vectors.invalid.sigError[i];
 
@@ -369,21 +270,9 @@
         const hashbuf = Hash.sha256(Buffer.from(obj.message));
         const error = ECDSA.verificationError(hashbuf, sig, pubkey);
         error.should.equal(obj.exception);
-=======
-      vectors.invalid.sigError.forEach(function(obj, i) {
-        it('should validate invalid.sigError vector ' + i + ': ' + obj.description, function() {
-          var ecdsa = ECDSA().set({
-            pubkey: Pubkey.fromPoint(point.fromX(true, 1)),
-            sig: new Signature(new BN(obj.signature.r), new BN(obj.signature.s)),
-            hashbuf: Hash.sha256(Buffer.from(obj.message))
-          });
-          ecdsa.sigError().should.equal(obj.exception);
-        });
->>>>>>> ada2706d
       });
     }
 
-<<<<<<< HEAD
     for (const i in vectors.deterministicK) {
       const obj = vectors.deterministicK[i];
 
@@ -393,20 +282,6 @@
         ECDSA.__testing__.getDeterministicK(hashbuf, privkey, 0).toString('hex').should.equal(obj.k_bad00);
         ECDSA.__testing__.getDeterministicK(hashbuf, privkey, 1).toString('hex').should.equal(obj.k_bad01);
         ECDSA.__testing__.getDeterministicK(hashbuf, privkey, 15).toString('hex').should.equal(obj.k_bad15);
-=======
-      vectors.deterministicK.forEach(function(obj, i) {
-        it('should validate deterministicK vector ' + i, function() {
-          var hashbuf = Hash.sha256(Buffer.from(obj.message));
-          var privkey = Privkey(BN.fromBuffer(Buffer.from(obj.privkey, 'hex')), 'mainnet');
-          var ecdsa = ECDSA({
-            privkey: privkey,
-            hashbuf: hashbuf
-          });
-          ecdsa.deterministicK(0).k.toString('hex').should.equal(obj.k_bad00);
-          ecdsa.deterministicK(1).k.toString('hex').should.equal(obj.k_bad01);
-          ecdsa.deterministicK(15).k.toString('hex').should.equal(obj.k_bad15);
-        });
->>>>>>> ada2706d
       });
     }
 
