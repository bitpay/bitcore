--- conflicted
+++ resolved
@@ -132,11 +132,7 @@
   pubkeyhash: 0x1e,
   privatekey: 0x9e,
   scripthash: 0x16,
-<<<<<<< HEAD
-  bech32prefix: 'bc',
-=======
   // bech32prefix: 'bc',
->>>>>>> 2cfe736e
   xpubkey: 0x0488b21e,
   xprivkey: 0x0488ade4,
   networkMagic: 0xc0c0c0c0,
