'use strict';

var _ = require('lodash');
var $ = require('../util/preconditions');
var buffer = require('buffer');
var compare = Buffer.compare || require('buffer-compare');

var errors = require('../errors');
var BufferUtil = require('../util/buffer');
var JSUtil = require('../util/js');
var BufferReader = require('../encoding/bufferreader');
var BufferWriter = require('../encoding/bufferwriter');
var Hash = require('../crypto/hash');
var Signature = require('../crypto/signature');
var Sighash = require('./sighash');
var SighashWitness = require('./sighashwitness');

var Address = require('../address');
var UnspentOutput = require('./unspentoutput');
var Input = require('./input');
var PublicKeyHashInput = Input.PublicKeyHash;
var PublicKeyInput = Input.PublicKey;
var MultiSigScriptHashInput = Input.MultiSigScriptHash;
var MultiSigInput = Input.MultiSig;
var Output = require('./output');
var Script = require('../script');
var PrivateKey = require('../privatekey');
var BN = require('../crypto/bn');

/**
 * Represents a transaction, a set of inputs and outputs to change ownership of tokens
 *
 * @param {*} serialized
 * @constructor
 */
function Transaction(serialized, opts) {
  if (!(this instanceof Transaction)) {
    return new Transaction(serialized);
  }
  this.inputs = [];
  this.outputs = [];
  this._inputAmount = undefined;
  this._outputAmount = undefined;

  if (serialized) {
    if (serialized instanceof Transaction) {
      return Transaction.shallowCopy(serialized);
    } else if (JSUtil.isHexa(serialized)) {
      this.fromString(serialized);
    } else if (BufferUtil.isBuffer(serialized)) {
      this.fromBuffer(serialized);
    } else if (_.isObject(serialized)) {
      this.fromObject(serialized, opts);
    } else {
      throw new errors.InvalidArgument('Must provide an object or string to deserialize a transaction');
    }
  } else {
    this._newTransaction();
  }
}
var CURRENT_VERSION = 1;
var DEFAULT_NLOCKTIME = 0;
var MAX_BLOCK_SIZE = 1000000;

// Minimum amount for an output for it not to be considered a dust output
// https://github.com/dogecoin/dogecoin/blob/0b46a40ed125d7bf4b5a485b91350bc8bdc48fc8/src/primitives/transaction.h#L197
Transaction.DUST_AMOUNT = 100000000;

// Margin of error to allow fees in the vecinity of the expected value but doesn't allow a big difference
Transaction.FEE_SECURITY_MARGIN = 15;

// max amount of satoshis in circulation
// Dogecoin has 100000000000 * 1e8 coins in satoshis //10000000
// This number can be found at (https://github.com/dogecoin/dogecoin/blob/0b46a40ed125d7bf4b5a485b91350bc8bdc48fc8/src/amount.h)
// This is the largest possible number that bn.js can accept; Anything larger will cause an assert error
Transaction.MAX_MONEY =  9007199254740991;

// nlocktime limit to be considered block height rather than a timestamp
Transaction.NLOCKTIME_BLOCKHEIGHT_LIMIT = 5e8;

// Max value for an unsigned 32 bit value
Transaction.NLOCKTIME_MAX_VALUE = 4294967295;

// Value used for fee estimation (satoshis per kilobyte)
// https://github.com/dogecoin/dogecoin/blob/0b46a40ed125d7bf4b5a485b91350bc8bdc48fc8/doc/man/dogecoin-qt.1
Transaction.FEE_PER_KB = 100000000; // default fees is 1 DOGE

// Safe upper bound for change address script size in bytes
Transaction.CHANGE_OUTPUT_MAX_SIZE = 20 + 4 + 34 + 4;
Transaction.MAXIMUM_EXTRA_SIZE = 4 + 9 + 9 + 4;

/* Constructors and Serialization */

/**
 * Create a 'shallow' copy of the transaction, by serializing and deserializing
 * it dropping any additional information that inputs and outputs may have hold
 *
 * @param {Transaction} transaction
 * @return {Transaction}
 */
Transaction.shallowCopy = function(transaction) {
  var copy = new Transaction(transaction.toBuffer());
  return copy;
};

var hashProperty = {
  configurable: false,
  enumerable: true,
  get: function() {
    this._hash = new BufferReader(this._getHash()).readReverse().toString('hex');
    return this._hash;
<<<<<<< HEAD
  }
};

var witnessHashProperty = {
  configurable: false,
  enumerable: true,
  get: function() {
    return new BufferReader(this._getWitnessHash()).readReverse().toString('hex');
  }
};

=======
  }
};

var witnessHashProperty = {
  configurable: false,
  enumerable: true,
  get: function() {
    return new BufferReader(this._getWitnessHash()).readReverse().toString('hex');
  }
};

>>>>>>> 09461c57
Object.defineProperty(Transaction.prototype, 'witnessHash', witnessHashProperty);
Object.defineProperty(Transaction.prototype, 'hash', hashProperty);
Object.defineProperty(Transaction.prototype, 'id', hashProperty);

var ioProperty = {
  configurable: false,
  enumerable: true,
  get: function() {
    return this._getInputAmount();
  }
};
Object.defineProperty(Transaction.prototype, 'inputAmount', ioProperty);
ioProperty.get = function() {
  return this._getOutputAmount();
};
Object.defineProperty(Transaction.prototype, 'outputAmount', ioProperty);

/**
 * Retrieve the little endian hash of the transaction (used for serialization)
 * @return {Buffer}
 */
Transaction.prototype._getHash = function() {
  return Hash.sha256sha256(this.toBuffer(true));
};

/**
 * Retrieve the little endian hash of the transaction including witness data
 * @return {Buffer}
 */
Transaction.prototype._getWitnessHash = function() {
  return Hash.sha256sha256(this.toBuffer(false));
};

/**
 * Retrieve a hexa string that can be used with bitcoind's CLI interface
 * (decoderawtransaction, sendrawtransaction)
 *
 * @param {Object|boolean=} unsafe if true, skip all tests. if it's an object,
 *   it's expected to contain a set of flags to skip certain tests:
 * * `disableAll`: disable all checks
 * * `disableSmallFees`: disable checking for fees that are too small
 * * `disableLargeFees`: disable checking for fees that are too large
 * * `disableIsFullySigned`: disable checking if all inputs are fully signed
 * * `disableDustOutputs`: disable checking if there are no outputs that are dust amounts
 * * `disableMoreOutputThanInput`: disable checking if the transaction spends more bitcoins than the sum of the input amounts
 * @return {string}
 */
Transaction.prototype.serialize = function(unsafe) {
  if (true === unsafe || unsafe && unsafe.disableAll) {
    return this.uncheckedSerialize();
  } else {
    return this.checkedSerialize(unsafe);
  }
};

Transaction.prototype.uncheckedSerialize = Transaction.prototype.toString = function() {
  return this.toBuffer().toString('hex');
};

/**
 * Retrieve a hexa string that can be used with bitcoind's CLI interface
 * (decoderawtransaction, sendrawtransaction)
 *
 * @param {Object} opts allows to skip certain tests. {@see Transaction#serialize}
 * @return {string}
 */
Transaction.prototype.checkedSerialize = function(opts) {
  var serializationError = this.getSerializationError(opts);
  if (serializationError) {
    serializationError.message += ' - For more information please see: ' +
      'https://bitcore.io/api/lib/transaction#serialization-checks';
    throw serializationError;
  }
  return this.uncheckedSerialize();
};

Transaction.prototype.invalidSatoshis = function() {
  var invalid = false;
  for (var i = 0; i < this.outputs.length; i++) {
    if (this.outputs[i].invalidSatoshis()) {
      invalid = true;
    }
  }
  return invalid;
};

/**
 * Retrieve a possible error that could appear when trying to serialize and
 * broadcast this transaction.
 *
 * @param {Object} opts allows to skip certain tests. {@see Transaction#serialize}
 * @return {bitcore.Error}
 */
Transaction.prototype.getSerializationError = function(opts) {
  opts = opts || {};

  if (this.invalidSatoshis()) {
    return new errors.Transaction.InvalidSatoshis();
  }

  var unspent = this._getUnspentValue();
  var unspentError;
  if (unspent < 0) {
    if (!opts.disableMoreOutputThanInput) {
      unspentError = new errors.Transaction.InvalidOutputAmountSum();
    }
  } else {
    unspentError = this._hasFeeError(opts, unspent);
  }

  return unspentError ||
    this._hasDustOutputs(opts) ||
    this._isMissingSignatures(opts);
};

Transaction.prototype._hasFeeError = function(opts, unspent) {

  if (!_.isUndefined(this._fee) && this._fee !== unspent) {
    return new errors.Transaction.FeeError.Different(
      'Unspent value is ' + unspent + ' but specified fee is ' + this._fee
    );
  }

  if (!opts.disableLargeFees) {
    var maximumFee = Math.floor(Transaction.FEE_SECURITY_MARGIN * this._estimateFee());
    if (unspent > maximumFee) {
      if (this._missingChange()) {
        return new errors.Transaction.ChangeAddressMissing(
          'Fee is too large and no change address was provided'
        );
      }
      return new errors.Transaction.FeeError.TooLarge(
        'expected less than ' + maximumFee + ' but got ' + unspent
      );
    }
  }

  if (!opts.disableSmallFees) {
    var minimumFee = Math.ceil(this._estimateFee() / Transaction.FEE_SECURITY_MARGIN);
    if (unspent < minimumFee) {
      return new errors.Transaction.FeeError.TooSmall(
        'expected more than ' + minimumFee + ' but got ' + unspent
      );
    }
  }
};

Transaction.prototype._missingChange = function() {
  return !this._changeScript;
};

Transaction.prototype._hasDustOutputs = function(opts) {
  if (opts.disableDustOutputs) {
    return;
  }
  var index, output;
  for (index in this.outputs) {
    output = this.outputs[index];
    if (output.satoshis < Transaction.DUST_AMOUNT && !output.script.isDataOut()) {
      return new errors.Transaction.DustOutputs();
    }
  }
};

Transaction.prototype._isMissingSignatures = function(opts) {
  if (opts.disableIsFullySigned) {
    return;
  }
  if (!this.isFullySigned()) {
    return new errors.Transaction.MissingSignatures();
  }
};

Transaction.prototype.inspect = function() {
  return '<Transaction: ' + this.uncheckedSerialize() + '>';
};

Transaction.prototype.toBuffer = function(noWitness) {
  var writer = new BufferWriter();
  return this.toBufferWriter(writer, noWitness).toBuffer();
<<<<<<< HEAD
};

Transaction.prototype.hasWitnesses = function() {
  for (var i = 0; i < this.inputs.length; i++) {
    if (this.inputs[i].hasWitnesses()) {
      return true;
    }
  }
  return false;
};

=======
};

Transaction.prototype.hasWitnesses = function() {
  for (var i = 0; i < this.inputs.length; i++) {
    if (this.inputs[i].hasWitnesses()) {
      return true;
    }
  }
  return false;
};

>>>>>>> 09461c57
Transaction.prototype.toBufferWriter = function(writer, noWitness) {
  writer.writeInt32LE(this.version);

  var hasWitnesses = this.hasWitnesses();

  if (hasWitnesses && !noWitness) {
<<<<<<< HEAD
    writer.write(Buffer.from('0001', 'hex'));
=======
    writer.write(new Buffer('0001', 'hex'));
>>>>>>> 09461c57
  }

  writer.writeVarintNum(this.inputs.length);

  _.each(this.inputs, function(input) {
    input.toBufferWriter(writer);
  });

  writer.writeVarintNum(this.outputs.length);
  _.each(this.outputs, function(output) {
    output.toBufferWriter(writer);
  });

  if (hasWitnesses && !noWitness) {
    _.each(this.inputs, function(input) {
      var witnesses = input.getWitnesses();
      writer.writeVarintNum(witnesses.length);
      for (var j = 0; j < witnesses.length; j++) {
        writer.writeVarintNum(witnesses[j].length);
        writer.write(witnesses[j]);
      }
    });
  }

  writer.writeUInt32LE(this.nLockTime);
  return writer;
};

Transaction.prototype.fromBuffer = function(buffer) {
  var reader = new BufferReader(buffer);
  return this.fromBufferReader(reader);
};

Transaction.prototype.fromBufferReader = function(reader) {
  $.checkArgument(!reader.finished(), 'No transaction data received');

  this.version = reader.readInt32LE();
  var sizeTxIns = reader.readVarintNum();

  // check for segwit
  var hasWitnesses = false;
  if (sizeTxIns === 0 && reader.buf[reader.pos] !== 0) {
    reader.pos += 1;
    hasWitnesses = true;
    sizeTxIns = reader.readVarintNum();
  }

  for (var i = 0; i < sizeTxIns; i++) {
    var input = Input.fromBufferReader(reader);
    this.inputs.push(input);
  }

  var sizeTxOuts = reader.readVarintNum();
  for (var j = 0; j < sizeTxOuts; j++) {
    this.outputs.push(Output.fromBufferReader(reader));
  }

  if (hasWitnesses) {
    for (var k = 0; k < sizeTxIns; k++) {
      var itemCount = reader.readVarintNum();
      var witnesses = [];
      for (var l = 0; l < itemCount; l++) {
        var size = reader.readVarintNum();
        var item = reader.read(size);
        witnesses.push(item);
      }
      this.inputs[k].setWitnesses(witnesses);
    }
  }

  this.nLockTime = reader.readUInt32LE();
  return this;
};


Transaction.prototype.toObject = Transaction.prototype.toJSON = function toObject() {
  var inputs = [];
  this.inputs.forEach(function(input) {
    inputs.push(input.toObject());
  });
  var outputs = [];
  this.outputs.forEach(function(output) {
    outputs.push(output.toObject());
  });
  var obj = {
    hash: this.hash,
    version: this.version,
    inputs: inputs,
    outputs: outputs,
    nLockTime: this.nLockTime
  };
  if (this._changeScript) {
    obj.changeScript = this._changeScript.toString();
  }
  if (!_.isUndefined(this._changeIndex)) {
    obj.changeIndex = this._changeIndex;
  }
  if (!_.isUndefined(this._fee)) {
    obj.fee = this._fee;
  }
  return obj;
};

Transaction.prototype.fromObject = function fromObject(arg, opts) {
  /* jshint maxstatements: 20 */
  $.checkArgument(_.isObject(arg) || arg instanceof Transaction);
  var self = this;
  var transaction;
  if (arg instanceof Transaction) {
    transaction = transaction.toObject();
  } else {
    transaction = arg;
  }
  _.each(transaction.inputs, function(input) {
    if (!input.output || !input.output.script) {
      self.uncheckedAddInput(new Input(input));
      return;
    }
    var script = new Script(input.output.script);
    var txin;
    if ((script.isScriptHashOut() || script.isWitnessScriptHashOut()) && input.publicKeys && input.threshold) {
      txin = new Input.MultiSigScriptHash(
        input, input.publicKeys, input.threshold, input.signatures, opts
      );
    } else if (script.isPublicKeyHashOut() || script.isWitnessPublicKeyHashOut() || script.isScriptHashOut()) {
      txin = new Input.PublicKeyHash(input);
    } else if (script.isPublicKeyOut()) {
      txin = new Input.PublicKey(input);
    } else {
      throw new errors.Transaction.Input.UnsupportedScript(input.output.script);
    }
    self.addInput(txin);
  });
  _.each(transaction.outputs, function(output) {
    self.addOutput(new Output(output));
  });
  if (transaction.changeIndex) {
    this._changeIndex = transaction.changeIndex;
  }
  if (transaction.changeScript) {
    this._changeScript = new Script(transaction.changeScript);
  }
  if (transaction.fee) {
    this._fee = transaction.fee;
  }
  this.nLockTime = transaction.nLockTime;
  this.version = transaction.version;
  this._checkConsistency(arg);
  return this;
};

Transaction.prototype._checkConsistency = function(arg) {
  if (!_.isUndefined(this._changeIndex)) {
    $.checkState(this._changeScript, 'Change script is expected.');
    $.checkState(this.outputs[this._changeIndex], 'Change index points to undefined output.');
    $.checkState(this.outputs[this._changeIndex].script.toString() ===
      this._changeScript.toString(), 'Change output has an unexpected script.');
  }
  if (arg && arg.hash) {
    $.checkState(arg.hash === this.hash, 'Hash in object does not match transaction hash.');
  }
};

/**
 * Sets nLockTime so that transaction is not valid until the desired date(a
 * timestamp in seconds since UNIX epoch is also accepted)
 *
 * @param {Date | Number} time
 * @return {Transaction} this
 */
Transaction.prototype.lockUntilDate = function(time) {
  $.checkArgument(time);
  if (_.isNumber(time) && time < Transaction.NLOCKTIME_BLOCKHEIGHT_LIMIT) {
    throw new errors.Transaction.LockTimeTooEarly();
  }
  if (_.isDate(time)) {
    time = time.getTime() / 1000;
  }

  for (var i = 0; i < this.inputs.length; i++) {
    if (this.inputs[i].sequenceNumber === Input.DEFAULT_SEQNUMBER){
      this.inputs[i].sequenceNumber = Input.DEFAULT_LOCKTIME_SEQNUMBER;
    }
  }

  this.nLockTime = time;
  return this;
};

/**
 * Sets nLockTime so that transaction is not valid until the desired block
 * height.
 *
 * @param {Number} height
 * @return {Transaction} this
 */
Transaction.prototype.lockUntilBlockHeight = function(height) {
  $.checkArgument(_.isNumber(height));
  if (height >= Transaction.NLOCKTIME_BLOCKHEIGHT_LIMIT) {
    throw new errors.Transaction.BlockHeightTooHigh();
  }
  if (height < 0) {
    throw new errors.Transaction.NLockTimeOutOfRange();
  }

  for (var i = 0; i < this.inputs.length; i++) {
    if (this.inputs[i].sequenceNumber === Input.DEFAULT_SEQNUMBER){
      this.inputs[i].sequenceNumber = Input.DEFAULT_LOCKTIME_SEQNUMBER;
    }
  }


  this.nLockTime = height;
  return this;
};

/**
 *  Returns a semantic version of the transaction's nLockTime.
 *  @return {Number|Date}
 *  If nLockTime is 0, it returns null,
 *  if it is < 500000000, it returns a block height (number)
 *  else it returns a Date object.
 */
Transaction.prototype.getLockTime = function() {
  if (!this.nLockTime) {
    return null;
  }
  if (this.nLockTime < Transaction.NLOCKTIME_BLOCKHEIGHT_LIMIT) {
    return this.nLockTime;
  }
  return new Date(1000 * this.nLockTime);
};

Transaction.prototype.fromString = function(string) {
  this.fromBuffer(buffer.Buffer.from(string, 'hex'));
};

Transaction.prototype._newTransaction = function() {
  this.version = CURRENT_VERSION;
  this.nLockTime = DEFAULT_NLOCKTIME;
};

/* Transaction creation interface */

/**
 * @typedef {Object} Transaction~fromObject
 * @property {string} prevTxId
 * @property {number} outputIndex
 * @property {(Buffer|string|Script)} script
 * @property {number} satoshis
 */

/**
 * Add an input to this transaction. This is a high level interface
 * to add an input, for more control, use @{link Transaction#addInput}.
 *
 * Can receive, as output information, the output of bitcoind's `listunspent` command,
 * and a slightly fancier format recognized by bitcore:
 *
 * ```
 * {
 *  address: 'mszYqVnqKoQx4jcTdJXxwKAissE3Jbrrc1',
 *  txId: 'a477af6b2667c29670467e4e0728b685ee07b240235771862318e29ddbe58458',
 *  outputIndex: 0,
 *  script: Script.empty(),
 *  satoshis: 1020000
 * }
 * ```
 * Where `address` can be either a string or a bitcore Address object. The
 * same is true for `script`, which can be a string or a bitcore Script.
 *
 * Beware that this resets all the signatures for inputs (in further versions,
 * SIGHASH_SINGLE or SIGHASH_NONE signatures will not be reset).
 *
 * @example
 * ```javascript
 * var transaction = new Transaction();
 *
 * // From a pay to public key hash output from bitcoind's listunspent
 * transaction.from({'txid': '0000...', vout: 0, amount: 0.1, scriptPubKey: 'OP_DUP ...'});
 *
 * // From a pay to public key hash output
 * transaction.from({'txId': '0000...', outputIndex: 0, satoshis: 1000, script: 'OP_DUP ...'});
 *
 * // From a multisig P2SH output
 * transaction.from({'txId': '0000...', inputIndex: 0, satoshis: 1000, script: '... OP_HASH'},
 *                  ['03000...', '02000...'], 2);
 * ```
 *
 * @param {(Array.<Transaction~fromObject>|Transaction~fromObject)} utxo
 * @param {Array=} pubkeys
 * @param {number=} threshold
 * @param {Object=} opts - Several options:
 *        - noSorting: defaults to false, if true and is multisig, don't
 *                      sort the given public keys before creating the script
 */
Transaction.prototype.from = function(utxo, pubkeys, threshold, opts) {
  if (_.isArray(utxo)) {
    var self = this;
    _.each(utxo, function(utxo) {
      self.from(utxo, pubkeys, threshold, opts);
    });
    return this;
  }
  var exists = _.some(this.inputs, function(input) {
    // TODO: Maybe prevTxId should be a string? Or defined as read only property?
    return input.prevTxId.toString('hex') === utxo.txId && input.outputIndex === utxo.outputIndex;
  });
  if (exists) {
    return this;
  }
  if (pubkeys && threshold) {
    this._fromMultisigUtxo(utxo, pubkeys, threshold, opts);
  } else {
    this._fromNonP2SH(utxo);
  }
  return this;
};

/**
 * associateInputs - Update inputs with utxos, allowing you to specify value, and pubkey.
 * Populating these inputs allows for them to be signed with .sign(privKeys)
 *
 * @param {Array<Object>} utxos
 * @param {Array<string | PublicKey>} pubkeys
 * @param {number} threshold
 * @param {Object} opts
 * @returns {Array<number>}
 */
Transaction.prototype.associateInputs = function(utxos, pubkeys, threshold, opts) {
  let indexes = [];
  for(let utxo of utxos) {
    const index = this.inputs.findIndex(i => i.prevTxId.toString('hex') === utxo.txId && i.outputIndex === utxo.outputIndex);
    indexes.push(index);
    if(index >= 0) {
      this.inputs[index] = this._getInputFrom(utxo, pubkeys, threshold, opts);
    }
  }
  return indexes;
}


Transaction.prototype._selectInputType = function(utxo, pubkeys, threshold) {
  var clazz;
  utxo = new UnspentOutput(utxo);
  if(pubkeys && threshold) {
    if (utxo.script.isMultisigOut()) {
      clazz = MultiSigInput;
    } else if (utxo.script.isScriptHashOut() || utxo.script.isWitnessScriptHashOut()) {
      clazz = MultiSigScriptHashInput;
    }
  } else if (utxo.script.isPublicKeyHashOut() || utxo.script.isWitnessPublicKeyHashOut() || utxo.script.isScriptHashOut()) {
    clazz = PublicKeyHashInput;
  } else if (utxo.script.isPublicKeyOut()) {
    clazz = PublicKeyInput;
  } else {
    clazz = Input;
  }
  return clazz;
}


Transaction.prototype._getInputFrom = function(utxo, pubkeys, threshold, opts) {
  utxo = new UnspentOutput(utxo);
  const InputClass = this._selectInputType(utxo, pubkeys, threshold);
  const input = {
    output: new Output({
      script: utxo.script,
      satoshis: utxo.satoshis
    }),
    prevTxId: utxo.txId,
    outputIndex: utxo.outputIndex,
    sequenceNumber: utxo.sequenceNumber,
    script: Script.empty()
  };
  let args = pubkeys && threshold ? [pubkeys, threshold, false, opts] : []
  return new InputClass(input, ...args);
}

Transaction.prototype._fromNonP2SH = function(utxo) {
<<<<<<< HEAD
  const input = this._getInputFrom(utxo);
  this.addInput(input);
=======
  var clazz;
  utxo = new UnspentOutput(utxo);
  if (utxo.script.isPublicKeyHashOut() || utxo.script.isWitnessPublicKeyHashOut() || utxo.script.isScriptHashOut()) {
    clazz = PublicKeyHashInput;
  } else if (utxo.script.isPublicKeyOut()) {
    clazz = PublicKeyInput;
  } else {
    clazz = Input;
  }
  this.addInput(new clazz({
    output: new Output({
      script: utxo.script,
      satoshis: utxo.satoshis
    }),
    prevTxId: utxo.txId,
    outputIndex: utxo.outputIndex,
    script: Script.empty()
  }));
>>>>>>> 09461c57
};

Transaction.prototype._fromMultisigUtxo = function(utxo, pubkeys, threshold, opts) {
  $.checkArgument(threshold <= pubkeys.length,
    'Number of required signatures must be greater than the number of public keys');
<<<<<<< HEAD
  const input = this._getInputFrom(utxo, pubkeys, threshold, opts);
  this.addInput(input);
=======
  var clazz;
  utxo = new UnspentOutput(utxo);
  if (utxo.script.isMultisigOut()) {
    clazz = MultiSigInput;
  } else if (utxo.script.isScriptHashOut() || utxo.script.isWitnessScriptHashOut()) {
    clazz = MultiSigScriptHashInput;
  } else {
    throw new Error("@TODO");
  }
  this.addInput(new clazz({
    output: new Output({
      script: utxo.script,
      satoshis: utxo.satoshis
    }),
    prevTxId: utxo.txId,
    outputIndex: utxo.outputIndex,
    script: Script.empty()
  }, pubkeys, threshold, false, opts));
>>>>>>> 09461c57
};

/**
 * Add an input to this transaction. The input must be an instance of the `Input` class.
 * It should have information about the Output that it's spending, but if it's not already
 * set, two additional parameters, `outputScript` and `satoshis` can be provided.
 *
 * @param {Input} input
 * @param {String|Script} outputScript
 * @param {number} satoshis
 * @return Transaction this, for chaining
 */
Transaction.prototype.addInput = function(input, outputScript, satoshis) {
  $.checkArgumentType(input, Input, 'input');
  if (!input.output && (_.isUndefined(outputScript) || _.isUndefined(satoshis))) {
    throw new errors.Transaction.NeedMoreInfo('Need information about the UTXO script and satoshis');
  }
  if (!input.output && outputScript && !_.isUndefined(satoshis)) {
    outputScript = outputScript instanceof Script ? outputScript : new Script(outputScript);
    $.checkArgumentType(satoshis, 'number', 'satoshis');
    input.output = new Output({
      script: outputScript,
      satoshis: satoshis
    });
  }
  return this.uncheckedAddInput(input);
};

/**
 * Add an input to this transaction, without checking that the input has information about
 * the output that it's spending.
 *
 * @param {Input} input
 * @return Transaction this, for chaining
 */
Transaction.prototype.uncheckedAddInput = function(input) {
  $.checkArgumentType(input, Input, 'input');
  this.inputs.push(input);
  this._inputAmount = undefined;
  this._updateChangeOutput();
  return this;
};

/**
 * Returns true if the transaction has enough info on all inputs to be correctly validated
 *
 * @return {boolean}
 */
Transaction.prototype.hasAllUtxoInfo = function() {
  return _.every(this.inputs.map(function(input) {
    return !!input.output;
  }));
};

/**
 * Manually set the fee for this transaction. Beware that this resets all the signatures
 * for inputs (in further versions, SIGHASH_SINGLE or SIGHASH_NONE signatures will not
 * be reset).
 *
 * @param {number} amount satoshis to be sent
 * @return {Transaction} this, for chaining
 */
Transaction.prototype.fee = function(amount) {
  $.checkArgument(_.isNumber(amount), 'amount must be a number');
  this._fee = amount;
  this._updateChangeOutput();
  return this;
};

/**
 * Manually set the fee per KB for this transaction. Beware that this resets all the signatures
 * for inputs (in further versions, SIGHASH_SINGLE or SIGHASH_NONE signatures will not
 * be reset).
 *
 * @param {number} amount satoshis per KB to be sent
 * @return {Transaction} this, for chaining
 */
Transaction.prototype.feePerKb = function(amount) {
  $.checkArgument(_.isNumber(amount), 'amount must be a number');
  this._feePerKb = amount;
  this._updateChangeOutput();
  return this;
};

/**
 * Manually set the fee per Byte for this transaction. Beware that this resets all the signatures
 * for inputs (in further versions, SIGHASH_SINGLE or SIGHASH_NONE signatures will not
 * be reset).
 * fee per Byte will be ignored if fee per KB is set
 *
 * @param {number} amount satoshis per Byte to be sent
 * @return {Transaction} this, for chaining
 */
Transaction.prototype.feePerByte = function (amount) {
  $.checkArgument(_.isNumber(amount), 'amount must be a number');
  this._feePerByte = amount;
  this._updateChangeOutput();
  return this;
};

/* Output management */

/**
 * Set the change address for this transaction
 *
 * Beware that this resets all the signatures for inputs (in further versions,
 * SIGHASH_SINGLE or SIGHASH_NONE signatures will not be reset).
 *
 * @param {Address} address An address for change to be sent to.
 * @return {Transaction} this, for chaining
 */
Transaction.prototype.change = function(address) {
  $.checkArgument(address, 'address is required');
  this._changeScript = Script.fromAddress(address);
  this._updateChangeOutput();
  return this;
};


/**
 * @return {Output} change output, if it exists
 */
Transaction.prototype.getChangeOutput = function() {
  if (!_.isUndefined(this._changeIndex)) {
    return this.outputs[this._changeIndex];
  }
  return null;
};

/**
 * @typedef {Object} Transaction~toObject
 * @property {(string|Address)} address
 * @property {number} satoshis
 */

/**
 * Add an output to the transaction.
 *
 * Beware that this resets all the signatures for inputs (in further versions,
 * SIGHASH_SINGLE or SIGHASH_NONE signatures will not be reset).
 *
 * @param {(string|Address|Array.<Transaction~toObject>)} address
 * @param {number} amount in satoshis
 * @return {Transaction} this, for chaining
 */
Transaction.prototype.to = function(address, amount) {
  if (_.isArray(address)) {
    var self = this;
    _.each(address, function(to) {
      self.to(to.address, to.satoshis);
    });
    return this;
  }

  $.checkArgument(
    JSUtil.isNaturalNumber(amount),
    'Amount is expected to be a positive integer'
  );
  this.addOutput(new Output({
    script: Script(new Address(address)),
    satoshis: amount
  }));
  return this;
};

/**
 * Add an OP_RETURN output to the transaction.
 *
 * Beware that this resets all the signatures for inputs (in further versions,
 * SIGHASH_SINGLE or SIGHASH_NONE signatures will not be reset).
 *
 * @param {Buffer|string} value the data to be stored in the OP_RETURN output.
 *    In case of a string, the UTF-8 representation will be stored
 * @return {Transaction} this, for chaining
 */
Transaction.prototype.addData = function(value) {
  this.addOutput(new Output({
    script: Script.buildDataOut(value),
    satoshis: 0
  }));
  return this;
};


/**
 * Add an output to the transaction.
 *
 * @param {Output} output the output to add.
 * @return {Transaction} this, for chaining
 */
Transaction.prototype.addOutput = function(output) {
  $.checkArgumentType(output, Output, 'output');
  this._addOutput(output);
  this._updateChangeOutput();
  return this;
};


/**
 * Remove all outputs from the transaction.
 *
 * @return {Transaction} this, for chaining
 */
Transaction.prototype.clearOutputs = function() {
  this.outputs = [];
  this._clearSignatures();
  this._outputAmount = undefined;
  this._changeIndex = undefined;
  this._updateChangeOutput();
  return this;
};


Transaction.prototype._addOutput = function(output) {
  this.outputs.push(output);
  this._outputAmount = undefined;
};


/**
 * Calculates or gets the total output amount in satoshis
 *
 * @return {Number} the transaction total output amount
 */
Transaction.prototype._getOutputAmount = function() {
  if (_.isUndefined(this._outputAmount)) {
    var self = this;
    this._outputAmount = 0;
    _.each(this.outputs, function(output) {
      self._outputAmount += output.satoshis;
    });
  }
  return this._outputAmount;
};


/**
 * Calculates or gets the total input amount in satoshis
 *
 * @return {Number} the transaction total input amount
 */
Transaction.prototype._getInputAmount = function() {
  if (_.isUndefined(this._inputAmount)) {
    this._inputAmount = _.sumBy(this.inputs, function(input) {
      if (_.isUndefined(input.output)) {
        throw new errors.Transaction.Input.MissingPreviousOutput();
      }
      return input.output.satoshis;
    });
  }
  return this._inputAmount;
};

Transaction.prototype._updateChangeOutput = function() {
  if (!this._changeScript) {
    return;
  }
  this._clearSignatures();
  if (!_.isUndefined(this._changeIndex)) {
    this._removeOutput(this._changeIndex);
  }
  var available = this._getUnspentValue();
  var fee = this.getFee();
  var changeAmount = available - fee;
  if (changeAmount > 0) {
    this._changeIndex = this.outputs.length;
    this._addOutput(new Output({
      script: this._changeScript,
      satoshis: changeAmount
    }));
  } else {
    this._changeIndex = undefined;
  }
};
/**
 * Calculates the fee of the transaction.
 *
 * If there's a fixed fee set, return that.
 *
 * If there is no change output set, the fee is the
 * total value of the outputs minus inputs. Note that
 * a serialized transaction only specifies the value
 * of its outputs. (The value of inputs are recorded
 * in the previous transaction outputs being spent.)
 * This method therefore raises a "MissingPreviousOutput"
 * error when called on a serialized transaction.
 *
 * If there's no fee set and no change address,
 * estimate the fee based on size.
 *
 * @return {Number} fee of this transaction in satoshis
 */
Transaction.prototype.getFee = function() {
  if (this.isCoinbase()) {
    return 0;
  }
  if (!_.isUndefined(this._fee)) {
    return this._fee;
  }
  // if no change output is set, fees should equal all the unspent amount
  if (!this._changeScript) {
    return this._getUnspentValue();
  }
  return this._estimateFee();
};

/**
 * Estimates fee from serialized transaction size in bytes.
 */
Transaction.prototype._estimateFee = function () {
  var estimatedSize = this._estimateSize();
  var available = this._getUnspentValue();
  var feeRate = this._feePerByte || (this._feePerKb || Transaction.FEE_PER_KB) / 1000;
  function getFee(size) {
    return size * feeRate;
  }
  var fee = Math.ceil(getFee(estimatedSize));
  var feeWithChange = Math.ceil(getFee(estimatedSize) + getFee(Transaction.CHANGE_OUTPUT_MAX_SIZE));
  if (!this._changeScript || available <= feeWithChange) {
    return fee;
  }
  return feeWithChange;
};

Transaction.prototype._getUnspentValue = function() {
  return this._getInputAmount() - this._getOutputAmount();
};

Transaction.prototype._clearSignatures = function() {
  _.each(this.inputs, function(input) {
    input.clearSignatures();
  });
};

Transaction.prototype._estimateSize = function() {
  var result = Transaction.MAXIMUM_EXTRA_SIZE;
  _.each(this.inputs, function(input) {
    result += 32 + 4;  // prevout size:w
    result += input._estimateSize();
  });
  _.each(this.outputs, function(output) {
    result += output.script.toBuffer().length + 9;
  });
  return Math.ceil(result);
};

Transaction.prototype._removeOutput = function(index) {
  var output = this.outputs[index];
  this.outputs = _.without(this.outputs, output);
  this._outputAmount = undefined;
};

Transaction.prototype.removeOutput = function(index) {
  this._removeOutput(index);
  this._updateChangeOutput();
};

/**
 * Sort a transaction's inputs and outputs according to BIP69
 *
 * @see {https://github.com/bitcoin/bips/blob/master/bip-0069.mediawiki}
 * @return {Transaction} this
 */
Transaction.prototype.sort = function() {
  this.sortInputs(function(inputs) {
    var copy = Array.prototype.concat.apply([], inputs);
<<<<<<< HEAD
    let i = 0;
    copy.forEach((x) => { x.i = i++});
    copy.sort(function(first, second) {
     return compare(first.prevTxId, second.prevTxId)
        || first.outputIndex - second.outputIndex
=======
    let i = 0; 
    copy.forEach((x) => { x.i = i++});
    copy.sort(function(first, second) {
     return compare(first.prevTxId, second.prevTxId)
        || first.outputIndex - second.outputIndex 
>>>>>>> 09461c57
        || first.i - second.i;  // to ensure stable sort
    });
    return copy;
  });
  this.sortOutputs(function(outputs) {
    var copy = Array.prototype.concat.apply([], outputs);
<<<<<<< HEAD
    let i = 0;
=======
    let i = 0; 
>>>>>>> 09461c57
    copy.forEach((x) => { x.i = i++});
    copy.sort(function(first, second) {
      return first.satoshis - second.satoshis
        || compare(first.script.toBuffer(), second.script.toBuffer())
        || first.i - second.i;  // to ensure stable sort
    });
    return copy;
  });
  return this;
};

/**
 * Randomize this transaction's outputs ordering. The shuffling algorithm is a
 * version of the Fisher-Yates shuffle, provided by lodash's _.shuffle().
 *
 * @return {Transaction} this
 */
Transaction.prototype.shuffleOutputs = function() {
  return this.sortOutputs(_.shuffle);
};

/**
 * Sort this transaction's outputs, according to a given sorting function that
 * takes an array as argument and returns a new array, with the same elements
 * but with a different order. The argument function MUST NOT modify the order
 * of the original array
 *
 * @param {Function} sortingFunction
 * @return {Transaction} this
 */
Transaction.prototype.sortOutputs = function(sortingFunction) {
  var outs = sortingFunction(this.outputs);
  return this._newOutputOrder(outs);
};

/**
 * Sort this transaction's inputs, according to a given sorting function that
 * takes an array as argument and returns a new array, with the same elements
 * but with a different order.
 *
 * @param {Function} sortingFunction
 * @return {Transaction} this
 */
Transaction.prototype.sortInputs = function(sortingFunction) {
  this.inputs = sortingFunction(this.inputs);
  this._clearSignatures();
  return this;
};

Transaction.prototype._newOutputOrder = function(newOutputs) {
  var isInvalidSorting = (this.outputs.length !== newOutputs.length ||
                          _.difference(this.outputs, newOutputs).length !== 0);
  if (isInvalidSorting) {
    throw new errors.Transaction.InvalidSorting();
  }

  if (!_.isUndefined(this._changeIndex)) {
    var changeOutput = this.outputs[this._changeIndex];
    this._changeIndex = _.findIndex(newOutputs, changeOutput);
  }

  this.outputs = newOutputs;
  return this;
};

Transaction.prototype.removeInput = function(txId, outputIndex) {
  var index;
  if (!outputIndex && _.isNumber(txId)) {
    index = txId;
  } else {
    index = _.findIndex(this.inputs, function(input) {
      return input.prevTxId.toString('hex') === txId && input.outputIndex === outputIndex;
    });
  }
  if (index < 0 || index >= this.inputs.length) {
    throw new errors.Transaction.InvalidIndex(index, this.inputs.length);
  }
  var input = this.inputs[index];
  this.inputs = _.without(this.inputs, input);
  this._inputAmount = undefined;
  this._updateChangeOutput();
};

/* Signature handling */

/**
 * Sign the transaction using one or more private keys.
 *
 * It tries to sign each input, verifying that the signature will be valid
 * (matches a public key).
 *
 * @param {Array|String|PrivateKey} privateKey
 * @param {number} sigtype
 * @param {String} signingMethod - method used to sign - 'ecdsa' or 'schnorr'
 * @return {Transaction} this, for chaining
 */
<<<<<<< HEAD
Transaction.prototype.sign = function(privateKey, sigtype, signingMethod) {
=======
Transaction.prototype.sign = function(privateKey, sigtype) {
>>>>>>> 09461c57
  $.checkState(this.hasAllUtxoInfo(), 'Not all utxo information is available to sign the transaction.');
  var self = this;
  if (_.isArray(privateKey)) {
    _.each(privateKey, function(privateKey) {
      self.sign(privateKey, sigtype, signingMethod);
    });
    return this;
  }
  _.each(this.getSignatures(privateKey, sigtype, signingMethod), function(signature) {
    self.applySignature(signature, signingMethod);
  });
  return this;
};

Transaction.prototype.getSignatures = function(privKey, sigtype, signingMethod) {
  privKey = new PrivateKey(privKey);
  sigtype = sigtype || Signature.SIGHASH_ALL;
  var transaction = this;
  var results = [];
  var hashData = Hash.sha256ripemd160(privKey.publicKey.toBuffer());
  _.each(this.inputs, function forEachInput(input, index) {
    _.each(input.getSignatures(transaction, privKey, index, sigtype, hashData, signingMethod), function(signature) {
      results.push(signature);
    });
  });
  return results;
};

/**
 * Add a signature to the transaction
 *
 * @param {Object} signature
 * @param {number} signature.inputIndex
 * @param {number} signature.sigtype
 * @param {PublicKey} signature.publicKey
 * @param {Signature} signature.signature
 * @param {String} signingMethod - 'ecdsa' to sign transaction
 * @return {Transaction} this, for chaining
 */
Transaction.prototype.applySignature = function(signature, signingMethod) {
  this.inputs[signature.inputIndex].addSignature(this, signature, signingMethod);
  return this;
};

Transaction.prototype.isFullySigned = function() {
  _.each(this.inputs, function(input) {
    if (input.isFullySigned === Input.prototype.isFullySigned) {
      throw new errors.Transaction.UnableToVerifySignature(
        'Unrecognized script kind, or not enough information to execute script.' +
        'This usually happens when creating a transaction from a serialized transaction'
      );
    }
  });
  return _.every(_.map(this.inputs, function(input) {
    return input.isFullySigned();
  }));
};

Transaction.prototype.isValidSignature = function(signature, signingMethod) {
  var self = this;
  if (this.inputs[signature.inputIndex].isValidSignature === Input.prototype.isValidSignature) {
    throw new errors.Transaction.UnableToVerifySignature(
      'Unrecognized script kind, or not enough information to execute script.' +
      'This usually happens when creating a transaction from a serialized transaction'
    );
  }
  return this.inputs[signature.inputIndex].isValidSignature(self, signature, signingMethod);
};

/**
 * @param {String} signingMethod method used to sign - 'ecdsa' or 'schnorr' (future signing method)
 * @returns {bool} whether the signature is valid for this transaction input
 */
<<<<<<< HEAD
Transaction.prototype.verifySignature = function(sig, pubkey, nin, subscript, sigversion, satoshis, signingMethod) {
=======
Transaction.prototype.verifySignature = function(sig, pubkey, nin, subscript, sigversion, satoshis) {
>>>>>>> 09461c57

  if (_.isUndefined(sigversion)) {
    sigversion = 0;
  }

  if (sigversion === 1) {
    var subscriptBuffer = subscript.toBuffer();
    var scriptCodeWriter = new BufferWriter();
    scriptCodeWriter.writeVarintNum(subscriptBuffer.length);
    scriptCodeWriter.write(subscriptBuffer);

    var satoshisBuffer;
    if (satoshis) {
      $.checkState(JSUtil.isNaturalNumber(satoshis));
      satoshisBuffer = new BufferWriter().writeUInt64LEBN(new BN(satoshis)).toBuffer();
    } else {
      satoshisBuffer = this.inputs[nin].getSatoshisBuffer();
    }
    var verified = SighashWitness.verify(
      this,
      sig,
      pubkey,
      nin,
      scriptCodeWriter.toBuffer(),
<<<<<<< HEAD
      satoshisBuffer,
      signingMethod
=======
      satoshisBuffer
>>>>>>> 09461c57
    );
    return verified;
  }

<<<<<<< HEAD
  return Sighash.verify(this, sig, pubkey, nin, subscript, signingMethod);
=======
  return Sighash.verify(this, sig, pubkey, nin, subscript);
>>>>>>> 09461c57
};

/**
 * Check that a transaction passes basic sanity tests. If not, return a string
 * describing the error. This function contains the same logic as
 * CheckTransaction in bitcoin core.
 */
Transaction.prototype.verify = function() {
  // Basic checks that don't depend on any context
  if (this.inputs.length === 0) {
    return 'transaction txins empty';
  }

  if (this.outputs.length === 0) {
    return 'transaction txouts empty';
  }

  // Check for negative or overflow output values
  var valueoutbn = new BN(0);
  for (var i = 0; i < this.outputs.length; i++) {
    var txout = this.outputs[i];

    if (txout.invalidSatoshis()) {
      return 'transaction txout ' + i + ' satoshis is invalid';
    }
    if (txout._satoshisBN.gt(new BN(Transaction.MAX_MONEY, 10))) {
      return 'transaction txout ' + i + ' greater than MAX_MONEY';
    }
    valueoutbn = valueoutbn.add(txout._satoshisBN);
    if (valueoutbn.gt(new BN(Transaction.MAX_MONEY))) {
      return 'transaction txout ' + i + ' total output greater than MAX_MONEY';
    }
  }

  // Size limits
  if (this.toBuffer().length > MAX_BLOCK_SIZE) {
    return 'transaction over the maximum block size';
  }

  // Check for duplicate inputs
  var txinmap = {};
  for (i = 0; i < this.inputs.length; i++) {
    var txin = this.inputs[i];

    var inputid = txin.prevTxId + ':' + txin.outputIndex;
    if (!_.isUndefined(txinmap[inputid])) {
      return 'transaction input ' + i + ' duplicate input';
    }
    txinmap[inputid] = true;
  }

  var isCoinbase = this.isCoinbase();
  if (isCoinbase) {
    var buf = this.inputs[0]._scriptBuffer;
    if (buf.length < 2 || buf.length > 100) {
      return 'coinbase transaction script size invalid';
    }
  } else {
    for (i = 0; i < this.inputs.length; i++) {
      if (this.inputs[i].isNull()) {
        return 'transaction input ' + i + ' has null input';
      }
    }
  }
  return true;
};

/**
 * Analogous to bitcoind's IsCoinBase function in transaction.h
 */
Transaction.prototype.isCoinbase = function() {
  return (this.inputs.length === 1 && this.inputs[0].isNull());
};

/**
 * Determines if this transaction can be replaced in the mempool with another
 * transaction that provides a sufficiently higher fee (RBF).
 */
Transaction.prototype.isRBF = function() {
  for (var i = 0; i < this.inputs.length; i++) {
    var input = this.inputs[i];
    if (input.sequenceNumber < Input.MAXINT - 1) {
      return true;
    }
  }
  return false;
};

/**
 * Enable this transaction to be replaced in the mempool (RBF) if a transaction
 * includes a sufficiently higher fee. It will set the sequenceNumber to
 * DEFAULT_RBF_SEQNUMBER for all inputs if the sequence number does not
 * already enable RBF.
 */
Transaction.prototype.enableRBF = function() {
  for (var i = 0; i < this.inputs.length; i++) {
    var input = this.inputs[i];
    if (input.sequenceNumber >= Input.MAXINT - 1) {
      input.sequenceNumber = Input.DEFAULT_RBF_SEQNUMBER;
    }
  }
  return this;
};


Transaction.prototype.setVersion = function(version) {
  $.checkArgument(
    JSUtil.isNaturalNumber(version) && version <= CURRENT_VERSION,
    'Wrong version number');
  this.version = version;
  return this;
};

<<<<<<< HEAD


module.exports = Transaction;
=======
module.exports = Transaction;
>>>>>>> 09461c57
<|MERGE_RESOLUTION|>--- conflicted
+++ resolved
@@ -109,7 +109,6 @@
   get: function() {
     this._hash = new BufferReader(this._getHash()).readReverse().toString('hex');
     return this._hash;
-<<<<<<< HEAD
   }
 };
 
@@ -121,19 +120,6 @@
   }
 };
 
-=======
-  }
-};
-
-var witnessHashProperty = {
-  configurable: false,
-  enumerable: true,
-  get: function() {
-    return new BufferReader(this._getWitnessHash()).readReverse().toString('hex');
-  }
-};
-
->>>>>>> 09461c57
 Object.defineProperty(Transaction.prototype, 'witnessHash', witnessHashProperty);
 Object.defineProperty(Transaction.prototype, 'hash', hashProperty);
 Object.defineProperty(Transaction.prototype, 'id', hashProperty);
@@ -314,7 +300,6 @@
 Transaction.prototype.toBuffer = function(noWitness) {
   var writer = new BufferWriter();
   return this.toBufferWriter(writer, noWitness).toBuffer();
-<<<<<<< HEAD
 };
 
 Transaction.prototype.hasWitnesses = function() {
@@ -326,30 +311,13 @@
   return false;
 };
 
-=======
-};
-
-Transaction.prototype.hasWitnesses = function() {
-  for (var i = 0; i < this.inputs.length; i++) {
-    if (this.inputs[i].hasWitnesses()) {
-      return true;
-    }
-  }
-  return false;
-};
-
->>>>>>> 09461c57
 Transaction.prototype.toBufferWriter = function(writer, noWitness) {
   writer.writeInt32LE(this.version);
 
   var hasWitnesses = this.hasWitnesses();
 
   if (hasWitnesses && !noWitness) {
-<<<<<<< HEAD
     writer.write(Buffer.from('0001', 'hex'));
-=======
-    writer.write(new Buffer('0001', 'hex'));
->>>>>>> 09461c57
   }
 
   writer.writeVarintNum(this.inputs.length);
@@ -730,57 +698,15 @@
 }
 
 Transaction.prototype._fromNonP2SH = function(utxo) {
-<<<<<<< HEAD
   const input = this._getInputFrom(utxo);
   this.addInput(input);
-=======
-  var clazz;
-  utxo = new UnspentOutput(utxo);
-  if (utxo.script.isPublicKeyHashOut() || utxo.script.isWitnessPublicKeyHashOut() || utxo.script.isScriptHashOut()) {
-    clazz = PublicKeyHashInput;
-  } else if (utxo.script.isPublicKeyOut()) {
-    clazz = PublicKeyInput;
-  } else {
-    clazz = Input;
-  }
-  this.addInput(new clazz({
-    output: new Output({
-      script: utxo.script,
-      satoshis: utxo.satoshis
-    }),
-    prevTxId: utxo.txId,
-    outputIndex: utxo.outputIndex,
-    script: Script.empty()
-  }));
->>>>>>> 09461c57
 };
 
 Transaction.prototype._fromMultisigUtxo = function(utxo, pubkeys, threshold, opts) {
   $.checkArgument(threshold <= pubkeys.length,
     'Number of required signatures must be greater than the number of public keys');
-<<<<<<< HEAD
   const input = this._getInputFrom(utxo, pubkeys, threshold, opts);
   this.addInput(input);
-=======
-  var clazz;
-  utxo = new UnspentOutput(utxo);
-  if (utxo.script.isMultisigOut()) {
-    clazz = MultiSigInput;
-  } else if (utxo.script.isScriptHashOut() || utxo.script.isWitnessScriptHashOut()) {
-    clazz = MultiSigScriptHashInput;
-  } else {
-    throw new Error("@TODO");
-  }
-  this.addInput(new clazz({
-    output: new Output({
-      script: utxo.script,
-      satoshis: utxo.satoshis
-    }),
-    prevTxId: utxo.txId,
-    outputIndex: utxo.outputIndex,
-    script: Script.empty()
-  }, pubkeys, threshold, false, opts));
->>>>>>> 09461c57
 };
 
 /**
@@ -1147,30 +1073,18 @@
 Transaction.prototype.sort = function() {
   this.sortInputs(function(inputs) {
     var copy = Array.prototype.concat.apply([], inputs);
-<<<<<<< HEAD
     let i = 0;
     copy.forEach((x) => { x.i = i++});
     copy.sort(function(first, second) {
      return compare(first.prevTxId, second.prevTxId)
         || first.outputIndex - second.outputIndex
-=======
-    let i = 0; 
-    copy.forEach((x) => { x.i = i++});
-    copy.sort(function(first, second) {
-     return compare(first.prevTxId, second.prevTxId)
-        || first.outputIndex - second.outputIndex 
->>>>>>> 09461c57
         || first.i - second.i;  // to ensure stable sort
     });
     return copy;
   });
   this.sortOutputs(function(outputs) {
     var copy = Array.prototype.concat.apply([], outputs);
-<<<<<<< HEAD
     let i = 0;
-=======
-    let i = 0; 
->>>>>>> 09461c57
     copy.forEach((x) => { x.i = i++});
     copy.sort(function(first, second) {
       return first.satoshis - second.satoshis
@@ -1267,11 +1181,7 @@
  * @param {String} signingMethod - method used to sign - 'ecdsa' or 'schnorr'
  * @return {Transaction} this, for chaining
  */
-<<<<<<< HEAD
 Transaction.prototype.sign = function(privateKey, sigtype, signingMethod) {
-=======
-Transaction.prototype.sign = function(privateKey, sigtype) {
->>>>>>> 09461c57
   $.checkState(this.hasAllUtxoInfo(), 'Not all utxo information is available to sign the transaction.');
   var self = this;
   if (_.isArray(privateKey)) {
@@ -1345,11 +1255,7 @@
  * @param {String} signingMethod method used to sign - 'ecdsa' or 'schnorr' (future signing method)
  * @returns {bool} whether the signature is valid for this transaction input
  */
-<<<<<<< HEAD
 Transaction.prototype.verifySignature = function(sig, pubkey, nin, subscript, sigversion, satoshis, signingMethod) {
-=======
-Transaction.prototype.verifySignature = function(sig, pubkey, nin, subscript, sigversion, satoshis) {
->>>>>>> 09461c57
 
   if (_.isUndefined(sigversion)) {
     sigversion = 0;
@@ -1374,21 +1280,13 @@
       pubkey,
       nin,
       scriptCodeWriter.toBuffer(),
-<<<<<<< HEAD
       satoshisBuffer,
       signingMethod
-=======
-      satoshisBuffer
->>>>>>> 09461c57
     );
     return verified;
   }
 
-<<<<<<< HEAD
   return Sighash.verify(this, sig, pubkey, nin, subscript, signingMethod);
-=======
-  return Sighash.verify(this, sig, pubkey, nin, subscript);
->>>>>>> 09461c57
 };
 
 /**
@@ -1502,10 +1400,6 @@
   return this;
 };
 
-<<<<<<< HEAD
 
 
 module.exports = Transaction;
-=======
-module.exports = Transaction;
->>>>>>> 09461c57
