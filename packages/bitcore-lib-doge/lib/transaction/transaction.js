--- conflicted
+++ resolved
@@ -1399,10 +1399,6 @@
   return this;
 };
 
-<<<<<<< HEAD
-module.exports = Transaction;
-=======
-
-
-module.exports = Transaction;
->>>>>>> b675296e
+
+
+module.exports = Transaction;