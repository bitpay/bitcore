'use strict';

var Address = require('../address');
var BufferReader = require('../encoding/bufferreader');
var BufferWriter = require('../encoding/bufferwriter');
var Hash = require('../crypto/hash');
var Opcode = require('../opcode');
var PublicKey = require('../publickey');
var Signature = require('../crypto/signature');
var Networks = require('../networks');
var $ = require('../util/preconditions');
var _ = require('lodash');
var errors = require('../errors');
var buffer = require('buffer');
var BufferUtil = require('../util/buffer');
var JSUtil = require('../util/js');

/**
 * A bitcoin transaction script. Each transaction's inputs and outputs
 * has a script that is evaluated to validate it's spending.
 *
 * See https://en.bitcoin.it/wiki/Script
 *
 * @constructor
 * @param {Object|string|Buffer=} from optional data to populate script
 */
var Script = function Script(from) {
  if (!(this instanceof Script)) {
    return new Script(from);
  }
  this.chunks = [];

  if (BufferUtil.isBuffer(from)) {
    return Script.fromBuffer(from);
  } else if (from instanceof Address) {
    return Script.fromAddress(from);
  } else if (from instanceof Script) {
    return Script.fromBuffer(from.toBuffer());
  } else if (_.isString(from)) {
    return Script.fromString(from);
  } else if (_.isObject(from) && _.isArray(from.chunks)) {
    this.set(from);
  }
};

Script.prototype.set = function(obj) {
  $.checkArgument(_.isObject(obj));
  $.checkArgument(_.isArray(obj.chunks));
  this.chunks = obj.chunks;
  return this;
};

Script.fromBuffer = function(buffer) {
  var script = new Script();
  script.chunks = [];

  var br = new BufferReader(buffer);
  while (!br.finished()) {
    try {
      var opcodenum = br.readUInt8();

      var len, buf;
      if (opcodenum > 0 && opcodenum < Opcode.OP_PUSHDATA1) {
        len = opcodenum;
        script.chunks.push({
          buf: br.read(len),
          len: len,
          opcodenum: opcodenum
        });
      } else if (opcodenum === Opcode.OP_PUSHDATA1) {
        len = br.readUInt8();
        buf = br.read(len);
        script.chunks.push({
          buf: buf,
          len: len,
          opcodenum: opcodenum
        });
      } else if (opcodenum === Opcode.OP_PUSHDATA2) {
        len = br.readUInt16LE();
        buf = br.read(len);
        script.chunks.push({
          buf: buf,
          len: len,
          opcodenum: opcodenum
        });
      } else if (opcodenum === Opcode.OP_PUSHDATA4) {
        len = br.readUInt32LE();
        buf = br.read(len);
        script.chunks.push({
          buf: buf,
          len: len,
          opcodenum: opcodenum
        });
      } else {
        script.chunks.push({
          opcodenum: opcodenum
        });
      }
    } catch (e) {
      if (e instanceof RangeError) {
        throw new errors.Script.InvalidBuffer(buffer.toString('hex'));
      }
      throw e;
    }
  }

  return script;
};

Script.prototype.toBuffer = function() {
  var bw = new BufferWriter();

  for (var i = 0; i < this.chunks.length; i++) {
    var chunk = this.chunks[i];
    var opcodenum = chunk.opcodenum;
    bw.writeUInt8(chunk.opcodenum);
    if (chunk.buf) {
      if (opcodenum < Opcode.OP_PUSHDATA1) {
        bw.write(chunk.buf);
      } else if (opcodenum === Opcode.OP_PUSHDATA1) {
        bw.writeUInt8(chunk.len);
        bw.write(chunk.buf);
      } else if (opcodenum === Opcode.OP_PUSHDATA2) {
        bw.writeUInt16LE(chunk.len);
        bw.write(chunk.buf);
      } else if (opcodenum === Opcode.OP_PUSHDATA4) {
        bw.writeUInt32LE(chunk.len);
        bw.write(chunk.buf);
      }
    }
  }

  return bw.concat();
};

Script.fromASM = function(str) {
  var script = new Script();
  script.chunks = [];

  var tokens = str.split(' ');
  var i = 0;
  while (i < tokens.length) {
    var token = tokens[i];
    var opcode = Opcode(token);
    var opcodenum = opcode.toNumber();

    if (_.isUndefined(opcodenum)) {
      var buf = Buffer.from(tokens[i], 'hex');
      script.chunks.push({
        buf: buf,
        len: buf.length,
        opcodenum: buf.length
      });
      i = i + 1;
    } else if (opcodenum === Opcode.OP_PUSHDATA1 ||
      opcodenum === Opcode.OP_PUSHDATA2 ||
      opcodenum === Opcode.OP_PUSHDATA4) {
      script.chunks.push({
        buf: Buffer.from(tokens[i + 2], 'hex'),
        len: parseInt(tokens[i + 1]),
        opcodenum: opcodenum
      });
      i = i + 3;
    } else {
      script.chunks.push({
        opcodenum: opcodenum
      });
      i = i + 1;
    }
  }
  return script;
};

Script.fromHex = function(str) {
  return new Script(new Buffer.from(str, 'hex'));
};

Script.fromString = function(str) {
  if (JSUtil.isHexa(str) || str.length === 0) {
    return new Script(new Buffer.from(str, 'hex'));
  }
  var script = new Script();
  script.chunks = [];

  var tokens = str.split(' ');
  var i = 0;
  while (i < tokens.length) {
    var token = tokens[i];
    var opcode = Opcode(token);
    var opcodenum = opcode.toNumber();

    if (_.isUndefined(opcodenum)) {
      opcodenum = parseInt(token);
      if (opcodenum > 0 && opcodenum < Opcode.OP_PUSHDATA1) {
        script.chunks.push({
          buf: Buffer.from(tokens[i + 1].slice(2), 'hex'),
          len: opcodenum,
          opcodenum: opcodenum
        });
        i = i + 2;
      } else {
        throw new Error('Invalid script: ' + JSON.stringify(str));
      }
    } else if (opcodenum === Opcode.OP_PUSHDATA1 ||
      opcodenum === Opcode.OP_PUSHDATA2 ||
      opcodenum === Opcode.OP_PUSHDATA4) {
      if (tokens[i + 2].slice(0, 2) !== '0x') {
        throw new Error('Pushdata data must start with 0x');
      }
      script.chunks.push({
        buf: Buffer.from(tokens[i + 2].slice(2), 'hex'),
        len: parseInt(tokens[i + 1]),
        opcodenum: opcodenum
      });
      i = i + 3;
    } else {
      script.chunks.push({
        opcodenum: opcodenum
      });
      i = i + 1;
    }
  }
  return script;
};

Script.prototype._chunkToString = function(chunk, type) {
  var opcodenum = chunk.opcodenum;
  var asm = (type === 'asm');
  var str = '';
  if (!chunk.buf) {
    // no data chunk
    if (typeof Opcode.reverseMap[opcodenum] !== 'undefined') {
      if (asm) {
        // A few cases where the opcode name differs from reverseMap
        // aside from 1 to 16 data pushes.
        if (opcodenum === 0) {
          // OP_0 -> 0
          str = str + ' 0';
        } else if(opcodenum === 79) {
          // OP_1NEGATE -> 1
          str = str + ' -1';
        } else {
          str = str + ' ' + Opcode(opcodenum).toString();
        }
      } else {
        str = str + ' ' + Opcode(opcodenum).toString();
      }
    } else {
      var numstr = opcodenum.toString(16);
      if (numstr.length % 2 !== 0) {
        numstr = '0' + numstr;
      }
      if (asm) {
        str = str + ' ' + numstr;
      } else {
        str = str + ' ' + '0x' + numstr;
      }
    }
  } else {
    // data chunk
    if (!asm && opcodenum === Opcode.OP_PUSHDATA1 ||
      opcodenum === Opcode.OP_PUSHDATA2 ||
      opcodenum === Opcode.OP_PUSHDATA4) {
      str = str + ' ' + Opcode(opcodenum).toString();
    }
    if (chunk.len > 0) {
      if (asm) {
        str = str + ' ' + chunk.buf.toString('hex');
      } else {
        str = str + ' ' + chunk.len + ' ' + '0x' + chunk.buf.toString('hex');
      }
    }
  }
  return str;
};

Script.prototype.toASM = function() {
  var str = '';
  for (var i = 0; i < this.chunks.length; i++) {
    var chunk = this.chunks[i];
    str += this._chunkToString(chunk, 'asm');
  }

  return str.substr(1);
};

Script.prototype.toString = function() {
  var str = '';
  for (var i = 0; i < this.chunks.length; i++) {
    var chunk = this.chunks[i];
    str += this._chunkToString(chunk);
  }

  return str.substr(1);
};

Script.prototype.toHex = function() {
  return this.toBuffer().toString('hex');
};

Script.prototype.inspect = function() {
  return '<Script: ' + this.toString() + '>';
};

// script classification methods

/**
 * @returns {boolean} if this is a pay to pubkey hash output script
 */
Script.prototype.isPublicKeyHashOut = function() {
  return !!(this.chunks.length === 5 &&
    this.chunks[0].opcodenum === Opcode.OP_DUP &&
    this.chunks[1].opcodenum === Opcode.OP_HASH160 &&
    this.chunks[2].buf &&
    this.chunks[2].buf.length === 20 &&
    this.chunks[3].opcodenum === Opcode.OP_EQUALVERIFY &&
    this.chunks[4].opcodenum === Opcode.OP_CHECKSIG);
};

/**
 * @returns {boolean} if this is a pay to public key hash input script
 */
Script.prototype.isPublicKeyHashIn = function() {
  if (this.chunks.length === 2) {
    var signatureBuf = this.chunks[0].buf;
    var pubkeyBuf = this.chunks[1].buf;
    if (signatureBuf &&
        signatureBuf.length &&
        signatureBuf[0] === 0x30 &&
        pubkeyBuf &&
        pubkeyBuf.length
       ) {
      var version = pubkeyBuf[0];
      if ((version === 0x04 ||
           version === 0x06 ||
           version === 0x07) && pubkeyBuf.length === 65) {
        return true;
      } else if ((version === 0x03 || version === 0x02) && pubkeyBuf.length === 33) {
        return true;
      }
    }
  }
  return false;
};

Script.prototype.getPublicKey = function() {
  $.checkState(this.isPublicKeyOut(), 'Can\'t retrieve PublicKey from a non-PK output');
  return this.chunks[0].buf;
};

Script.prototype.getPublicKeyHash = function() {
  if (this.isPublicKeyHashOut()) {
    return this.chunks[2].buf;
<<<<<<< HEAD
  } else if (this.isWitnessPublicKeyHashOut()) {
    return this.chunks[1].buf;
=======
>>>>>>> 2cfe736e
  } else {
    throw new Error('Can\'t retrieve PublicKeyHash from a non-PKH output');
  }
};

/**
 * @returns {boolean} if this is a public key output script
 */
Script.prototype.isPublicKeyOut = function() {
  if (this.chunks.length === 2 &&
      this.chunks[0].buf &&
      this.chunks[0].buf.length &&
      this.chunks[1].opcodenum === Opcode.OP_CHECKSIG) {
    var pubkeyBuf = this.chunks[0].buf;
    var version = pubkeyBuf[0];
    var isVersion = false;
    if ((version === 0x04 ||
         version === 0x06 ||
         version === 0x07) && pubkeyBuf.length === 65) {
      isVersion = true;
    } else if ((version === 0x03 || version === 0x02) && pubkeyBuf.length === 33) {
      isVersion = true;
    }
    if (isVersion) {
      return PublicKey.isValid(pubkeyBuf);
    }
  }
  return false;
};

/**
 * @returns {boolean} if this is a pay to public key input script
 */
Script.prototype.isPublicKeyIn = function() {
  if (this.chunks.length === 1) {
    var signatureBuf = this.chunks[0].buf;
    if (signatureBuf &&
        signatureBuf.length &&
        signatureBuf[0] === 0x30) {
      return true;
    }
  }
  return false;
};

/**
 * @returns {boolean} if this is a p2sh output script
 */
Script.prototype.isScriptHashOut = function() {
  var buf = this.toBuffer();
  return (buf.length === 23 &&
    buf[0] === Opcode.OP_HASH160 &&
    buf[1] === 0x14 &&
    buf[buf.length - 1] === Opcode.OP_EQUAL);
};


/**
 * @param {Object=} values - The return values
 * @param {Number} values.version - Set with the witness version
 * @param {Buffer} values.program - Set with the witness program
 * @returns {boolean} if this is a p2wpkh output script
 */
Script.prototype.isWitnessProgram = function(values) {
  if (!values) {
    values = {};
  }
  var buf = this.toBuffer();
  if (buf.length < 4 || buf.length > 42) {
    return false;
  }
  if (buf[0] !== Opcode.OP_0 && !(buf[0] >= Opcode.OP_1 && buf[0] <= Opcode.OP_16)) {
    return false;
  }

  if (buf.length === buf[1] + 2) {
    values.version = buf[0];
    values.program = buf.slice(2, buf.length);
    return true;
  }

  return false;
};

/**
 * @returns {boolean} if this is a p2wsh output script
 */
Script.prototype.isWitnessScriptHashOut = function() {
  var buf = this.toBuffer();
  return (buf.length === 34 && buf[0] === 0 && buf[1] === 32);
};

/**
 * @returns {boolean} if this is a p2wpkh output script
 */
Script.prototype.isWitnessPublicKeyHashOut = function() {
  var buf = this.toBuffer();
  return (buf.length === 22 && buf[0] === 0 && buf[1] === 20);
};

/**
 * @param {Object=} values - The return values
 * @param {Number} values.version - Set with the witness version
 * @param {Buffer} values.program - Set with the witness program
 * @returns {boolean} if this is a p2wpkh output script
 */
Script.prototype.isWitnessProgram = function(values) {
  if (!values) {
    values = {};
  }
  var buf = this.toBuffer();
  if (buf.length < 4 || buf.length > 42) {
    return false;
  }
  if (buf[0] !== Opcode.OP_0 && !(buf[0] >= Opcode.OP_1 && buf[0] <= Opcode.OP_16)) {
    return false;
  }

  if (buf.length === buf[1] + 2) {
    values.version = buf[0];
    values.program = buf.slice(2, buf.length);
    return true;
  }

  return false;
};

/**
 * @returns {boolean} if this is a p2sh input script
 * Note that these are frequently indistinguishable from pubkeyhashin
 */
Script.prototype.isScriptHashIn = function() {
  if (this.chunks.length <= 1) {
    return false;
  }
  var redeemChunk = this.chunks[this.chunks.length - 1];
  var redeemBuf = redeemChunk.buf;
  if (!redeemBuf) {
    return false;
  }

  var redeemScript;
  try {
    redeemScript = Script.fromBuffer(redeemBuf);
  } catch (e) {
    if (e instanceof errors.Script.InvalidBuffer) {
      return false;
    }
    throw e;
  }
  var type = redeemScript.classify();
  return type !== Script.types.UNKNOWN;
};

/**
 * @returns {boolean} if this is a mutlsig output script
 */
Script.prototype.isMultisigOut = function() {
  return (this.chunks.length > 3 &&
    Opcode.isSmallIntOp(this.chunks[0].opcodenum) &&
    this.chunks.slice(1, this.chunks.length - 2).every(function(obj) {
      return obj.buf && BufferUtil.isBuffer(obj.buf);
    }) &&
    Opcode.isSmallIntOp(this.chunks[this.chunks.length - 2].opcodenum) &&
    this.chunks[this.chunks.length - 1].opcodenum === Opcode.OP_CHECKMULTISIG);
};


/**
 * @returns {boolean} if this is a multisig input script
 */
Script.prototype.isMultisigIn = function() {
  return this.chunks.length >= 2 &&
    this.chunks[0].opcodenum === 0 &&
    this.chunks.slice(1, this.chunks.length).every(function(obj) {
      return obj.buf &&
        BufferUtil.isBuffer(obj.buf) &&
        Signature.isTxDER(obj.buf);
    });
};

/**
 * @returns {boolean} true if this is a valid standard OP_RETURN output
 */
Script.prototype.isDataOut = function() {
  return this.chunks.length >= 1 &&
    this.chunks[0].opcodenum === Opcode.OP_RETURN &&
    (this.chunks.length === 1 ||
      (this.chunks.length === 2 &&
        this.chunks[1].buf &&
        this.chunks[1].buf.length <= Script.OP_RETURN_STANDARD_SIZE &&
        this.chunks[1].length === this.chunks.len));
};

/**
 * Retrieve the associated data for this script.
 * In the case of a pay to public key hash, P2SH, P2WSH, or P2WPKH, return the hash.
 * In the case of a standard OP_RETURN, return the data
 * @returns {Buffer}
 */
Script.prototype.getData = function() {
  if (this.isDataOut() || this.isScriptHashOut() || this.isWitnessScriptHashOut() || this.isWitnessPublicKeyHashOut()) {
    if (_.isUndefined(this.chunks[1])) {
      return Buffer.alloc(0);
    } else {
      return Buffer.from(this.chunks[1].buf);
    }
  }
  if (this.isPublicKeyHashOut()) {
    return Buffer.from(this.chunks[2].buf);
  }
  throw new Error('Unrecognized script type to get data from');
};

/**
 * @returns {boolean} if the script is only composed of data pushing
 * opcodes or small int opcodes (OP_0, OP_1, ..., OP_16)
 */
Script.prototype.isPushOnly = function() {
  return _.every(this.chunks, function(chunk) {
    return chunk.opcodenum <= Opcode.OP_16;
  });
};


Script.types = {};
Script.types.UNKNOWN = 'Unknown';
Script.types.PUBKEY_OUT = 'Pay to public key';
Script.types.PUBKEY_IN = 'Spend from public key';
Script.types.PUBKEYHASH_OUT = 'Pay to public key hash';
Script.types.PUBKEYHASH_IN = 'Spend from public key hash';
Script.types.SCRIPTHASH_OUT = 'Pay to script hash';
Script.types.SCRIPTHASH_IN = 'Spend from script hash';
Script.types.MULTISIG_OUT = 'Pay to multisig';
Script.types.MULTISIG_IN = 'Spend from multisig';
Script.types.DATA_OUT = 'Data push';

Script.OP_RETURN_STANDARD_SIZE = 80;

/**
 * @returns {object} The Script type if it is a known form,
 * or Script.UNKNOWN if it isn't
 */
Script.prototype.classify = function() {
  if (this._isInput) {
    return this.classifyInput();
  } else if (this._isOutput) {
    return this.classifyOutput();
  } else {
    var outputType = this.classifyOutput();
    return outputType != Script.types.UNKNOWN ? outputType : this.classifyInput();
  }
};

Script.outputIdentifiers = {};
Script.outputIdentifiers.PUBKEY_OUT = Script.prototype.isPublicKeyOut;
Script.outputIdentifiers.PUBKEYHASH_OUT = Script.prototype.isPublicKeyHashOut;
Script.outputIdentifiers.MULTISIG_OUT = Script.prototype.isMultisigOut;
Script.outputIdentifiers.SCRIPTHASH_OUT = Script.prototype.isScriptHashOut;
Script.outputIdentifiers.DATA_OUT = Script.prototype.isDataOut;

/**
 * @returns {object} The Script type if it is a known form,
 * or Script.UNKNOWN if it isn't
 */
Script.prototype.classifyOutput = function() {
  for (var type in Script.outputIdentifiers) {
    if (Script.outputIdentifiers[type].bind(this)()) {
      return Script.types[type];
    }
  }
  return Script.types.UNKNOWN;
};

Script.inputIdentifiers = {};
Script.inputIdentifiers.PUBKEY_IN = Script.prototype.isPublicKeyIn;
Script.inputIdentifiers.PUBKEYHASH_IN = Script.prototype.isPublicKeyHashIn;
Script.inputIdentifiers.MULTISIG_IN = Script.prototype.isMultisigIn;
Script.inputIdentifiers.SCRIPTHASH_IN = Script.prototype.isScriptHashIn;

/**
 * @returns {object} The Script type if it is a known form,
 * or Script.UNKNOWN if it isn't
 */
Script.prototype.classifyInput = function() {
  for (var type in Script.inputIdentifiers) {
    if (Script.inputIdentifiers[type].bind(this)()) {
      return Script.types[type];
    }
  }
  return Script.types.UNKNOWN;
};


/**
 * @returns {boolean} if script is one of the known types
 */
Script.prototype.isStandard = function() {
  // TODO: Add BIP62 compliance
  return this.classify() !== Script.types.UNKNOWN;
};


// Script construction methods

/**
 * Adds a script element at the start of the script.
 * @param {*} obj a string, number, Opcode, Buffer, or object to add
 * @returns {Script} this script instance
 */
Script.prototype.prepend = function(obj) {
  this._addByType(obj, true);
  return this;
};

/**
 * Compares a script with another script
 */
Script.prototype.equals = function(script) {
  $.checkState(script instanceof Script, 'Must provide another script');
  if (this.chunks.length !== script.chunks.length) {
    return false;
  }
  var i;
  for (i = 0; i < this.chunks.length; i++) {
    if (BufferUtil.isBuffer(this.chunks[i].buf) && !BufferUtil.isBuffer(script.chunks[i].buf)) {
      return false;
    }
    if (BufferUtil.isBuffer(this.chunks[i].buf) && !BufferUtil.equals(this.chunks[i].buf, script.chunks[i].buf)) {
      return false;
    } else if (this.chunks[i].opcodenum !== script.chunks[i].opcodenum) {
      return false;
    }
  }
  return true;
};

/**
 * Adds a script element to the end of the script.
 *
 * @param {*} obj a string, number, Opcode, Buffer, or object to add
 * @returns {Script} this script instance
 *
 */
Script.prototype.add = function(obj) {
  this._addByType(obj, false);
  return this;
};

Script.prototype._addByType = function(obj, prepend) {
  if (typeof obj === 'string') {
    this._addOpcode(obj, prepend);
  } else if (typeof obj === 'number') {
    this._addOpcode(obj, prepend);
  } else if (obj instanceof Opcode) {
    this._addOpcode(obj, prepend);
  } else if (BufferUtil.isBuffer(obj)) {
    this._addBuffer(obj, prepend);
  } else if (obj instanceof Script) {
    this.chunks = this.chunks.concat(obj.chunks);
  } else if (typeof obj === 'object') {
    this._insertAtPosition(obj, prepend);
  } else {
    throw new Error('Invalid script chunk');
  }
};

Script.prototype._insertAtPosition = function(op, prepend) {
  if (prepend) {
    this.chunks.unshift(op);
  } else {
    this.chunks.push(op);
  }
};

Script.prototype._addOpcode = function(opcode, prepend) {
  var op;
  if (typeof opcode === 'number') {
    op = opcode;
  } else if (opcode instanceof Opcode) {
    op = opcode.toNumber();
  } else {
    op = Opcode(opcode).toNumber();
  }
  this._insertAtPosition({
    opcodenum: op
  }, prepend);
  return this;
};

Script.prototype._addBuffer = function(buf, prepend) {
  var opcodenum;
  var len = buf.length;
  if (len >= 0 && len < Opcode.OP_PUSHDATA1) {
    opcodenum = len;
  } else if (len < Math.pow(2, 8)) {
    opcodenum = Opcode.OP_PUSHDATA1;
  } else if (len < Math.pow(2, 16)) {
    opcodenum = Opcode.OP_PUSHDATA2;
  } else if (len < Math.pow(2, 32)) {
    opcodenum = Opcode.OP_PUSHDATA4;
  } else {
    throw new Error('You can\'t push that much data');
  }
  this._insertAtPosition({
    buf: buf,
    len: len,
    opcodenum: opcodenum
  }, prepend);
  return this;
};

Script.prototype.hasCodeseparators = function() {
  for (var i = 0; i < this.chunks.length; i++) {
    if (this.chunks[i].opcodenum === Opcode.OP_CODESEPARATOR) {
      return true;
    }
  }
  return false;
};

Script.prototype.removeCodeseparators = function() {
  var chunks = [];
  for (var i = 0; i < this.chunks.length; i++) {
    if (this.chunks[i].opcodenum !== Opcode.OP_CODESEPARATOR) {
      chunks.push(this.chunks[i]);
    }
  }
  this.chunks = chunks;
  return this;
};

// high level script builder methods

/**
 * @returns {Script} a new Multisig output script for given public keys,
 * requiring m of those public keys to spend
 * @param {PublicKey[]} publicKeys - list of all public keys controlling the output
 * @param {number} threshold - amount of required signatures to spend the output
 * @param {Object=} opts - Several options:
 *        - noSorting: defaults to false, if true, don't sort the given
 *                      public keys before creating the script
 */
Script.buildMultisigOut = function(publicKeys, threshold, opts) {
  $.checkArgument(threshold <= publicKeys.length,
    'Number of required signatures must be less than or equal to the number of public keys');
  opts = opts || {};
  var script = new Script();
  script.add(Opcode.smallInt(threshold));
  publicKeys = _.map(publicKeys, PublicKey);
  var sorted = publicKeys;
  if (!opts.noSorting) {
    sorted = _.sortBy(publicKeys, function(publicKey) {
      return publicKey.toString('hex');
    });
  }
  for (var i = 0; i < sorted.length; i++) {
    var publicKey = sorted[i];
    script.add(publicKey.toBuffer());
  }
  script.add(Opcode.smallInt(publicKeys.length));
  script.add(Opcode.OP_CHECKMULTISIG);
  return script;
};

Script.buildWitnessMultisigOutFromScript = function(script) {
  if (script instanceof Script) {
    var s = new Script();
    s.add(Opcode.OP_0);
    s.add(Hash.sha256(script.toBuffer()));
    return s;
  } else {
    throw new TypeError('First argument is expected to be a p2sh script');
  }
};

/**
 * A new Multisig input script for the given public keys, requiring m of those public keys to spend
 *
 * @param {PublicKey[]} pubkeys list of all public keys controlling the output
 * @param {number} threshold amount of required signatures to spend the output
 * @param {Array} signatures and array of signature buffers to append to the script
 * @param {Object=} opts
 * @param {boolean=} opts.noSorting don't sort the given public keys before creating the script (false by default)
 * @param {Script=} opts.cachedMultisig don't recalculate the redeemScript
 *
 * @returns {Script}
 */
Script.buildMultisigIn = function(pubkeys, threshold, signatures, opts) {
  $.checkArgument(_.isArray(pubkeys));
  $.checkArgument(_.isNumber(threshold));
  $.checkArgument(_.isArray(signatures));
  opts = opts || {};
  var s = new Script();
  s.add(Opcode.OP_0);
  _.each(signatures, function(signature) {
    $.checkArgument(BufferUtil.isBuffer(signature), 'Signatures must be an array of Buffers');
    // TODO: allow signatures to be an array of Signature objects
    s.add(signature);
  });
  return s;
};

/**
 * A new P2SH Multisig input script for the given public keys, requiring m of those public keys to spend
 *
 * @param {PublicKey[]} pubkeys list of all public keys controlling the output
 * @param {number} threshold amount of required signatures to spend the output
 * @param {Array} signatures and array of signature buffers to append to the script
 * @param {Object=} opts
 * @param {boolean=} opts.noSorting don't sort the given public keys before creating the script (false by default)
 * @param {Script=} opts.cachedMultisig don't recalculate the redeemScript
 *
 * @returns {Script}
 */
Script.buildP2SHMultisigIn = function(pubkeys, threshold, signatures, opts) {
  $.checkArgument(_.isArray(pubkeys));
  $.checkArgument(_.isNumber(threshold));
  $.checkArgument(_.isArray(signatures));
  opts = opts || {};
  var s = new Script();
  s.add(Opcode.OP_0);
  _.each(signatures, function(signature) {
    $.checkArgument(BufferUtil.isBuffer(signature), 'Signatures must be an array of Buffers');
    // TODO: allow signatures to be an array of Signature objects
    s.add(signature);
  });
  s.add((opts.cachedMultisig || Script.buildMultisigOut(pubkeys, threshold, opts)).toBuffer());
  return s;
};

/**
 * @returns {Script} a new pay to public key hash output for the given
 * address or public key
 * @param {(Address|PublicKey)} to - destination address or public key
 */
Script.buildPublicKeyHashOut = function(to) {
  $.checkArgument(!_.isUndefined(to));
  $.checkArgument(to instanceof PublicKey || to instanceof Address || _.isString(to));
  if (to instanceof PublicKey) {
    to = to.toAddress();
  } else if (_.isString(to)) {
    to = new Address(to);
  }
  var s = new Script();
  s.add(Opcode.OP_DUP)
    .add(Opcode.OP_HASH160)
    .add(to.hashBuffer)
    .add(Opcode.OP_EQUALVERIFY)
    .add(Opcode.OP_CHECKSIG);
  s._network = to.network;
  return s;
};

/**
 * @returns {Script} a new pay to witness v0 output for the given
 * address
 * @param {(Address|PublicKey)} to - destination address
 */
Script.buildWitnessV0Out = function(to) {
  $.checkArgument(!_.isUndefined(to));
  $.checkArgument(to instanceof PublicKey || to instanceof Address || _.isString(to));
  if (to instanceof PublicKey) {
<<<<<<< HEAD
    to = to.toAddress(null, Address.PayToWitnessPublicKeyHash);
=======
    to = to.toAddress();
>>>>>>> 2cfe736e
  } else if (_.isString(to)) {
    to = new Address(to);
  }
  var s = new Script();
  s.add(Opcode.OP_0)
    .add(to.hashBuffer);
  s._network = to.network;
  return s;
};

/**
 * @returns {Script} a new pay to public key output for the given
 *  public key
 */
Script.buildPublicKeyOut = function(pubkey) {
  $.checkArgument(pubkey instanceof PublicKey);
  var s = new Script();
  s.add(pubkey.toBuffer())
    .add(Opcode.OP_CHECKSIG);
  return s;
};

/**
 * @returns {Script} a new OP_RETURN script with data
 * @param {(string|Buffer)} data - the data to embed in the output
 * @param {(string)} encoding - the type of encoding of the string
 */
Script.buildDataOut = function(data, encoding) {
  $.checkArgument(_.isUndefined(data) || _.isString(data) || BufferUtil.isBuffer(data));
  if (_.isString(data)) {
    data = Buffer.from(data, encoding);
  }
  var s = new Script();
  s.add(Opcode.OP_RETURN);
  if (!_.isUndefined(data)) {
    s.add(data);
  }
  return s;
};

/**
 * @param {Script|Address} script - the redeemScript for the new p2sh output.
 *    It can also be a p2sh address
 * @returns {Script} new pay to script hash script for given script
 */
Script.buildScriptHashOut = function(script) {
  $.checkArgument(script instanceof Script ||
    (script instanceof Address && script.isPayToScriptHash()));
  var s = new Script();
  s.add(Opcode.OP_HASH160)
    .add(script instanceof Address ? script.hashBuffer : Hash.sha256ripemd160(script.toBuffer()))
    .add(Opcode.OP_EQUAL);

  s._network = script._network || script.network;
  return s;
};

/**
 * Builds a scriptSig (a script for an input) that signs a public key output script.
 *
 * @param {Signature|Buffer} signature - a Signature object, or the signature in DER canonical encoding
 * @param {number=} sigtype - the type of the signature (defaults to SIGHASH_ALL)
 */
Script.buildPublicKeyIn = function(signature, sigtype) {
  $.checkArgument(signature instanceof Signature || BufferUtil.isBuffer(signature));
  $.checkArgument(_.isUndefined(sigtype) || _.isNumber(sigtype));
  if (signature instanceof Signature) {
    signature = signature.toBuffer();
  }
  var script = new Script();
  script.add(BufferUtil.concat([
    signature,
    BufferUtil.integerAsSingleByteBuffer(sigtype || Signature.SIGHASH_ALL)
  ]));
  return script;
};

/**
 * Builds a scriptSig (a script for an input) that signs a public key hash
 * output script.
 *
 * @param {Buffer|string|PublicKey} publicKey
 * @param {Signature|Buffer} signature - a Signature object, or the signature in DER canonical encoding
 * @param {number=} sigtype - the type of the signature (defaults to SIGHASH_ALL)
 */
Script.buildPublicKeyHashIn = function(publicKey, signature, sigtype) {
  $.checkArgument(signature instanceof Signature || BufferUtil.isBuffer(signature));
  $.checkArgument(_.isUndefined(sigtype) || _.isNumber(sigtype));
  if (signature instanceof Signature) {
    signature = signature.toBuffer();
  }
  var script = new Script()
    .add(BufferUtil.concat([
      signature,
      BufferUtil.integerAsSingleByteBuffer(sigtype || Signature.SIGHASH_ALL)
    ]))
    .add(new PublicKey(publicKey).toBuffer());
  return script;
};

/**
 * @returns {Script} an empty script
 */
Script.empty = function() {
  return new Script();
};

/**
 * @returns {Script} a new pay to script hash script that pays to this script
 */
Script.prototype.toScriptHashOut = function() {
  return Script.buildScriptHashOut(this);
};

/**
 * @return {Script} an output script built from the address
 */
Script.fromAddress = function(address) {
  address = Address(address);
  if (address.isPayToScriptHash()) {
    return Script.buildScriptHashOut(address);
  } else if (address.isPayToPublicKeyHash()) {
    return Script.buildPublicKeyHashOut(address);
  } else if (address.isPayToWitnessPublicKeyHash()) {
    return Script.buildWitnessV0Out(address);
  } else if (address.isPayToWitnessScriptHash()) {
    return Script.buildWitnessV0Out(address);
  }
  throw new errors.Script.UnrecognizedAddress(address);
};

/**
 * Will return the associated address information object
 * @return {Address|boolean}
 */
Script.prototype.getAddressInfo = function(opts) {
  if (this._isInput) {
    return this._getInputAddressInfo();
  } else if (this._isOutput) {
    return this._getOutputAddressInfo();
  } else {
    var info = this._getOutputAddressInfo();
    if (!info) {
      return this._getInputAddressInfo();
    }
    return info;
  }
};

/**
 * Will return the associated output scriptPubKey address information object
 * @return {Address|boolean}
 * @private
 */
Script.prototype._getOutputAddressInfo = function() {
  var info = {};
  if (this.isScriptHashOut()) {
    info.hashBuffer = this.getData();
    info.type = Address.PayToScriptHash;
  } else if (this.isPublicKeyHashOut()) {
    info.hashBuffer = this.getData();
    info.type = Address.PayToPublicKeyHash;
  } else if (this.isWitnessScriptHashOut()) {
    info.hashBuffer = this.getData();
    info.type = Address.PayToWitnessScriptHash;
  } else if (this.isWitnessPublicKeyHashOut()) {
    info.hashBuffer = this.getData();
    info.type = Address.PayToWitnessPublicKeyHash;
  } else {
    return false;
  }
  return info;
};

/**
 * Will return the associated input scriptSig address information object
 * @return {Address|boolean}
 * @private
 */
Script.prototype._getInputAddressInfo = function() {
  var info = {};
  if (this.isPublicKeyHashIn()) {
    // hash the publickey found in the scriptSig
    info.hashBuffer = Hash.sha256ripemd160(this.chunks[1].buf);
    info.type = Address.PayToPublicKeyHash;
  } else if (this.isScriptHashIn()) {
    // hash the redeemscript found at the end of the scriptSig
    info.hashBuffer = Hash.sha256ripemd160(this.chunks[this.chunks.length - 1].buf);
    info.type = Address.PayToScriptHash;
  } else {
    return false;
  }
  return info;
};

/**
 * @param {Network=} network
 * @return {Address|boolean} the associated address for this script if possible, or false
 */
Script.prototype.toAddress = function(network) {
  var info = this.getAddressInfo();
  if (!info) {
    return false;
  }
  info.network = Networks.get(network) || this._network || Networks.defaultNetwork;
  return new Address(info);
};

/**
 * Analogous to bitcoind's FindAndDelete. Find and delete equivalent chunks,
 * typically used with push data chunks.  Note that this will find and delete
 * not just the same data, but the same data with the same push data op as
 * produced by default. i.e., if a pushdata in a tx does not use the minimal
 * pushdata op, then when you try to remove the data it is pushing, it will not
 * be removed, because they do not use the same pushdata op.
 */
Script.prototype.findAndDelete = function(script) {
  var buf = script.toBuffer();
  var hex = buf.toString('hex');
  for (var i = 0; i < this.chunks.length; i++) {
    var script2 = Script({
      chunks: [this.chunks[i]]
    });
    var buf2 = script2.toBuffer();
    var hex2 = buf2.toString('hex');
    if (hex === hex2) {
      this.chunks.splice(i, 1);
    }
  }
  return this;
};

/**
 * Comes from bitcoind's script interpreter CheckMinimalPush function
 * @returns {boolean} if the chunk {i} is the smallest way to push that particular data.
 */
Script.prototype.checkMinimalPush = function(i) {
  var chunk = this.chunks[i];
  var buf = chunk.buf;
  var opcodenum = chunk.opcodenum;
  if (!buf) {
    return true;
  }
  if (buf.length === 0) {
    // Could have used OP_0.
    return opcodenum === Opcode.OP_0;
  } else if (buf.length === 1 && buf[0] >= 1 && buf[0] <= 16) {
    // Could have used OP_1 .. OP_16.
    return opcodenum === Opcode.OP_1 + (buf[0] - 1);
  } else if (buf.length === 1 && buf[0] === 0x81) {
    // Could have used OP_1NEGATE
    return opcodenum === Opcode.OP_1NEGATE;
  } else if (buf.length <= 75) {
    // Could have used a direct push (opcode indicating number of bytes pushed + those bytes).
    return opcodenum === buf.length;
  } else if (buf.length <= 255) {
    // Could have used OP_PUSHDATA.
    return opcodenum === Opcode.OP_PUSHDATA1;
  } else if (buf.length <= 65535) {
    // Could have used OP_PUSHDATA2.
    return opcodenum === Opcode.OP_PUSHDATA2;
  }
  return true;
};

/**
 * Comes from bitcoind's script DecodeOP_N function
 * @param {number} opcode
 * @returns {number} numeric value in range of 0 to 16
 */
Script.prototype._decodeOP_N = function(opcode) {
  if (opcode === Opcode.OP_0) {
    return 0;
  } else if (opcode >= Opcode.OP_1 && opcode <= Opcode.OP_16) {
    return opcode - (Opcode.OP_1 - 1);
  } else {
    throw new Error('Invalid opcode: ' + JSON.stringify(opcode));
  }
};

/**
 * Comes from bitcoind's script GetSigOpCount(boolean) function
 * @param {boolean} use current (true) or pre-version-0.6 (false) logic
 * @returns {number} number of signature operations required by this script
 */
Script.prototype.getSignatureOperationsCount = function(accurate) {
  accurate = (_.isUndefined(accurate) ? true : accurate);
  var self = this;
  var n = 0;
  var lastOpcode = Opcode.OP_INVALIDOPCODE;
  _.each(self.chunks, function getChunk(chunk) {
    var opcode = chunk.opcodenum;
    if (opcode == Opcode.OP_CHECKSIG || opcode == Opcode.OP_CHECKSIGVERIFY) {
      n++;
    } else if (opcode == Opcode.OP_CHECKMULTISIG || opcode == Opcode.OP_CHECKMULTISIGVERIFY) {
      if (accurate && lastOpcode >= Opcode.OP_1 && lastOpcode <= Opcode.OP_16) {
        n += self._decodeOP_N(lastOpcode);
      } else {
        n += 20;
      }
    }
    lastOpcode = opcode;
  });
  return n;
};

module.exports = Script;
<|MERGE_RESOLUTION|>--- conflicted
+++ resolved
@@ -172,12 +172,12 @@
 };
 
 Script.fromHex = function(str) {
-  return new Script(new Buffer.from(str, 'hex'));
+  return new Script(Buffer.from(str, 'hex'));
 };
 
 Script.fromString = function(str) {
   if (JSUtil.isHexa(str) || str.length === 0) {
-    return new Script(new Buffer.from(str, 'hex'));
+    return new Script(Buffer.from(str, 'hex'));
   }
   var script = new Script();
   script.chunks = [];
@@ -351,11 +351,6 @@
 Script.prototype.getPublicKeyHash = function() {
   if (this.isPublicKeyHashOut()) {
     return this.chunks[2].buf;
-<<<<<<< HEAD
-  } else if (this.isWitnessPublicKeyHashOut()) {
-    return this.chunks[1].buf;
-=======
->>>>>>> 2cfe736e
   } else {
     throw new Error('Can\'t retrieve PublicKeyHash from a non-PKH output');
   }
@@ -441,49 +436,6 @@
 };
 
 /**
- * @returns {boolean} if this is a p2wsh output script
- */
-Script.prototype.isWitnessScriptHashOut = function() {
-  var buf = this.toBuffer();
-  return (buf.length === 34 && buf[0] === 0 && buf[1] === 32);
-};
-
-/**
- * @returns {boolean} if this is a p2wpkh output script
- */
-Script.prototype.isWitnessPublicKeyHashOut = function() {
-  var buf = this.toBuffer();
-  return (buf.length === 22 && buf[0] === 0 && buf[1] === 20);
-};
-
-/**
- * @param {Object=} values - The return values
- * @param {Number} values.version - Set with the witness version
- * @param {Buffer} values.program - Set with the witness program
- * @returns {boolean} if this is a p2wpkh output script
- */
-Script.prototype.isWitnessProgram = function(values) {
-  if (!values) {
-    values = {};
-  }
-  var buf = this.toBuffer();
-  if (buf.length < 4 || buf.length > 42) {
-    return false;
-  }
-  if (buf[0] !== Opcode.OP_0 && !(buf[0] >= Opcode.OP_1 && buf[0] <= Opcode.OP_16)) {
-    return false;
-  }
-
-  if (buf.length === buf[1] + 2) {
-    values.version = buf[0];
-    values.program = buf.slice(2, buf.length);
-    return true;
-  }
-
-  return false;
-};
-
-/**
  * @returns {boolean} if this is a p2sh input script
  * Note that these are frequently indistinguishable from pubkeyhashin
  */
@@ -557,7 +509,7 @@
  * @returns {Buffer}
  */
 Script.prototype.getData = function() {
-  if (this.isDataOut() || this.isScriptHashOut() || this.isWitnessScriptHashOut() || this.isWitnessPublicKeyHashOut()) {
+  if (this.isDataOut() || this.isScriptHashOut()) {
     if (_.isUndefined(this.chunks[1])) {
       return Buffer.alloc(0);
     } else {
@@ -919,11 +871,7 @@
   $.checkArgument(!_.isUndefined(to));
   $.checkArgument(to instanceof PublicKey || to instanceof Address || _.isString(to));
   if (to instanceof PublicKey) {
-<<<<<<< HEAD
-    to = to.toAddress(null, Address.PayToWitnessPublicKeyHash);
-=======
     to = to.toAddress();
->>>>>>> 2cfe736e
   } else if (_.isString(to)) {
     to = new Address(to);
   }
@@ -1047,10 +995,6 @@
     return Script.buildScriptHashOut(address);
   } else if (address.isPayToPublicKeyHash()) {
     return Script.buildPublicKeyHashOut(address);
-  } else if (address.isPayToWitnessPublicKeyHash()) {
-    return Script.buildWitnessV0Out(address);
-  } else if (address.isPayToWitnessScriptHash()) {
-    return Script.buildWitnessV0Out(address);
   }
   throw new errors.Script.UnrecognizedAddress(address);
 };
@@ -1086,12 +1030,6 @@
   } else if (this.isPublicKeyHashOut()) {
     info.hashBuffer = this.getData();
     info.type = Address.PayToPublicKeyHash;
-  } else if (this.isWitnessScriptHashOut()) {
-    info.hashBuffer = this.getData();
-    info.type = Address.PayToWitnessScriptHash;
-  } else if (this.isWitnessPublicKeyHashOut()) {
-    info.hashBuffer = this.getData();
-    info.type = Address.PayToWitnessPublicKeyHash;
   } else {
     return false;
   }
