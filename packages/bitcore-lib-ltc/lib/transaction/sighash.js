--- conflicted
+++ resolved
@@ -30,10 +30,6 @@
   const Transaction = require('./transaction');
   const Input = require('./input');
 
-<<<<<<< HEAD
-  let i;
-=======
->>>>>>> 111ab659
   // Copy transaction
   const txcopy = Transaction.shallowCopy(transaction);
 
