{
  "name": "bitcore-lib-ltc",
  "version": "8.25.7",
  "description": "A pure and powerful JavaScript Litecoin library.",
  "author": "BitPay <dev@bitpay.com>",
  "main": "index.js",
  "scripts": {
    "test": "gulp --tasks && gulp test",
    "test:ci": "npm run test",
    "coverage": "gulp coverage",
    "build": "gulp",
    "pub": "npm run build && npm publish"
  },
  "contributors": [
    {
      "name": "Charlie Lee",
      "email": "coblee@litecoin.org"
    },
    {
      "name": "Daniel Cousens",
      "email": "bitcoin@dcousens.com"
    },
    {
      "name": "Esteban Ordano",
      "email": "eordano@gmail.com"
    },
    {
      "name": "Gordon Hall",
      "email": "gordon@bitpay.com"
    },
    {
      "name": "Jeff Garzik",
      "email": "jgarzik@bitpay.com"
    },
    {
      "name": "Kyle Drake",
      "email": "kyle@kyledrake.net"
    },
    {
      "name": "Manuel Araoz",
      "email": "manuelaraoz@gmail.com"
    },
    {
      "name": "Matias Alejo Garcia",
      "email": "ematiu@gmail.com"
    },
    {
      "name": "Ryan X. Charles",
      "email": "ryanxcharles@gmail.com"
    },
    {
      "name": "Stefan Thomas",
      "email": "moon@justmoon.net"
    },
    {
      "name": "Stephen Pair",
      "email": "stephen@bitpay.com"
    },
    {
      "name": "Wei Lu",
      "email": "luwei.here@gmail.com"
    }
  ],
  "keywords": [
    "litecoin",
    "bitcoin",
    "transaction",
    "address",
    "p2p",
    "ecies",
    "cryptocurrency",
    "blockchain",
    "payment",
    "bip21",
    "bip32",
    "bip37",
    "bip69",
    "bip70",
    "multisig"
  ],
  "repository": {
    "type": "git",
    "url": "https://github.com/litecoin-project/litecore-lib.git"
  },
  "browser": {
    "request": "browser-request"
  },
  "dependencies": {
    "bn.js": "=4.11.8",
    "bs58": "^4.0.1",
    "buffer-compare": "=1.1.1",
<<<<<<< HEAD
    "elliptic": "^6.5.3",
    "inherits": "2.0.4",
    "lodash": "^4.17.20",
=======
    "elliptic": "^6.5.4",
    "inherits": "=2.0.1",
    "lodash": "^4.17.21",
>>>>>>> 632b7cd4
    "scryptsy": "2.1.0"
  },
  "devDependencies": {
    "bitcore-build": "^8.25.7",
    "brfs": "^2.0.1",
    "chai": "^4.2.0",
    "gulp": "^4.0.0",
    "sinon": "^7.1.1"
  },
  "license": "MIT"
}<|MERGE_RESOLUTION|>--- conflicted
+++ resolved
@@ -89,15 +89,6 @@
     "bn.js": "=4.11.8",
     "bs58": "^4.0.1",
     "buffer-compare": "=1.1.1",
-<<<<<<< HEAD
-    "elliptic": "^6.5.3",
-    "inherits": "2.0.4",
-    "lodash": "^4.17.20",
-=======
-    "elliptic": "^6.5.4",
-    "inherits": "=2.0.1",
-    "lodash": "^4.17.21",
->>>>>>> 632b7cd4
     "scryptsy": "2.1.0"
   },
   "devDependencies": {
