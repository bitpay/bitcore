--- conflicted
+++ resolved
@@ -2515,11 +2515,7 @@
   // * @return {Callback} cb - Return error (if exists) and nonce
   // */
   getNonce(opts, cb) {
-<<<<<<< HEAD
-    $.checkArgument(opts.coin == 'eth', 'Invalid coin: must be "eth"');
-=======
     $.checkArgument(opts.coin == 'eth' || opts.coin == 'rsk' || opts.coin == 'rbtc', 'Invalid coin: must be "eth" or "rsk"');
->>>>>>> e054d9e0
 
     var qs = [];
     qs.push(`coin=${opts.coin}`);
@@ -2937,11 +2933,8 @@
         ['doge', 'testnet'],
         ['ltc', 'testnet'],
         ['ltc', 'livenet'],
-<<<<<<< HEAD
-=======
         ['rsk', 'livenet'],
         ['rbtc', 'livenet'],
->>>>>>> e054d9e0
         ['btc', 'livenet', true],
         ['bch', 'livenet', true],
         ['doge', 'livenet', true],
