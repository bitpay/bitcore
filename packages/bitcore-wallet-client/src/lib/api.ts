'use strict';

import * as CWC from 'crypto-wallet-core';
import { EventEmitter } from 'events';
import _ from 'lodash';
import sjcl from 'sjcl';
import { BulkClient } from './bulkclient';
import { Constants, Utils } from './common';
import { Credentials } from './credentials';
import { Key } from './key';
import { PayPro } from './paypro';
import { PayProV2 } from './payproV2';
import { Request } from './request';
import { Verifier } from './verifier';

var $ = require('preconditions').singleton();
var util = require('util');
var async = require('async');
var events = require('events');
var Bitcore = CWC.BitcoreLib;
var Bitcore_ = {
  btc: CWC.BitcoreLib,
  bch: CWC.BitcoreLibCash,
  eth: CWC.BitcoreLib,
  matic: CWC.BitcoreLib,
  xrp: CWC.BitcoreLib,
  doge: CWC.BitcoreLibDoge,
  ltc: CWC.BitcoreLibLtc
};
var Mnemonic = require('bitcore-mnemonic');
var url = require('url');
var querystring = require('querystring');

var log = require('./log');
const Errors = require('./errors');

var BASE_URL = 'http://localhost:3232/bws/api';

// /**
// * @desc ClientAPI constructor.
// *
// * @param {Object} opts
// * @constructor
// */
export class API extends EventEmitter {
  doNotVerifyPayPro: any;
  timeout: any;
  logLevel: any;
  supportStaffWalletId: any;
  request: any;
  bulkClient: any;
  credentials: any;
  notificationIncludeOwn: boolean;
  lastNotificationId: any;
  notificationsIntervalId: any;
  keyDerivationOk: boolean;
  noSign: any;
  password: any;
  bp_partner: string;
  bp_partner_version: string;

  static PayProV2 = PayProV2;
  static PayPro = PayPro;
  static Key = Key;
  static Verifier = Verifier;
  static Core = CWC;
  static Utils = Utils;
  static sjcl = sjcl;
  static errors = Errors;

  // Expose bitcore
  static Bitcore = CWC.BitcoreLib;
  static BitcoreCash = CWC.BitcoreLibCash;
  static BitcoreDoge = CWC.BitcoreLibDoge;
  static BitcoreLtc = CWC.BitcoreLibLtc;

  constructor(opts?) {
    super();
    opts = opts || {};

    this.doNotVerifyPayPro = opts.doNotVerifyPayPro;
    this.timeout = opts.timeout || 50000;
    this.logLevel = opts.logLevel || 'silent';
    this.supportStaffWalletId = opts.supportStaffWalletId;

    this.bp_partner = opts.bp_partner;
    this.bp_partner_version = opts.bp_partner_version;

    this.request = new Request(opts.baseUrl || BASE_URL, {
      r: opts.request,
      supportStaffWalletId: opts.supportStaffWalletId
    });

    this.bulkClient = new BulkClient(opts.baseUrl || BASE_URL, {
      r: opts.request,
      supportStaffWalletId: opts.supportStaffWalletId
    });

    log.setLevel(this.logLevel);
  }

  static privateKeyEncryptionOpts = {
    iter: 10000
  };

  initNotifications(cb) {
    log.warn('DEPRECATED: use initialize() instead.');
    this.initialize({}, cb);
  }

  initialize(opts, cb) {
    $.checkState(
      this.credentials,
      'Failed state: this.credentials at <initialize()>'
    );

    this.notificationIncludeOwn = !!opts.notificationIncludeOwn;
    this._initNotifications(opts);
    return cb();
  }

  dispose(cb) {
    this._disposeNotifications();
    this.request.logout(cb);
  }

  _fetchLatestNotifications(interval, cb) {
    cb = cb || function () {};

    var opts: any = {
      lastNotificationId: this.lastNotificationId,
      includeOwn: this.notificationIncludeOwn
    };

    if (!this.lastNotificationId) {
      opts.timeSpan = interval + 1;
    }

    this.getNotifications(opts, (err, notifications) => {
      if (err) {
        log.warn('Error receiving notifications.');
        log.debug(err);
        return cb(err);
      }
      if (notifications.length > 0) {
        this.lastNotificationId = (_.last(notifications) as any).id;
      }

      _.each(notifications, notification => {
        this.emit('notification', notification);
      });
      return cb();
    });
  }

  _initNotifications(opts) {
    opts = opts || {};

    var interval = opts.notificationIntervalSeconds || 5;
    this.notificationsIntervalId = setInterval(() => {
      this._fetchLatestNotifications(interval, err => {
        if (err) {
          if (
            err instanceof Errors.NOT_FOUND ||
            err instanceof Errors.NOT_AUTHORIZED
          ) {
            this._disposeNotifications();
          }
        }
      });
    }, interval * 1000);
  }

  _disposeNotifications() {
    if (this.notificationsIntervalId) {
      clearInterval(this.notificationsIntervalId);
      this.notificationsIntervalId = null;
    }
  }

  // /**
  // * Reset notification polling with new interval
  // * @param {Numeric} notificationIntervalSeconds - use 0 to pause notifications
  // */
  setNotificationsInterval(notificationIntervalSeconds) {
    this._disposeNotifications();
    if (notificationIntervalSeconds > 0) {
      this._initNotifications({
        notificationIntervalSeconds
      });
    }
  }

  getRootPath() {
    return this.credentials.getRootPath();
  }

  // /**
  // * Encrypt a message
  // * @private
  // * @static
  // * @memberof Client.API
  // * @param {String} message
  // * @param {String} encryptingKey
  // */
  static _encryptMessage(message, encryptingKey) {
    if (!message) return null;
    return Utils.encryptMessage(message, encryptingKey);
  }

  _processTxNotes(notes) {
    if (!notes) return;

    var encryptingKey = this.credentials.sharedEncryptingKey;
    _.each([].concat(notes), note => {
      note.encryptedBody = note.body;
      note.body = Utils.decryptMessageNoThrow(note.body, encryptingKey);
      note.encryptedEditedByName = note.editedByName;
      note.editedByName = Utils.decryptMessageNoThrow(
        note.editedByName,
        encryptingKey
      );
    });
  }

  // /**
  // * Decrypt text fields in transaction proposals
  // * @private
  // * @static
  // * @memberof Client.API
  // * @param {Array} txps
  // * @param {String} encryptingKey
  // */
  _processTxps(txps) {
    if (!txps) return;

    var encryptingKey = this.credentials.sharedEncryptingKey;
    _.each([].concat(txps), txp => {
      txp.encryptedMessage = txp.message;
      txp.message =
        Utils.decryptMessageNoThrow(txp.message, encryptingKey) || null;
      txp.creatorName = Utils.decryptMessageNoThrow(
        txp.creatorName,
        encryptingKey
      );

      _.each(txp.actions, action => {
        // CopayerName encryption is optional (not available in older wallets)
        action.copayerName = Utils.decryptMessageNoThrow(
          action.copayerName,
          encryptingKey
        );

        action.comment = Utils.decryptMessageNoThrow(
          action.comment,
          encryptingKey
        );
        // TODO get copayerName from Credentials -> copayerId to copayerName
        // action.copayerName = null;
      });
      _.each(txp.outputs, output => {
        output.encryptedMessage = output.message;
        output.message =
          Utils.decryptMessageNoThrow(output.message, encryptingKey) || null;
      });
      txp.hasUnconfirmedInputs = _.some(txp.inputs, input => {
        return input.confirmations == 0;
      });
      this._processTxNotes(txp.note);
    });
  }

  validateKeyDerivation(opts, cb) {
    var _deviceValidated;

    opts = opts || {};

    var c = this.credentials;

    var testMessageSigning = (xpriv, xpub) => {
      var nonHardenedPath = 'm/0/0';
      var message =
        'Lorem ipsum dolor sit amet, ne amet urbanitas percipitur vim, libris disputando his ne, et facer suavitate qui. Ei quidam laoreet sea. Cu pro dico aliquip gubergren, in mundi postea usu. Ad labitur posidonium interesset duo, est et doctus molestie adipiscing.';
      var priv = xpriv.deriveChild(nonHardenedPath).privateKey;
      var signature = Utils.signMessage(message, priv);
      var pub = xpub.deriveChild(nonHardenedPath).publicKey;
      return Utils.verifyMessage(message, signature, pub);
    };

    var testHardcodedKeys = () => {
      var words =
        'abandon abandon abandon abandon abandon abandon abandon abandon abandon abandon abandon about';
      var xpriv = Mnemonic(words).toHDPrivateKey();

      if (
        xpriv.toString() !=
        'xprv9s21ZrQH143K3GJpoapnV8SFfukcVBSfeCficPSGfubmSFDxo1kuHnLisriDvSnRRuL2Qrg5ggqHKNVpxR86QEC8w35uxmGoggxtQTPvfUu'
      )
        return false;

      xpriv = xpriv.deriveChild("m/44'/0'/0'");
      if (
        xpriv.toString() !=
        'xprv9xpXFhFpqdQK3TmytPBqXtGSwS3DLjojFhTGht8gwAAii8py5X6pxeBnQ6ehJiyJ6nDjWGJfZ95WxByFXVkDxHXrqu53WCRGypk2ttuqncb'
      )
        return false;

      var xpub = Bitcore.HDPublicKey.fromString(
        'xpub6BosfCnifzxcFwrSzQiqu2DBVTshkCXacvNsWGYJVVhhawA7d4R5WSWGFNbi8Aw6ZRc1brxMyWMzG3DSSSSoekkudhUd9yLb6qx39T9nMdj'
      );
      return testMessageSigning(xpriv, xpub);
    };

    // TODO => Key refactor to Key class.
    var testLiveKeys = () => {
      var words;
      try {
        words = c.getMnemonic();
      } catch (ex) {}

      var xpriv;
      if (words && (!c.mnemonicHasPassphrase || opts.passphrase)) {
        var m = new Mnemonic(words);
        xpriv = m.toHDPrivateKey(opts.passphrase, c.network);
      }
      if (!xpriv) {
        xpriv = new Bitcore.HDPrivateKey(c.xPrivKey);
      }
      xpriv = xpriv.deriveChild(c.getBaseAddressDerivationPath());
      var xpub = new Bitcore.HDPublicKey(c.xPubKey);

      return testMessageSigning(xpriv, xpub);
    };

    var hardcodedOk = true;
    if (!_deviceValidated && !opts.skipDeviceValidation) {
      hardcodedOk = testHardcodedKeys();
      _deviceValidated = true;
    }

    // TODO
    //  var liveOk = (c.canSign() && !c.isPrivKeyEncrypted()) ? testLiveKeys() : true;
    this.keyDerivationOk = hardcodedOk; // && liveOk;

    return cb(null, this.keyDerivationOk);
  }

  // /**
  // * toObj() wallet
  // *
  // * @param {Object} opts
  // */
  toObj() {
    $.checkState(
      this.credentials,
      'Failed state: this.credentials at <toObj()>'
    );
    return this.credentials.toObj();
  }

  // /**
  // * toString() wallet
  // *
  // * @param {Object} opts
  // */
  toString(opts) {
    $.checkState(
      this.credentials,
      'Failed state: this.credentials at <toString()>'
    );
    $.checkArgument(!this.noSign, 'no Sign not supported');
    $.checkArgument(!this.password, 'password not supported');

    opts = opts || {};

    var output;
    output = JSON.stringify(this.toObj());
    return output;
  }

  fromObj(credentials) {
    $.checkArgument(_.isObject(credentials), 'Argument should be an object');

    try {
      credentials = Credentials.fromObj(credentials);
      this.credentials = credentials;
    } catch (ex) {
      log.warn(`Error importing wallet: ${ex}`);
      if (ex.toString().match(/Obsolete/)) {
        throw new Errors.OBSOLETE_BACKUP();
      } else {
        throw new Errors.INVALID_BACKUP();
      }
    }
    this.request.setCredentials(this.credentials);
  }

  // /**
  // * fromString wallet
  // *
  // * @param {Object} str - The serialized JSON created with #export
  // */
  fromString(credentials) {
    if (_.isObject(credentials)) {
      log.warn(
        'WARN: Please use fromObj instead of fromString when importing strings'
      );
      return this.fromObj(credentials);
    }
    let c;
    try {
      c = JSON.parse(credentials);
    } catch (ex) {
      log.warn(`Error importing wallet: ${ex}`);
      throw new Errors.INVALID_BACKUP();
    }
    return this.fromObj(c);
  }

  decryptBIP38PrivateKey(encryptedPrivateKeyBase58, passphrase, opts, cb) {
    var Bip38 = require('bip38');
    var bip38 = new Bip38();

    var privateKeyWif;
    try {
      privateKeyWif = bip38.decrypt(encryptedPrivateKeyBase58, passphrase);
    } catch (ex) {
      return cb(new Error('Could not decrypt BIP38 private key' + ex));
    }

    var privateKey = new Bitcore.PrivateKey(privateKeyWif);
    var address = privateKey.publicKey.toAddress().toString();
    var addrBuff = Buffer.from(address, 'ascii');
    var actualChecksum = Bitcore.crypto.Hash.sha256sha256(addrBuff)
      .toString('hex')
      .substring(0, 8);
    var expectedChecksum = Bitcore.encoding.Base58Check.decode(
      encryptedPrivateKeyBase58
    )
      .toString('hex')
      .substring(6, 14);

    if (actualChecksum != expectedChecksum)
      return cb(new Error('Incorrect passphrase'));

    return cb(null, privateKeyWif);
  }

  getBalanceFromPrivateKey(privateKey, chain, cb) {
    if (_.isFunction(chain)) {
      cb = chain;
      chain = 'btc';
    }
    var B = Bitcore_[chain];

    var privateKey = new B.PrivateKey(privateKey);
    var address = privateKey.publicKey.toAddress().toString(true);

    this.getUtxos(
      {
        addresses: address
      },
      (err, utxos) => {
        if (err) return cb(err);
        return cb(null, _.sumBy(utxos, 'satoshis'));
      }
    );
  }

  buildTxFromPrivateKey(privateKey, destinationAddress, opts, cb) {
    opts = opts || {};

    var chain = opts.chain?.toLowerCase() || Utils.getChain(opts.coin); // getChain -> backwards compatibility
    var signingMethod = opts.signingMethod || 'ecdsa';

    if (!_.includes(Constants.CHAINS, chain))
      return cb(new Error('Invalid chain'));

    if (Constants.EVM_CHAINS.includes(chain))
      return cb(new Error('EVM based chains not supported for this action'));

    var B = Bitcore_[chain];
    var privateKey = B.PrivateKey(privateKey);
    var address = privateKey.publicKey.toAddress().toString(true);

    async.waterfall(
      [
        next => {
          this.getUtxos(
            {
              addresses: address
            },
            (err, utxos) => {
              return next(err, utxos);
            }
          );
        },
        (utxos, next) => {
          if (!_.isArray(utxos) || utxos.length == 0)
            return next(new Error('No utxos found'));

          var fee = opts.fee || 10000;
          var amount = _.sumBy(utxos, 'satoshis') - fee;
          if (amount <= 0) return next(new Errors.INSUFFICIENT_FUNDS());

          var tx;
          try {
            var toAddress = B.Address.fromString(destinationAddress);

            tx = new B.Transaction()
              .from(utxos)
              .to(toAddress, amount)
              .fee(fee)
              .sign(privateKey, undefined, signingMethod);

            // Make sure the tx can be serialized
            tx.serialize();
          } catch (ex) {
            log.error('Could not build transaction from private key', ex);
            return next(new Errors.COULD_NOT_BUILD_TRANSACTION());
          }
          return next(null, tx);
        }
      ],
      cb
    );
  }

  // /**
  // * Open a wallet and try to complete the public key ring.
  // *
  // * @param {Callback} cb - The callback that handles the response. It returns a flag indicating that the wallet is complete.
  // * @fires API#walletCompleted
  // */
  openWallet(opts, cb) {
    if (_.isFunction(opts)) {
      cb = opts;
    }
    opts = opts || {};

    $.checkState(
      this.credentials,
      'Failed state: this.credentials at <openWallet()>'
    );
    if (this.credentials.isComplete() && this.credentials.hasWalletInfo())
      return cb(null, true);

    var qs = [];
    qs.push('includeExtendedInfo=1');
    qs.push('serverMessageArray=1');

    this.request.get('/v3/wallets/?' + qs.join('&'), (err, ret) => {
      if (err) return cb(err);
      var wallet = ret.wallet;

      this._processStatus(ret);

      if (!this.credentials.hasWalletInfo()) {
        var me = _.find(wallet.copayers, {
          id: this.credentials.copayerId
        });

        if (!me) return cb(new Error('Copayer not in wallet'));

        try {
          this.credentials.addWalletInfo(
            wallet.id,
            wallet.name,
            wallet.m,
            wallet.n,
            me.name,
            opts
          );
        } catch (e) {
          if (e.message) {
            log.info('Trying credentials...', e.message);
          }
          if (e.message && e.message.match(/Bad\snr/)) {
            return cb(new Errors.WALLET_DOES_NOT_EXIST());
          }
          throw e;
        }
      }
      if (wallet.status != 'complete') return cb(null, ret);

      if (this.credentials.walletPrivKey) {
        if (!Verifier.checkCopayers(this.credentials, wallet.copayers)) {
          return cb(new Errors.SERVER_COMPROMISED());
        }
      } else {
        // this should only happen in AIR-GAPPED flows
        log.warn('Could not verify copayers key (missing wallet Private Key)');
      }

      this.credentials.addPublicKeyRing(
        this._extractPublicKeyRing(wallet.copayers)
      );
      this.emit('walletCompleted', wallet);

      return cb(null, ret);
    });
  }

  static _buildSecret(walletId, walletPrivKey, coin, network) {
    if (_.isString(walletPrivKey)) {
      walletPrivKey = Bitcore.PrivateKey.fromString(walletPrivKey);
    }
    var widHex = Buffer.from(walletId.replace(/-/g, ''), 'hex');
    var widBase58 = new Bitcore.encoding.Base58(widHex).toString();
    return (
      _.padEnd(widBase58, 22, '0') +
      walletPrivKey.toWIF() +
      (network == 'testnet' ? 'T' : 'L') +
      coin
    );
  }

  static parseSecret(secret) {
    $.checkArgument(secret);

    var split = (str, indexes) => {
      var parts = [];
      indexes.push(str.length);
      var i = 0;
      while (i < indexes.length) {
        parts.push(str.substring(i == 0 ? 0 : indexes[i - 1], indexes[i]));
        i++;
      }
      return parts;
    };

    try {
      var secretSplit = split(secret, [22, 74, 75]);
      var widBase58 = secretSplit[0].replace(/0/g, '');
      var widHex = Bitcore.encoding.Base58.decode(widBase58).toString('hex');
      var walletId = split(widHex, [8, 12, 16, 20]).join('-');

      var walletPrivKey = Bitcore.PrivateKey.fromString(secretSplit[1]);
      var networkChar = secretSplit[2];
      var coin = secretSplit[3] || 'btc';

      return {
        walletId,
        walletPrivKey,
        coin,
        network: networkChar == 'T' ? 'testnet' : 'livenet'
      };
    } catch (ex) {
      throw new Error('Invalid secret');
    }
  }

  static getRawTx(txp) {
    var t = Utils.buildTx(txp);
    return t.uncheckedSerialize();
  }

  _getCurrentSignatures(txp) {
    var acceptedActions = _.filter(txp.actions, {
      type: 'accept'
    });

    return _.map(acceptedActions, x => {
      return {
        signatures: x.signatures,
        xpub: x.xpub
      };
    });
  }

  _addSignaturesToBitcoreTxBitcoin(txp, t, signatures, xpub) {
    $.checkState(
      txp.coin,
      'Failed state: txp.coin undefined at _addSignaturesToBitcoreTxBitcoin'
    );
    $.checkState(
      txp.signingMethod,
      'Failed state: txp.signingMethod undefined at _addSignaturesToBitcoreTxBitcoin'
    );

    var chain = txp.chain?.toLowerCase() || Utils.getChain(txp.coin); // getChain -> backwards compatibility
    const bitcore = Bitcore_[chain];
    if (signatures.length != txp.inputs.length)
      throw new Error('Number of signatures does not match number of inputs');

    let i = 0;
    const x = new bitcore.HDPublicKey(xpub);

    _.each(signatures, signatureHex => {
      try {
        const signature = bitcore.crypto.Signature.fromString(signatureHex);
        const pub = x.deriveChild(txp.inputPaths[i]).publicKey;
        const s = {
          inputIndex: i,
          signature,
          sigtype:
            // tslint:disable-next-line:no-bitwise
            bitcore.crypto.Signature.SIGHASH_ALL |
            bitcore.crypto.Signature.SIGHASH_FORKID,
          publicKey: pub
        };
        t.inputs[i].addSignature(t, s, txp.signingMethod);
        i++;
      } catch (e) {}
    });

    if (i != txp.inputs.length) throw new Error('Wrong signatures');
  }

  _addSignaturesToBitcoreTx(txp, t, signatures, xpub) {
    const { chain, network } = txp;
    switch (chain.toLowerCase()) {
      case 'xrp':
      case 'eth':
      case 'matic':
        const unsignedTxs = t.uncheckedSerialize();
        const signedTxs = [];
        for (let index = 0; index < signatures.length; index++) {
          const signed = CWC.Transactions.applySignature({
            chain: chain.toUpperCase(),
            tx: unsignedTxs[index],
            signature: signatures[index]
          });
          signedTxs.push(signed);

          // bitcore users id for txid...
          t.id = CWC.Transactions.getHash({
            tx: signed,
            chain: chain.toUpperCase(),
            network
          });
        }
        t.uncheckedSerialize = () => signedTxs;
        t.serialize = () => signedTxs;
        break;
      default:
        return this._addSignaturesToBitcoreTxBitcoin(txp, t, signatures, xpub);
    }
  }

  _applyAllSignatures(txp, t) {
    $.checkState(
      txp.status == 'accepted',
      'Failed state: txp.status at _applyAllSignatures'
    );

    var sigs = this._getCurrentSignatures(txp);
    _.each(sigs, x => {
      this._addSignaturesToBitcoreTx(txp, t, x.signatures, x.xpub);
    });
  }

  // /**
  // * Join
  // * @private
  // *
  // * @param {String} walletId
  // * @param {String} walletPrivKey
  // * @param {String} xPubKey
  // * @param {String} requestPubKey
  // * @param {String} copayerName
  // * @param {Object} Optional args
  // * @param {String} opts.customData
  // * @param {String} opts.coin
  // * @param {Callback} cb
  // */
  _doJoinWallet(
    walletId,
    walletPrivKey,
    xPubKey,
    requestPubKey,
    copayerName,
    opts,
    cb
  ) {
    $.shouldBeFunction(cb);

    opts = opts || {};

    // Adds encrypted walletPrivateKey to CustomData
    opts.customData = opts.customData || {};
    opts.customData.walletPrivKey = walletPrivKey.toString();
    var encCustomData = Utils.encryptMessage(
      JSON.stringify(opts.customData),
      this.credentials.personalEncryptingKey
    );
    var encCopayerName = Utils.encryptMessage(
      copayerName,
      this.credentials.sharedEncryptingKey
    );

    var args: any = {
      walletId,
      coin: opts.coin,
      name: encCopayerName,
      xPubKey,
      requestPubKey,
      customData: encCustomData
    };
    if (opts.dryRun) args.dryRun = true;

    if (_.isBoolean(opts.supportBIP44AndP2PKH))
      args.supportBIP44AndP2PKH = opts.supportBIP44AndP2PKH;

    var hash = Utils.getCopayerHash(
      args.name,
      args.xPubKey,
      args.requestPubKey
    );
    args.copayerSignature = Utils.signMessage(hash, walletPrivKey);

    var url = '/v2/wallets/' + walletId + '/copayers';
    this.request.post(url, args, (err, body) => {
      if (err) return cb(err);
      this._processWallet(body.wallet);
      return cb(null, body.wallet);
    });
  }

  // /**
  // * Return if wallet is complete
  // */
  isComplete() {
    return this.credentials && this.credentials.isComplete();
  }

  _extractPublicKeyRing(copayers) {
    return _.map(copayers, copayer => {
      var pkr: any = _.pick(copayer, ['xPubKey', 'requestPubKey']);
      pkr.copayerName = copayer.name;
      return pkr;
    });
  }

  // /**
  // * Get current fee levels for the specified network
  // *
  // * @param {string} chain - 'btc' (default) or 'bch'
  // * @param {string} network - 'livenet' (default) or 'testnet'
  // * @param {Callback} cb
  // * @returns {Callback} cb - Returns error or an object with status information
  // */
  getFeeLevels(chain, network, cb) {
    $.checkArgument(chain || _.includes(Constants.CHAINS, chain));
    $.checkArgument(network || _.includes(['livenet', 'testnet'], network));

    this.request.get(
      '/v2/feelevels/?coin=' +
        (chain || 'btc') +
        '&network=' +
        (network || 'livenet'),
      (err, result) => {
        if (err) return cb(err);
        return cb(err, result);
      }
    );
  }

  clearCache(cb) {
    this.request.post('/v1/clearcache/', {}, (err, res) => {
      return cb(err, res);
    });
  }

  // /**
  // * Get service version
  // *
  // * @param {Callback} cb
  // */
  getVersion(cb) {
    this.request.get('/v1/version/', cb);
  }

  _checkKeyDerivation() {
    var isInvalid = this.keyDerivationOk === false;
    if (isInvalid) {
      log.error('Key derivation for this device is not working as expected');
    }
    return !isInvalid;
  }

  // /**
  // *
  // * Create a wallet.
  // * @param {String} walletName
  // * @param {String} copayerName
  // * @param {Number} m
  // * @param {Number} n
  // * @param {object} opts (optional: advanced options)
  // * @param {string} opts.coin[='btc'] - The coin for this wallet (btc, bch).
  // * @param {string} opts.network[='livenet']
  // * @param {string} opts.singleAddress[=false] - The wallet will only ever have one address.
  // * @param {String} opts.walletPrivKey - set a walletPrivKey (instead of random)
  // * @param {String} opts.id - set a id for wallet (instead of server given)
  // * @param {Boolean} opts.useNativeSegwit - set addressType to P2WPKH or P2WSH
  // * @param cb
  // * @return {undefined}
  // */
  createWallet(walletName, copayerName, m, n, opts, cb) {
    if (!this._checkKeyDerivation())
      return cb(new Error('Cannot create new wallet'));

    if (opts) $.shouldBeObject(opts);
    opts = opts || {};

    var coin = opts.coin || 'btc';

    // checking in chains for simplicity
    if (!_.includes(Constants.CHAINS, coin))
      return cb(new Error('Invalid coin'));

    var network = opts.network || 'livenet';
    if (!_.includes(['testnet', 'livenet'], network))
      return cb(new Error('Invalid network'));

    if (!this.credentials) {
      return cb(new Error('Import credentials first with setCredentials()'));
    }

    if (coin != this.credentials.coin) {
      return cb(new Error('Existing keys were created for a different coin'));
    }

    if (network != this.credentials.network) {
      return cb(
        new Error('Existing keys were created for a different network')
      );
    }

    var walletPrivKey = opts.walletPrivKey || new Bitcore.PrivateKey();

    var c = this.credentials;
    c.addWalletPrivateKey(walletPrivKey.toString());
    var encWalletName = Utils.encryptMessage(walletName, c.sharedEncryptingKey);

    var args = {
      name: encWalletName,
      m,
      n,
      pubKey: new Bitcore.PrivateKey(walletPrivKey).toPublicKey().toString(),
      coin,
      network,
      singleAddress: !!opts.singleAddress,
      id: opts.id,
      usePurpose48: n > 1,
      useNativeSegwit: !!opts.useNativeSegwit
    };
    this.request.post('/v2/wallets/', args, (err, res) => {
      if (err) return cb(err);

      var walletId = res.walletId;
      c.addWalletInfo(walletId, walletName, m, n, copayerName, {
        useNativeSegwit: opts.useNativeSegwit
      });
      var secret = API._buildSecret(
        c.walletId,
        c.walletPrivKey,
        c.coin,
        c.network
      );

      this._doJoinWallet(
        walletId,
        walletPrivKey,
        c.xPubKey,
        c.requestPubKey,
        copayerName,
        {
          coin
        },
        (err, wallet) => {
          if (err) return cb(err);
          return cb(null, n > 1 ? secret : null);
        }
      );
    });
  }

  // /**
  // * Join an existent wallet
  // *
  // * @param {String} secret
  // * @param {String} copayerName
  // * @param {Object} opts
  // * @param {string} opts.coin[='btc'] - The expected coin for this wallet (btc, bch).
  // * @param {Boolean} opts.dryRun[=false] - Simulate wallet join
  // * @param {Callback} cb
  // * @returns {Callback} cb - Returns the wallet
  // */
  joinWallet(secret, copayerName, opts, cb) {
    if (!cb) {
      cb = opts;
      opts = {};
      log.warn('DEPRECATED WARN: joinWallet should receive 4 parameters.');
    }

    if (!this._checkKeyDerivation()) return cb(new Error('Cannot join wallet'));

    opts = opts || {};

    var coin = opts.coin || 'btc';
    // checking in chains for simplicity
    if (!_.includes(Constants.CHAINS, coin))
      return cb(new Error('Invalid coin'));

    try {
      var secretData = API.parseSecret(secret);
    } catch (ex) {
      return cb(ex);
    }

    if (!this.credentials) {
      return cb(new Error('Import credentials first with setCredentials()'));
    }

    this.credentials.addWalletPrivateKey(secretData.walletPrivKey.toString());
    this._doJoinWallet(
      secretData.walletId,
      secretData.walletPrivKey,
      this.credentials.xPubKey,
      this.credentials.requestPubKey,
      copayerName,
      {
        coin,
        dryRun: !!opts.dryRun
      },
      (err, wallet) => {
        if (err) return cb(err);
        if (!opts.dryRun) {
          this.credentials.addWalletInfo(
            wallet.id,
            wallet.name,
            wallet.m,
            wallet.n,
            copayerName,
            {
              useNativeSegwit:
                wallet.addressType === Constants.SCRIPT_TYPES.P2WSH,
              allowOverwrite: true
            }
          );
        }
        return cb(null, wallet);
      }
    );
  }

  // /**
  // * Recreates a wallet, given credentials (with wallet id)
  // *
  // * @returns {Callback} cb - Returns the wallet
  // */
  recreateWallet(cb) {
    $.checkState(
      this.credentials,
      'Failed state: this.credentials at <recreateWallet()>'
    );
    $.checkState(this.credentials.isComplete());
    $.checkState(this.credentials.walletPrivKey);
    // $.checkState(this.credentials.hasWalletInfo());

    // First: Try to get the wallet with current credentials
    this.getStatus(
      {
        includeExtendedInfo: true
      },
      err => {
        // No error? -> Wallet is ready.
        if (!err) {
          log.info('Wallet is already created');
          return cb();
        }

        var c = this.credentials;
        var walletPrivKey = Bitcore.PrivateKey.fromString(c.walletPrivKey);
        var walletId = c.walletId;
        var useNativeSegwit = c.addressType === Constants.SCRIPT_TYPES.P2WPKH;
        var supportBIP44AndP2PKH =
          c.derivationStrategy != Constants.DERIVATION_STRATEGIES.BIP45;
        var encWalletName = Utils.encryptMessage(
          c.walletName || 'recovered wallet',
          c.sharedEncryptingKey
        );
        var coin = c.coin;

        var args = {
          name: encWalletName,
          m: c.m,
          n: c.n,
          pubKey: walletPrivKey.toPublicKey().toString(),
          coin: c.coin,
          network: c.network,
          id: walletId,
          usePurpose48: c.n > 1,
          useNativeSegwit
        };

        if (!!supportBIP44AndP2PKH)
          args['supportBIP44AndP2PKH'] = supportBIP44AndP2PKH;

        this.request.post('/v2/wallets/', args, (err, body) => {
          if (err) {
            // return all errors. Can't call addAccess.
            log.info('openWallet error' + err);
            return cb(new Errors.WALLET_DOES_NOT_EXIST());
          }

          if (!walletId) {
            walletId = body.walletId;
          }

          var i = 1;
          var opts = {
            coin: c.coin
          };
          if (!!supportBIP44AndP2PKH)
            opts['supportBIP44AndP2PKH'] = supportBIP44AndP2PKH;

          async.each(
            this.credentials.publicKeyRing,
            (item, next) => {
              var name = item.copayerName || 'copayer ' + i++;
              this._doJoinWallet(
                walletId,
                walletPrivKey,
                item.xPubKey,
                item.requestPubKey,
                name,
                opts,
                err => {
                  // Ignore error is copayer already in wallet
                  if (err && err instanceof Errors.COPAYER_IN_WALLET)
                    return next();
                  return next(err);
                }
              );
            },
            cb
          );
        });
      }
    );
  }

  _processWallet(wallet) {
    var encryptingKey = this.credentials.sharedEncryptingKey;

    var name = Utils.decryptMessageNoThrow(wallet.name, encryptingKey);
    if (name != wallet.name) {
      wallet.encryptedName = wallet.name;
    }
    wallet.name = name;
    _.each(wallet.copayers, copayer => {
      var name = Utils.decryptMessageNoThrow(copayer.name, encryptingKey);
      if (name != copayer.name) {
        copayer.encryptedName = copayer.name;
      }
      copayer.name = name;
      _.each(copayer.requestPubKeys, access => {
        if (!access.name) return;

        var name = Utils.decryptMessageNoThrow(access.name, encryptingKey);
        if (name != access.name) {
          access.encryptedName = access.name;
        }
        access.name = name;
      });
    });
  }

  _processStatus(status) {
    var processCustomData = data => {
      var copayers = data.wallet.copayers;
      if (!copayers) return;

      var me = _.find(copayers, {
        id: this.credentials.copayerId
      });
      if (!me || !me.customData) return;

      var customData;
      try {
        customData = JSON.parse(
          Utils.decryptMessage(
            me.customData,
            this.credentials.personalEncryptingKey
          )
        );
      } catch (e) {
        log.warn('Could not decrypt customData:', me.customData);
      }
      if (!customData) return;

      // Add it to result
      data.customData = customData;

      // Update walletPrivateKey
      if (!this.credentials.walletPrivKey && customData.walletPrivKey)
        this.credentials.addWalletPrivateKey(customData.walletPrivKey);
    };

    processCustomData(status);
    this._processWallet(status.wallet);
    this._processTxps(status.pendingTxps);
  }

  // /**
  // * Get latest notifications
  // *
  // * @param {object} opts
  // * @param {String} opts.lastNotificationId (optional) - The ID of the last received notification
  // * @param {String} opts.timeSpan (optional) - A time window on which to look for notifications (in seconds)
  // * @param {String} opts.includeOwn[=false] (optional) - Do not ignore notifications generated by the current copayer
  // * @returns {Callback} cb - Returns error or an array of notifications
  // */
  getNotifications(opts, cb) {
    $.checkState(
      this.credentials,
      'Failed state: this.credentials at <getNotifications()>'
    );

    opts = opts || {};

    var url = '/v1/notifications/';
    if (opts.lastNotificationId) {
      url += '?notificationId=' + opts.lastNotificationId;
    } else if (opts.timeSpan) {
      url += '?timeSpan=' + opts.timeSpan;
    }

    this.request.getWithLogin(url, (err, result) => {
      if (err) return cb(err);

      var notifications = _.filter(result, notification => {
        return (
          opts.includeOwn ||
          notification.creatorId != this.credentials.copayerId
        );
      });

      return cb(null, notifications);
    });
  }

  // /**
  // * Get status of the wallet
  // *
  // * @param {Boolean} opts.twoStep[=false] - Optional: use 2-step balance computation for improved performance
  // * @param {Boolean} opts.includeExtendedInfo (optional: query extended status)
  // * @param {String} opts.tokenAddress (optional: ERC20 Token Contract Address)
  // * @param {String} opts.multisigContractAddress (optional: MULTISIG ETH Contract Address)
  // * @returns {Callback} cb - Returns error or an object with status information
  // */
  getStatus(opts, cb) {
    $.checkState(
      this.credentials,
      'Failed state: this.credentials at <getStatus()>'
    );

    if (!cb) {
      cb = opts;
      opts = {};
      log.warn('DEPRECATED WARN: getStatus should receive 2 parameters.');
    }

    opts = opts || {};

    var qs = [];
    qs.push('includeExtendedInfo=' + (opts.includeExtendedInfo ? '1' : '0'));
    qs.push('twoStep=' + (opts.twoStep ? '1' : '0'));
    qs.push('serverMessageArray=1');

    if (opts.tokenAddress) {
      qs.push('tokenAddress=' + opts.tokenAddress);
    }

    if (opts.multisigContractAddress) {
      qs.push('multisigContractAddress=' + opts.multisigContractAddress);
      qs.push('network=' + this.credentials.network);
    }

    this.request.get('/v3/wallets/?' + qs.join('&'), (err, result) => {
      if (err) return cb(err);
      if (result.wallet.status == 'pending') {
        var c = this.credentials;
        result.wallet.secret = API._buildSecret(
          c.walletId,
          c.walletPrivKey,
          c.coin,
          c.network
        );
      }

      this._processStatus(result);

      return cb(err, result);
    });
  }

  // /**
  // * Get copayer preferences
  // *
  // * @param {Callback} cb
  // * @return {Callback} cb - Return error or object
  // */
  getPreferences(cb) {
    $.checkState(
      this.credentials,
      'Failed state: this.credentials at <getPreferences()>'
    );
    $.checkArgument(cb);

    this.request.get('/v1/preferences/', (err, preferences) => {
      if (err) return cb(err);
      return cb(null, preferences);
    });
  }

  // /**
  // * Save copayer preferences
  // *
  // * @param {Object} preferences
  // * @param {Callback} cb
  // * @return {Callback} cb - Return error or object
  // */
  savePreferences(preferences, cb) {
    $.checkState(
      this.credentials,
      'Failed state: this.credentials at <savePreferences()>'
    );
    $.checkArgument(cb);

    this.request.put('/v1/preferences/', preferences, cb);
  }

  // /**
  // * fetchPayPro
  // *
  // * @param opts.payProUrl  URL for paypro request
  // * @returns {Callback} cb - Return error or the parsed payment protocol request
  // * Returns (err,paypro)
  // *  paypro.amount
  // *  paypro.toAddress
  // *  paypro.memo
  // */
  fetchPayPro(opts, cb) {
    $.checkArgument(opts).checkArgument(opts.payProUrl);

    PayPro.get(
      {
        url: opts.payProUrl,
        coin: this.credentials.coin || 'btc',
        network: this.credentials.network || 'livenet',

        // for testing
        request: this.request
      },
      (err, paypro) => {
        if (err) return cb(err);

        return cb(null, paypro);
      }
    );
  }

  // /**
  // * Gets list of utxos
  // *
  // * @param {Function} cb
  // * @param {Object} opts
  // * @param {Array} opts.addresses (optional) - List of addresses from where to fetch UTXOs.
  // * @returns {Callback} cb - Return error or the list of utxos
  // */
  getUtxos(opts, cb) {
    $.checkState(
      this.credentials && this.credentials.isComplete(),
      'Failed state: this.credentials at <getUtxos()>'
    );
    opts = opts || {};
    var url = '/v1/utxos/';
    if (opts.addresses) {
      url +=
        '?' +
        querystring.stringify({
          addresses: [].concat(opts.addresses).join(',')
        });
    }
    this.request.get(url, cb);
  }

  // /**
  // * Gets list of coins
  // *
  // * @param {Function} cb
  // * @param {String} opts.coin - Current tx coin
  // * @param {String} opts.network - Current tx network
  // * @param {String} opts.txId - Current tx id
  // * @returns {Callback} cb - Return error or the list of coins
  // */
  getCoinsForTx(opts, cb) {
    $.checkState(
      this.credentials && this.credentials.isComplete(),
      'Failed state: this.credentials at <getCoinsForTx()>'
    );
    opts = opts || {};
    var url = '/v1/txcoins/';
    url +=
      '?' +
      querystring.stringify({
        coin: opts.coin,
        network: opts.network,
        txId: opts.txId
      });
    this.request.get(url, cb);
  }

  _getCreateTxProposalArgs(opts) {
    var args = _.cloneDeep(opts);
    args.message =
      API._encryptMessage(opts.message, this.credentials.sharedEncryptingKey) ||
      null;
    args.payProUrl = opts.payProUrl || null;
    args.isTokenSwap = opts.isTokenSwap || null;
    args.replaceTxByFee = opts.replaceTxByFee || null;
    _.each(args.outputs, o => {
      o.message =
        API._encryptMessage(o.message, this.credentials.sharedEncryptingKey) ||
        null;
    });

    return args;
  }

  // /**
  // * Create a transaction proposal
  // *
  // * @param {Object} opts
  // * @param {string} opts.txProposalId - Optional. If provided it will be used as this TX proposal ID. Should be unique in the scope of the wallet.
  // * @param {Array} opts.outputs - List of outputs.
  // * @param {string} opts.outputs[].toAddress - Destination address.
  // * @param {number} opts.outputs[].amount - Amount to transfer in satoshi.
  // * @param {string} opts.outputs[].message - A message to attach to this output.
  // * @param {string} opts.message - A message to attach to this transaction.
  // * @param {number} opts.feeLevel[='normal'] - Optional. Specify the fee level for this TX ('priority', 'normal', 'economy', 'superEconomy').
  // * @param {number} opts.feePerKb - Optional. Specify the fee per KB for this TX (in satoshi).
  // * @param {string} opts.changeAddress - Optional. Use this address as the change address for the tx. The address should belong to the wallet. In the case of singleAddress wallets, the first main address will be used.
  // * @param {Boolean} opts.sendMax - Optional. Send maximum amount of funds that make sense under the specified fee/feePerKb conditions. (defaults to false).
  // * @param {string} opts.payProUrl - Optional. Paypro URL for peers to verify TX
  // * @param {Boolean} opts.excludeUnconfirmedUtxos[=false] - Optional. Do not use UTXOs of unconfirmed transactions as inputs
  // * @param {Boolean} opts.dryRun[=false] - Optional. Simulate the action but do not change server state.
  // * @param {Array} opts.inputs - Optional. Inputs for this TX
  // * @param {number} opts.fee - Optional. Use an fixed fee for this TX (only when opts.inputs is specified)
  // * @param {Boolean} opts.noShuffleOutputs - Optional. If set, TX outputs won't be shuffled. Defaults to false
  // * @param {String} opts.signingMethod - Optional. If set, force signing method (ecdsa or schnorr) otherwise use default for coin
  // * @param {Boolean} opts.isTokenSwap - Optional. To specify if we are trying to make a token swap
  // * @param {Boolean} opts.enableRBF - Optional. Enable BTC Replace By Fee
  // * @param {Boolean} opts.replaceTxByFee - Optional. Ignore locked utxos check ( used for replacing a transaction designated as RBF)
  // * @returns {Callback} cb - Return error or the transaction proposal
  // * @param {String} baseUrl - Optional. ONLY FOR TESTING
  // */
  createTxProposal(opts, cb, baseUrl) {
    $.checkState(
      this.credentials && this.credentials.isComplete(),
      'Failed state: this.credentials at <createTxProposal()>'
    );
    $.checkState(this.credentials.sharedEncryptingKey);
    $.checkArgument(opts);

    // BCH schnorr deployment
    if (!opts.signingMethod && this.credentials.coin == 'bch') {
      opts.signingMethod = 'schnorr';
    }

    var args = this._getCreateTxProposalArgs(opts);
    baseUrl = baseUrl || '/v3/txproposals/';
    // baseUrl = baseUrl || '/v4/txproposals/'; // DISABLED 2020-04-07

    this.request.post(baseUrl, args, (err, txp) => {
      if (err) return cb(err);

      this._processTxps(txp);
      if (
        !Verifier.checkProposalCreation(
          args,
          txp,
          this.credentials.sharedEncryptingKey
        )
      ) {
        return cb(new Errors.SERVER_COMPROMISED());
      }

      return cb(null, txp);
    });
  }

  // /**
  // * Publish a transaction proposal
  // *
  // * @param {Object} opts
  // * @param {Object} opts.txp - The transaction proposal object returned by the API#createTxProposal method
  // * @returns {Callback} cb - Return error or null
  // */
  publishTxProposal(opts, cb) {
    $.checkState(
      this.credentials && this.credentials.isComplete(),
      'Failed state: this.credentials at <publishTxProposal()>'
    );
    $.checkArgument(opts).checkArgument(opts.txp);

    $.checkState(parseInt(opts.txp.version) >= 3);

    var t = Utils.buildTx(opts.txp);
    var hash = t.uncheckedSerialize();
    var args = {
      proposalSignature: Utils.signMessage(
        hash,
        this.credentials.requestPrivKey
      )
    };

    var url = '/v2/txproposals/' + opts.txp.id + '/publish/';
    this.request.post(url, args, (err, txp) => {
      if (err) return cb(err);
      this._processTxps(txp);
      return cb(null, txp);
    });
  }

  // /**
  // * Create a new address
  // *
  // * @param {Object} opts
  // * @param {Boolean} opts.ignoreMaxGap[=false]
  // * @param {Boolean} opts.isChange[=false]
  // * @param {Callback} cb
  // * @returns {Callback} cb - Return error or the address
  // */
  createAddress(opts, cb) {
    $.checkState(
      this.credentials && this.credentials.isComplete(),
      'Failed state: this.credentials at <createAddress()>'
    );

    if (!cb) {
      cb = opts;
      opts = {};
      log.warn('DEPRECATED WARN: createAddress should receive 2 parameters.');
    }

    if (!this._checkKeyDerivation())
      return cb(new Error('Cannot create new address for this wallet'));

    opts = opts || {};

    this.request.post('/v4/addresses/', opts, (err, address) => {
      if (err) return cb(err);

      if (!Verifier.checkAddress(this.credentials, address)) {
        return cb(new Errors.SERVER_COMPROMISED());
      }

      return cb(null, address);
    });
  }

  // /**
  // * Get your main addresses
  // *
  // * @param {Object} opts
  // * @param {Boolean} opts.doNotVerify
  // * @param {Numeric} opts.limit (optional) - Limit the resultset. Return all addresses by default.
  // * @param {Boolean} [opts.reverse=false] (optional) - Reverse the order of returned addresses.
  // * @param {Callback} cb
  // * @returns {Callback} cb - Return error or the array of addresses
  // */
  getMainAddresses(opts, cb) {
    $.checkState(this.credentials && this.credentials.isComplete());

    opts = opts || {};

    var args = [];
    if (opts.limit) args.push('limit=' + opts.limit);
    if (opts.reverse) args.push('reverse=1');
    var qs = '';
    if (args.length > 0) {
      qs = '?' + args.join('&');
    }
    var url = '/v1/addresses/' + qs;

    this.request.get(url, (err, addresses) => {
      if (err) return cb(err);

      if (!opts.doNotVerify) {
        var fake = _.some(addresses, address => {
          return !Verifier.checkAddress(this.credentials, address);
        });
        if (fake) return cb(new Errors.SERVER_COMPROMISED());
      }
      return cb(null, addresses);
    });
  }

  // /**
  // * Update wallet balance
  // *
  // * @param {String} opts.coin - Optional: defaults to current wallet coin
  // * @param {String} opts.tokenAddress - Optional: ERC20 token contract address
  // * @param {String} opts.multisigContractAddress optional: MULTISIG ETH Contract Address
  // * @param {Callback} cb
  // */
  getBalance(opts, cb) {
    if (!cb) {
      cb = opts;
      opts = {};
      log.warn('DEPRECATED WARN: getBalance should receive 2 parameters.');
    }

    opts = opts || {};

    $.checkState(
      this.credentials && this.credentials.isComplete(),
      'Failed state: this.credentials at <getBalance()>'
    );

    var args = [];
    if (opts.coin) {
      args.push('coin=' + opts.coin);
    }
    if (opts.tokenAddress) {
      args.push('tokenAddress=' + opts.tokenAddress);
    }
    if (opts.multisigContractAddress) {
      args.push('multisigContractAddress=' + opts.multisigContractAddress);
    }
    var qs = '';
    if (args.length > 0) {
      qs = '?' + args.join('&');
    }

    var url = '/v1/balance/' + qs;
    this.request.get(url, cb);
  }

  // /**
  // * Get list of transactions proposals
  // *
  // * @param {Object} opts
  // * @param {Boolean} opts.doNotVerify
  // * @param {Boolean} opts.forAirGapped
  // * @param {Boolean} opts.doNotEncryptPkr
  // * @return {Callback} cb - Return error or array of transactions proposals
  // */
  getTxProposals(opts, cb) {
    $.checkState(
      this.credentials && this.credentials.isComplete(),
      'Failed state: this.credentials at <getTxProposals()>'
    );

    this.request.get('/v2/txproposals/', (err, txps) => {
      if (err) return cb(err);
      this._processTxps(txps);
      async.every(
        txps,
        (txp, acb) => {
          if (opts.doNotVerify) return acb(true);
          this.getPayProV2(txp)
            .then(paypro => {
              var isLegit = Verifier.checkTxProposal(this.credentials, txp, {
                paypro
              });

              return acb(isLegit);
            })
            .catch(err => {
              return acb(err);
            });
        },
        isLegit => {
          if (!isLegit) return cb(new Errors.SERVER_COMPROMISED());

          var result;
          if (opts.forAirGapped) {
            result = {
              txps: JSON.parse(JSON.stringify(txps)),
              encryptedPkr: opts.doNotEncryptPkr
                ? null
                : Utils.encryptMessage(
                    JSON.stringify(this.credentials.publicKeyRing),
                    this.credentials.personalEncryptingKey
                  ),
              unencryptedPkr: opts.doNotEncryptPkr
                ? JSON.stringify(this.credentials.publicKeyRing)
                : null,
              m: this.credentials.m,
              n: this.credentials.n
            };
          } else {
            result = txps;
          }
          return cb(null, result);
        }
      );
    });
  }

  // private?
  getPayPro(txp, cb) {
    if (!txp.payProUrl || this.doNotVerifyPayPro) return cb();

    PayPro.get(
      {
        url: txp.payProUrl,
        coin: txp.coin || 'btc',
        network: txp.network || 'livenet',

        // for testing
        request: this.request
      },
      (err, paypro) => {
        if (err)
          return cb(
            new Error(
              'Could not fetch invoice:' + (err.message ? err.message : err)
            )
          );
        return cb(null, paypro);
      }
    );
  }

  getPayProV2(txp) {
    if (!txp.payProUrl || this.doNotVerifyPayPro) return Promise.resolve();

    const chain = txp.chain || Utils.getChain(txp.coin); // getChain -> backwards compatibility
    const currency = Utils.getCurrencyCodeFromCoinAndChain(txp.coin, chain);
    const payload = {
      address: txp.from
    };

    return PayProV2.selectPaymentOption({
      paymentUrl: txp.payProUrl,
      chain,
      currency,
      payload
    });
  }

  // /**
  // * push transaction proposal signatures
  // *
  // * @param {Object} txp
  // * @param {Array} signatures
  // * @param {base} base url (ONLY FOR TESTING)
  // * @param {Callback} cb
  // * @return {Callback} cb - Return error or object
  // */
  pushSignatures(txp, signatures, cb, base) {
    $.checkState(
      this.credentials && this.credentials.isComplete(),
      'Failed state: this.credentials at <pushSignatures()>'
    );
    $.checkArgument(txp.creatorId);

    if (_.isEmpty(signatures)) {
      return cb('No signatures to push. Sign the transaction with Key first');
    }

    this.getPayProV2(txp)
      .then(paypro => {
        var isLegit = Verifier.checkTxProposal(this.credentials, txp, {
          paypro
        });

        if (!isLegit) return cb(new Errors.SERVER_COMPROMISED());

        let defaultBase = '/v2/txproposals/';
        base = base || defaultBase;
        //        base = base || '/v2/txproposals/'; // DISABLED 2020-04-07

        let url = base + txp.id + '/signatures/';

        var args = {
          signatures
        };
        this.request.post(url, args, (err, txp) => {
          if (err) return cb(err);
          this._processTxps(txp);
          return cb(null, txp);
        });
      })
      .catch(err => {
        return cb(err);
      });
  }

  /**
   * Create advertisement for bitpay app - (limited to marketing staff)
   * @param opts - options
   */
  createAdvertisement(opts, cb) {
    // TODO add check for preconditions of title, imgUrl, linkUrl

    var url = '/v1/advertisements/';
    let args = opts;

    this.request.post(url, args, (err, createdAd) => {
      if (err) {
        return cb(err);
      }
      return cb(null, createdAd);
    });
  }

  /**
   * Get advertisements for bitpay app - (limited to marketing staff)
   * @param opts - options
   * @param opts.testing - if set, fetches testing advertisements
   */
  getAdvertisements(opts, cb) {
    var url = '/v1/advertisements/';
    if (opts.testing === true) {
      url = '/v1/advertisements/' + '?testing=true';
    }

    this.request.get(url, (err, ads) => {
      if (err) {
        return cb(err);
      }
      return cb(null, ads);
    });
  }

  /**
   * Get advertisements for bitpay app, for specified country - (limited to marketing staff)
   * @param opts - options
   * @param opts.country - if set, fetches ads by Country
   */
  getAdvertisementsByCountry(opts, cb) {
    var url = '/v1/advertisements/country/' + opts.country;

    this.request.get(url, (err, ads) => {
      if (err) {
        return cb(err);
      }
      return cb(null, ads);
    });
  }

  /**
   * Get Advertisement
   * @param opts - options
   */
  getAdvertisement(opts, cb) {
    var url = '/v1/advertisements/' + opts.adId; // + adId or adTitle;
    this.request.get(url, (err, body) => {
      if (err) {
        return cb(err);
      }
      return cb(null, body);
    });
  }

  /**
   * Activate Advertisement
   * @param opts - options
   */
  activateAdvertisement(opts, cb) {
    var url = '/v1/advertisements/' + opts.adId + '/activate'; // + adId or adTitle;
    let args = opts;
    this.request.post(url, args, (err, body) => {
      if (err) {
        return cb(err);
      }
      return cb(null, body);
    });
  }

  /**
   * Deactivate Advertisement
   * @param opts - options
   */
  deactivateAdvertisement(opts, cb) {
    var url = '/v1/advertisements/' + opts.adId + '/deactivate'; // + adId or adTitle;
    let args = opts;
    this.request.post(url, args, (err, body) => {
      if (err) {
        return cb(err);
      }
      return cb(null, body);
    });
  }

  /**
   * Delete Advertisement
   * @param opts - options
   */
  deleteAdvertisement(opts, cb) {
    var url = '/v1/advertisements/' + opts.adId; // + adId or adTitle;
    this.request.delete(url, (err, body) => {
      if (err) {
        return cb(err);
      }
      return cb(null, body);
    });
  }

  /*

  // /**
  // * Sign transaction proposal from AirGapped
  // *
  // * @param {Object} txp
  // * @param {String} encryptedPkr
  // * @param {Number} m
  // * @param {Number} n
  // * @param {String} password - (optional) A password to decrypt the encrypted private key (if encryption is set).
  // * @return {Object} txp - Return transaction
  // */
  signTxProposalFromAirGapped(txp, encryptedPkr, m, n, password) {
    throw new Error(
      'signTxProposalFromAirGapped not yet implemented in v9.0.0'
    );
    // $.checkState(this.credentials);

    // if (!this.canSign())
    //   throw new Errors.MISSING_PRIVATE_KEY;

    // if (this.isPrivKeyEncrypted() && !password)
    //   throw new Errors.ENCRYPTED_PRIVATE_KEY;

    // var publicKeyRing;
    // try {
    //   publicKeyRing = JSON.parse(Utils.decryptMessage(encryptedPkr, this.credentials.personalEncryptingKey));
    // } catch (ex) {
    //   throw new Error('Could not decrypt public key ring');
    // }

    // if (!_.isArray(publicKeyRing) || publicKeyRing.length != n) {
    //   throw new Error('Invalid public key ring');
    // }

    // this.credentials.m = m;
    // this.credentials.n = n;
    // this.credentials.addressType = txp.addressType;
    // this.credentials.addPublicKeyRing(publicKeyRing);

    // if (!Verifier.checkTxProposalSignature(this.credentials, txp))
    //   throw new Error('Fake transaction proposal');

    // return this._signTxp(txp, password);
  }

  // /**
  // * Sign transaction proposal from AirGapped
  // *
  // * @param {String} key - A mnemonic phrase or an xprv HD private key
  // * @param {Object} txp
  // * @param {String} unencryptedPkr
  // * @param {Number} m
  // * @param {Number} n
  // * @param {Object} opts
  // * @param {String} opts.coin (default 'btc')
  // * @param {String} opts.passphrase
  // * @param {Number} opts.account - default 0
  // * @param {String} opts.derivationStrategy - default 'BIP44'
  // * @return {Object} txp - Return transaction
  // */
  static signTxProposalFromAirGapped(key, txp, unencryptedPkr, m, n, opts, cb) {
    opts = opts || {};

    var coin = opts.coin || 'btc';
    // checking in chains for simplicity
    if (!_.includes(Constants.CHAINS, coin))
      return cb(new Error('Invalid coin'));

    var publicKeyRing = JSON.parse(unencryptedPkr);

    if (!_.isArray(publicKeyRing) || publicKeyRing.length != n) {
      throw new Error('Invalid public key ring');
    }

    var newClient: any = new API({
      baseUrl: 'https://bws.example.com/bws/api'
    });

    // TODO TODO TODO
    if (key.slice(0, 4) === 'xprv' || key.slice(0, 4) === 'tprv') {
      if (key.slice(0, 4) === 'xprv' && txp.network == 'testnet')
        throw new Error('testnet HD keys must start with tprv');
      if (key.slice(0, 4) === 'tprv' && txp.network == 'livenet')
        throw new Error('livenet HD keys must start with xprv');
      newClient.seedFromExtendedPrivateKey(key, {
        coin,
        account: opts.account,
        derivationStrategy: opts.derivationStrategy
      });
    } else {
      newClient.seedFromMnemonic(key, {
        coin,
        network: txp.network,
        passphrase: opts.passphrase,
        account: opts.account,
        derivationStrategy: opts.derivationStrategy
      });
    }
    newClient.credentials.m = m;
    newClient.credentials.n = n;
    newClient.credentials.addressType = txp.addressType;
    newClient.credentials.addPublicKeyRing(publicKeyRing);

    if (!Verifier.checkTxProposalSignature(newClient.credentials, txp))
      throw new Error('Fake transaction proposal');

    return newClient._signTxp(txp);
  }

  // /**
  // * Reject a transaction proposal
  // *
  // * @param {Object} txp
  // * @param {String} reason
  // * @param {Callback} cb
  // * @return {Callback} cb - Return error or object
  // */
  rejectTxProposal(txp, reason, cb) {
    $.checkState(
      this.credentials && this.credentials.isComplete(),
      'Failed state: this.credentials at <rejectTxProposal()>'
    );
    $.checkArgument(cb);

    var url = '/v1/txproposals/' + txp.id + '/rejections/';
    var args = {
      reason:
        API._encryptMessage(reason, this.credentials.sharedEncryptingKey) || ''
    };
    this.request.post(url, args, (err, txp) => {
      if (err) return cb(err);
      this._processTxps(txp);
      return cb(null, txp);
    });
  }

  // /**
  // * Broadcast raw transaction
  // *
  // * @param {Object} opts
  // * @param {String} opts.network
  // * @param {String} opts.rawTx
  // * @param {Callback} cb
  // * @return {Callback} cb - Return error or txid
  // */
  broadcastRawTx(opts, cb) {
    $.checkState(
      this.credentials,
      'Failed state: this.credentials at <broadcastRawTx()>'
    );
    $.checkArgument(cb);

    opts = opts || {};

    var url = '/v1/broadcast_raw/';
    this.request.post(url, opts, (err, txid) => {
      if (err) return cb(err);
      return cb(null, txid);
    });
  }

  _doBroadcast(txp, cb) {
    var url = '/v1/txproposals/' + txp.id + '/broadcast/';
    this.request.post(url, {}, (err, txp) => {
      if (err) return cb(err);
      this._processTxps(txp);
      return cb(null, txp);
    });
  }

  // /**
  // * Broadcast a transaction proposal
  // *
  // * @param {Object} txp
  // * @param {Callback} cb
  // * @return {Callback} cb - Return error or object
  // */
  broadcastTxProposal(txp, cb) {
    $.checkState(
      this.credentials && this.credentials.isComplete(),
      'Failed state: this.credentials at <broadcastTxProposal()>'
    );

    this.getPayProV2(txp)
      .then(paypro => {
        if (paypro) {
          var t_unsigned = Utils.buildTx(txp);
          var t = _.cloneDeep(t_unsigned);

          this._applyAllSignatures(txp, t);

          const chain = txp.chain || Utils.getChain(txp.coin); // getChain -> backwards compatibility
          const currency = Utils.getCurrencyCodeFromCoinAndChain(
            txp.coin,
            chain
          );
          const rawTxUnsigned = t_unsigned.uncheckedSerialize();
          const serializedTx = t.serialize({
            disableSmallFees: true,
            disableLargeFees: true,
            disableDustOutputs: true
          });
          const unsignedTransactions = [];
          const signedTransactions = [];

          // Convert string to array if string
          const unserializedTxs =
            typeof rawTxUnsigned === 'string' ? [rawTxUnsigned] : rawTxUnsigned;
          const serializedTxs =
            typeof serializedTx === 'string' ? [serializedTx] : serializedTx;

          const weightedSize = [];

          let isSegwit =
            (txp.coin == 'btc' || txp.coin == 'ltc') &&
            (txp.addressType == 'P2WSH' || txp.addressType == 'P2WPKH');

          let i = 0;
          for (const unsigned of unserializedTxs) {
            let size;
            if (isSegwit) {
              // we dont have a fast way to calculate weigthedSize`
              size = Math.floor((txp.fee / txp.feePerKb) * 1000) - 10;
            } else {
              size = serializedTxs[i].length / 2;
            }
            unsignedTransactions.push({
              tx: unsigned,
              weightedSize: size
            });
            weightedSize.push(size);

            i++;
          }
          i = 0;
          for (const signed of serializedTxs) {
            signedTransactions.push({
              tx: signed,
              weightedSize: weightedSize[i++],
              escrowReclaimTx: txp.escrowReclaimTx
            });
          }
          PayProV2.verifyUnsignedPayment({
            paymentUrl: txp.payProUrl,
            chain,
            currency,
            unsignedTransactions
          })
            .then(() => {
              PayProV2.sendSignedPayment({
                paymentUrl: txp.payProUrl,
                chain,
                currency,
                signedTransactions,
                bpPartner: {
                  bp_partner: this.bp_partner,
                  bp_partner_version: this.bp_partner_version
                }
              })
                .then(payProDetails => {
                  if (payProDetails.memo) {
                    log.debug('Merchant memo:', payProDetails.memo);
                  }
                  return cb(null, txp, payProDetails.memo);
                })
                .catch(err => {
                  return cb(err);
                });
            })
            .catch(err => {
              return cb(err);
            });
        } else {
          this._doBroadcast(txp, cb);
        }
      })
      .catch(err => {
        return cb(err);
      });
  }

  // /**
  // * Remove a transaction proposal
  // *
  // * @param {Object} txp
  // * @param {Callback} cb
  // * @return {Callback} cb - Return error or empty
  // */
  removeTxProposal(txp, cb) {
    $.checkState(
      this.credentials && this.credentials.isComplete(),
      'Failed state: this.credentials at <removeTxProposal()>'
    );

    var url = '/v1/txproposals/' + txp.id;
    this.request.delete(url, err => {
      return cb(err);
    });
  }

  // /**
  // * Get transaction history
  // *
  // * @param {Object} opts
  // * @param {Number} opts.skip (defaults to 0)
  // * @param {Number} opts.limit
  // * @param {String} opts.tokenAddress
  // * @param {String} opts.multisigContractAddress (optional: MULTISIG ETH Contract Address)
  // * @param {Boolean} opts.includeExtendedInfo
  // * @param {Callback} cb
  // * @return {Callback} cb - Return error or array of transactions
  // */
  getTxHistory(opts, cb) {
    $.checkState(
      this.credentials && this.credentials.isComplete(),
      'Failed state: this.credentials at <getTxHistory()>'
    );

    var args = [];
    if (opts) {
      if (opts.skip) args.push('skip=' + opts.skip);
      if (opts.limit) args.push('limit=' + opts.limit);
      if (opts.tokenAddress) args.push('tokenAddress=' + opts.tokenAddress);
      if (opts.multisigContractAddress)
        args.push('multisigContractAddress=' + opts.multisigContractAddress);
      if (opts.includeExtendedInfo) args.push('includeExtendedInfo=1');
    }
    var qs = '';
    if (args.length > 0) {
      qs = '?' + args.join('&');
    }

    var url = '/v1/txhistory/' + qs;
    this.request.get(url, (err, txs) => {
      if (err) return cb(err);
      this._processTxps(txs);
      return cb(null, txs);
    });
  }

  // /**
  // * getTx
  // *
  // * @param {String} TransactionId
  // * @return {Callback} cb - Return error or transaction
  // */
  getTx(id, cb) {
    $.checkState(
      this.credentials && this.credentials.isComplete(),
      'Failed state: this.credentials at <getTx()>'
    );

    var url = '/v1/txproposals/' + id;
    this.request.get(url, (err, txp) => {
      if (err) return cb(err);

      this._processTxps(txp);
      return cb(null, txp);
    });
  }

  // /**
  // * Start an address scanning process.
  // * When finished, the scanning process will send a notification 'ScanFinished' to all copayers.
  // *
  // * @param {Object} opts
  // * @param {Boolean} opts.includeCopayerBranches (defaults to false)
  // * @param {Callback} cb
  // */
  startScan(opts, cb) {
    $.checkState(
      this.credentials && this.credentials.isComplete(),
      'Failed state: this.credentials at <startScan()>'
    );

    var args = {
      includeCopayerBranches: opts.includeCopayerBranches
    };

    this.request.post('/v1/addresses/scan', args, err => {
      return cb(err);
    });
  }

  // /**
  // * Adds access to the current copayer
  // * @param {Object} opts
  // * @param {bool} opts.reqPrivKey
  // * @param {bool} opts.signature of the private key, from master key.
  // * @param {string} opts.restrictions
  // *    - cannotProposeTXs
  // *    - cannotXXX TODO
  // * @param {string} opts.name  (name for the new access)
  // *
  // * return the accesses Wallet and the requestPrivateKey
  // */
  addAccess(opts, cb) {
    $.checkState(
      this.credentials,
      'Failed state: no this.credentials at <addAccess()>'
    );
    $.shouldBeString(
      opts.requestPrivKey,
      'Failed state: no requestPrivKey at addAccess() '
    );
    $.shouldBeString(
      opts.signature,
      'Failed state: no signature at addAccess()'
    );

    opts = opts || {};
    var requestPubKey = new Bitcore.PrivateKey(opts.requestPrivKey)
      .toPublicKey()
      .toString();
    var copayerId = this.credentials.copayerId;
    var encCopayerName = opts.name
      ? Utils.encryptMessage(opts.name, this.credentials.sharedEncryptingKey)
      : null;

    var opts2 = {
      copayerId,
      requestPubKey,
      signature: opts.signature,
      name: encCopayerName,
      restrictions: opts.restrictions
    };

    this.request.put('/v1/copayers/' + copayerId + '/', opts2, (err, res) => {
      if (err) return cb(err);
      // Do not set the key. Return it (for compatibility)
      // this.credentials.requestPrivKey = opts.requestPrivKey;
      return cb(null, res.wallet, opts.requestPrivKey);
    });
  }

  // /**
  // * Get a note associated with the specified txid
  // * @param {Object} opts
  // * @param {string} opts.txid - The txid to associate this note with
  // */
  getTxNote(opts, cb) {
    $.checkState(
      this.credentials,
      'Failed state: this.credentials at <getTxNote()>'
    );

    opts = opts || {};
    this.request.get('/v1/txnotes/' + opts.txid + '/', (err, note) => {
      if (err) return cb(err);
      this._processTxNotes(note);
      return cb(null, note);
    });
  }

  // /**
  // * Edit a note associated with the specified txid
  // * @param {Object} opts
  // * @param {string} opts.txid - The txid to associate this note with
  // * @param {string} opts.body - The contents of the note
  // */
  editTxNote(opts, cb) {
    $.checkState(
      this.credentials,
      'Failed state: this.credentials at <editTxNote()>'
    );

    opts = opts || {};
    if (opts.body) {
      opts.body = API._encryptMessage(
        opts.body,
        this.credentials.sharedEncryptingKey
      );
    }
    this.request.put('/v1/txnotes/' + opts.txid + '/', opts, (err, note) => {
      if (err) return cb(err);
      this._processTxNotes(note);
      return cb(null, note);
    });
  }

  // /**
  // * Get all notes edited after the specified date
  // * @param {Object} opts
  // * @param {string} opts.minTs - The starting timestamp
  // */
  getTxNotes(opts, cb) {
    $.checkState(
      this.credentials,
      'Failed state: this.credentials at <getTxNotes()>'
    );

    opts = opts || {};
    var args = [];
    if (_.isNumber(opts.minTs)) {
      args.push('minTs=' + opts.minTs);
    }
    var qs = '';
    if (args.length > 0) {
      qs = '?' + args.join('&');
    }

    this.request.get('/v1/txnotes/' + qs, (err, notes) => {
      if (err) return cb(err);
      this._processTxNotes(notes);
      return cb(null, notes);
    });
  }

  // /**
  // * Returns exchange rate for the specified currency & timestamp.
  // * @param {Object} opts
  // * @param {string} opts.code - Currency ISO code.
  // * @param {Date} [opts.ts] - A timestamp to base the rate on (default Date.now()).
  // * @param {String} [opts.coin] - Coin (detault: 'btc')
  // * @returns {Object} rates - The exchange rate.
  // */
  getFiatRate(opts, cb) {
    $.checkArgument(cb);

    var opts = opts || {};

    var args = [];
    if (opts.ts) args.push('ts=' + opts.ts);
    if (opts.coin) args.push('coin=' + opts.coin);
    var qs = '';
    if (args.length > 0) {
      qs = '?' + args.join('&');
    }

    this.request.get('/v1/fiatrates/' + opts.code + '/' + qs, (err, rates) => {
      if (err) return cb(err);
      return cb(null, rates);
    });
  }

  // /**
  // * Subscribe to push notifications.
  // * @param {Object} opts
  // * @param {String} opts.type - Device type (ios or android).
  // * @param {String} opts.externalUserId - Device token. // Braze
  // * @returns {Object} response - Status of subscription.
  // */
  pushNotificationsSubscribe(opts, cb) {
    var url = '/v2/pushnotifications/subscriptions/';
    this.request.post(url, opts, (err, response) => {
      if (err) return cb(err);
      return cb(null, response);
    });
  }

  // /**
  // * Unsubscribe from push notifications.
  // * @param {String} externalUserId - Device token. // Braze
  // * @return {Callback} cb - Return error if exists
  // */
  pushNotificationsUnsubscribe(externalUserId, cb) {
    var url = '/v3/pushnotifications/subscriptions/' + externalUserId;
    this.request.delete(url, cb);
  }

  // /**
  // * Listen to a tx for its first confirmation.
  // * @param {Object} opts
  // * @param {String} opts.txid - The txid to subscribe to.
  // * @returns {Object} response - Status of subscription.
  // */
  txConfirmationSubscribe(opts, cb) {
    var url = '/v1/txconfirmations/';
    this.request.post(url, opts, (err, response) => {
      if (err) return cb(err);
      return cb(null, response);
    });
  }

  // /**
  // * Stop listening for a tx confirmation.
  // * @param {String} txid - The txid to unsubscribe from.
  // * @return {Callback} cb - Return error if exists
  // */
  txConfirmationUnsubscribe(txid, cb) {
    var url = '/v1/txconfirmations/' + txid;
    this.request.delete(url, cb);
  }

  // /**
  // * Returns send max information.
  // * @param {String} opts
  // * @param {number} opts.feeLevel[='normal'] - Optional. Specify the fee level ('priority', 'normal', 'economy', 'superEconomy').
  // * @param {number} opts.feePerKb - Optional. Specify the fee per KB (in satoshi).
  // * @param {Boolean} opts.excludeUnconfirmedUtxos - Indicates it if should use (or not) the unconfirmed utxos
  // * @param {Boolean} opts.returnInputs - Indicates it if should return (or not) the inputs
  // * @return {Callback} cb - Return error (if exists) and object result
  // */
  getSendMaxInfo(opts, cb) {
    var args = [];
    opts = opts || {};

    if (opts.feeLevel) args.push('feeLevel=' + opts.feeLevel);
    if (opts.feePerKb != null) args.push('feePerKb=' + opts.feePerKb);
    if (opts.excludeUnconfirmedUtxos) args.push('excludeUnconfirmedUtxos=1');
    if (opts.returnInputs) args.push('returnInputs=1');

    var qs = '';
    if (args.length > 0) qs = '?' + args.join('&');

    var url = '/v1/sendmaxinfo/' + qs;

    this.request.get(url, (err, result) => {
      if (err) return cb(err);
      return cb(null, result);
    });
  }

  // /**
  // * Returns gas limit estimate.
  // * @param {Object} opts - tx Object
  // * @return {Callback} cb - Return error (if exists) and gas limit
  // */
  getEstimateGas(opts, cb) {
    var url = '/v3/estimateGas/';
    this.request.post(url, opts, (err, gasLimit) => {
      if (err) return cb(err);
      return cb(null, gasLimit);
    });
  }

  // /**
  // * Returns nonce.
  // * @param {Object} opts - chain, coin, network
  // * @return {Callback} cb - Return error (if exists) and nonce
  // */
  getNonce(opts, cb) {
    $.checkArgument(
      Constants.EVM_CHAINS.includes(opts.chain),
      'Invalid chain: must be EVM based'
    );

    var qs = [];
    qs.push(`coin=${opts.coin}`);
    qs.push(`chain=${opts.chain}`);
    qs.push(`network=${opts.network}`);

    const url = `/v1/nonce/${opts.address}?${qs.join('&')}`;
    this.request.get(url, (err, nonce) => {
      if (err) return cb(err);
      return cb(null, nonce);
    });
  }

  // /**
  // * Returns contract instantiation info. (All contract addresses instantiated by that sender with the current transaction hash and block number)
  // * @param {string} opts.sender - sender wallet address
  // * @param {string} opts.coin - chain name, defaults to 'eth'
  // * @param {string} opts.txId - instantiation transaction id
  // * @return {Callback} cb - Return error (if exists) instantiation info
  // */
  getMultisigContractInstantiationInfo(opts, cb) {
    var url = '/v1/multisig/';
    opts.network = this.credentials.network;
    this.request.post(url, opts, (err, contractInstantiationInfo) => {
      if (err) return cb(err);
      return cb(null, contractInstantiationInfo);
    });
  }

  // /**
  // * Returns contract info. (owners addresses and required number of confirmations)
  // * @param {string} opts.multisigContractAddress - multisig contract address
  // * @param {string} opts.coin - chain name, defaults to 'eth'
  // * @return {Callback} cb - Return error (if exists) instantiation info
  // */
  getMultisigContractInfo(opts, cb) {
    var url = '/v1/multisig/info';
    opts.network = this.credentials.network;
    this.request.post(url, opts, (err, contractInfo) => {
      if (err) return cb(err);
      return cb(null, contractInfo);
    });
  }

  // /**
  // * Returns contract info. (name symbol precision)
  // * @param {string} opts.tokenAddress - token contract address
  // * @param {string} opts.chain - chain name, defaults to 'eth'
  // * @return {Callback} cb - Return error (if exists) instantiation info
  // */
  getTokenContractInfo(opts, cb) {
    var url = '/v1/token/info';
    opts.network = this.credentials.network;
    this.request.post(url, opts, (err, contractInfo) => {
      if (err) return cb(err);
      return cb(null, contractInfo);
    });
  }

  // /**
  // * Get wallet status based on a string identifier (one of: walletId, address, txid)
  // *
  // * @param {string} opts.identifier - The identifier
  // * @param {Boolean} opts.includeExtendedInfo (optional: query extended status)
  // * @param {Boolean} opts.walletCheck (optional:  run v8 walletCheck if wallet found)
  // * @returns {Callback} cb - Returns error or an object with status information
  // */
  getStatusByIdentifier(opts, cb) {
    $.checkState(
      this.credentials,
      'Failed state: this.credentials at <getStatusByIdentifier()>'
    );

    opts = opts || {};

    var qs = [];
    qs.push('includeExtendedInfo=' + (opts.includeExtendedInfo ? '1' : '0'));
    qs.push('walletCheck=' + (opts.walletCheck ? '1' : '0'));

    this.request.get(
      '/v1/wallets/' + opts.identifier + '?' + qs.join('&'),
      (err, result) => {
        if (err || !result || !result.wallet) return cb(err);
        if (result.wallet.status == 'pending') {
          var c = this.credentials;
          result.wallet.secret = API._buildSecret(
            c.walletId,
            c.walletPrivKey,
            c.coin,
            c.network
          );
        }

        this._processStatus(result);

        return cb(err, result);
      }
    );
  }

  /*
   *
   * Compatibility Functions
   *
   */

  _oldCopayDecrypt(username, password, blob) {
    var SEP1 = '@#$';
    var SEP2 = '%^#@';

    var decrypted;
    try {
      var passphrase = username + SEP1 + password;
      decrypted = sjcl.decrypt(passphrase, blob);
    } catch (e) {
      passphrase = username + SEP2 + password;
      try {
        decrypted = sjcl.decrypt(passphrase, blob);
      } catch (e) {
        log.debug(e);
      }
    }

    if (!decrypted) return null;

    var ret;
    try {
      ret = JSON.parse(decrypted);
    } catch (e) {}
    return ret;
  }

  getWalletIdsFromOldCopay(username, password, blob): any[] {
    var p = this._oldCopayDecrypt(username, password, blob);
    if (!p) return null;
    var ids = p.walletIds.concat(_.keys(p.focusedTimestamps));
    return _.uniq(ids);
  }

  // /**
  // * upgradeCredentialsV1
  // * upgrade Credentials V1 to Key and Credentials V2 object
  // *
  // * @param {Object} x - Credentials V1 Object

  // * @returns {Callback} cb - Returns { err, {key, credentials} }
  // */

  static upgradeCredentialsV1(x) {
    $.shouldBeObject(x);

    if (
      !_.isUndefined(x.version) ||
      (!x.xPrivKey && !x.xPrivKeyEncrypted && !x.xPubKey)
    ) {
      throw new Error('Could not recognize old version');
    }

    let k;
    if (x.xPrivKey || x.xPrivKeyEncrypted) {
      k = new Key({ seedData: x, seedType: 'objectV1' });
    } else {
      // RO credentials
      k = false;
    }

    let obsoleteFields = {
      version: true,
      xPrivKey: true,
      xPrivKeyEncrypted: true,
      hwInfo: true,
      entropySourcePath: true,
      mnemonic: true,
      mnemonicEncrypted: true
    };

    var c = new Credentials();
    _.each(Credentials.FIELDS, i => {
      if (!obsoleteFields[i]) {
        c[i] = x[i];
      }
    });
    if (c.externalSource) {
      throw new Error('External Wallets are no longer supported');
    }
    c.coin = c.coin || 'btc';
    c.addressType = c.addressType || Constants.SCRIPT_TYPES.P2SH;
    c.account = c.account || 0;
    c.rootPath = c.getRootPath();
    c.keyId = k.id;
    return { key: k, credentials: c };
  }

  // /**
  // * upgradeMultipleCredentialsV1
  // * upgrade multiple Credentials V1 and (opionally) keys to Key and Credentials V2 object
  // * Duplicate keys will be identified and merged.
  // *
  // * @param {Object} credentials - Credentials V1 Object
  // * @param {Object} keys - Key object
  // *

  // * @returns {Callback} cb - Returns { err, {keys, credentials} }
  // */

  static upgradeMultipleCredentialsV1(oldCredentials) {
    let newKeys = [],
      newCrededentials = [];
    // Try to migrate to Credentials 2.0
    _.each(oldCredentials, credentials => {
      let migrated;

      if (!credentials.version || credentials.version < 2) {
        log.info('About to migrate : ' + credentials.walletId);

        migrated = API.upgradeCredentialsV1(credentials);
        newCrededentials.push(migrated.credentials);

        if (migrated.key) {
          log.info(`Wallet ${credentials.walletId} key's extracted`);
          newKeys.push(migrated.key);
        } else {
          log.info(`READ-ONLY Wallet ${credentials.walletId} migrated`);
        }
      }
    });

    if (newKeys.length > 0) {
      // Find and merge dup keys.
      let credGroups = _.groupBy(newCrededentials, x => {
        $.checkState(x.xPubKey, 'Failed state: no xPubKey at credentials!');
        let xpub = new Bitcore.HDPublicKey(x.xPubKey);
        let fingerPrint = xpub.fingerPrint.toString('hex');
        return fingerPrint;
      });

      if (_.keys(credGroups).length < newCrededentials.length) {
        log.info('Found some wallets using the SAME key. Merging...');

        let uniqIds = {};

        _.each(_.values(credGroups), credList => {
          let toKeep = credList.shift();
          if (!toKeep.keyId) return;
          uniqIds[toKeep.keyId] = true;

          if (!credList.length) return;
          log.info(`Merging ${credList.length} keys to ${toKeep.keyId}`);
          _.each(credList, x => {
            log.info(`\t${x.keyId} is now ${toKeep.keyId}`);
            x.keyId = toKeep.keyId;
          });
        });

        newKeys = _.filter(newKeys, x => uniqIds[x.id]);
      }
    }

    return {
      keys: newKeys,
      credentials: newCrededentials
    };
  }

  // /**
  // * serverAssistedImport
  // * Imports  EXISTING wallets against BWS and return key & clients[] for each account / coin
  // *
  // * @param {Object} opts
  // * @param {String} opts.words - mnemonic
  // * @param {String} opts.xPrivKey - extended Private Key
  // * @param {String} opts.passphrase - mnemonic's passphrase (optional)
  // * @param {Bool} opts.includeTestnetWallets - include testnet wallets (optional)
  // * @param {Bool} opts.includeLegacyWallets - search legacy wallets (optional)
  // * @param {Object} clientOpts  - BWS connection options (see ClientAPI constructor)

  // * @returns {Callback} cb - Returns { err, key, clients[] }
  // */

  static serverAssistedImport(opts, clientOpts, callback) {
    $.checkArgument(
      opts.words || opts.xPrivKey,
      'provide opts.words or opts.xPrivKey'
    );

    let client = clientOpts.clientFactory
      ? clientOpts.clientFactory()
      : new API(clientOpts);
    let includeTestnetWallets = opts.includeTestnetWallets;
    let includeLegacyWallets = opts.includeLegacyWallets;
    let credentials = [];
    let copayerIdAlreadyTested = {};
    let keyCredentialIndex = [];
    let clients = [];
    let k;
    let sets = [
      {
        // current wallets: /[44,48]/[0,145]'/
        nonCompliantDerivation: false,
        useLegacyCoinType: false,
        useLegacyPurpose: false
      }
    ];

    if (includeLegacyWallets) {
      const legacyOpts = [
        {
          // old bch wallets: /[44,48]/[0,0]'/
          nonCompliantDerivation: false,
          useLegacyCoinType: true,
          useLegacyPurpose: false
        },
        {
          // old BTC/BCH  multisig wallets: /[44]/[0,145]'/
          nonCompliantDerivation: false,
          useLegacyCoinType: false,
          useLegacyPurpose: true
        },
        {
          // old multisig BCH wallets: /[44]/[0]'/
          nonCompliantDerivation: false,
          useLegacyCoinType: true,
          useLegacyPurpose: true
        },
        {
          // old BTC no-comp wallets: /44'/[0]'/
          nonCompliantDerivation: true,
          useLegacyPurpose: true
        }
      ];
      // @ts-ignore
      sets = sets.concat(legacyOpts);
    }

    const generateCredentials = (key, opts) => {
      let c = key.createCredentials(null, {
        coin: opts.coin,
        chain: opts.coin, // chain === coin for stored clients
        network: opts.network,
        account: opts.account,
        n: opts.n,
        use0forBCH: opts.use0forBCH // only used for server assisted import
      });

      if (copayerIdAlreadyTested[c.copayerId + ':' + opts.n]) {
        return;
      } else {
        copayerIdAlreadyTested[c.copayerId + ':' + opts.n] = true;
      }

      keyCredentialIndex.push({ credentials: c, key, opts });
      credentials.push(c);
    };

    const checkKey = key => {
      let opts = [
        // coin, network,  multisig
        ['btc', 'livenet'],
        ['bch', 'livenet'],
        ['bch', 'livenet', false, true], // check for prefork bch wallet
        ['eth', 'livenet'],
        ['matic', 'livenet'],
        ['xrp', 'livenet'],
        ['doge', 'livenet'],
        ['ltc', 'livenet'],
        ['btc', 'livenet', true],
        ['bch', 'livenet', true],
        ['doge', 'livenet', true],
        ['ltc', 'livenet', true]
      ];
      if (key.use44forMultisig) {
        //  testing old multi sig
        opts = opts.filter(x => {
          return x[2];
        });
      }

      if (key.use0forBCH) {
        //  testing BCH, old coin=0 wallets
        opts = opts.filter(x => {
          return x[0] == 'bch';
        });
      }

      if (!key.nonCompliantDerivation && includeTestnetWallets) {
        let testnet = _.cloneDeep(opts);
        testnet.forEach(x => {
          x[1] = 'testnet';
        });
        opts = opts.concat(testnet);
      }
      if (key.nonCompliantDerivation) {
        //  leave only BTC, and no testnet
        opts = opts.filter(x => {
          return x[0] == 'btc';
        });
      }

<<<<<<< HEAD
      let clients = [];
      async.eachSeries(
        opts,
        (x, next) => {
          let optsObj = {
            coin: x[0],
            network: x[1],
            account: 0,
            n: x[2] ? 2 : 1,
            use0forBCH: x[3]
          };
          // console.log('[api.js.2287:optsObj:]',optsObj); // TODO
          // TODO OPTI: do not scan accounts if XX
          //
          // 1. check account 0
          checkCredentials(key, optsObj, (err, iclients) => {
            if (err) return next(err);
            if (_.isEmpty(iclients)) return next();
            clients = clients.concat(iclients);

            // Accounts not allowed?
            if (
              key.use0forBCH ||
              !key.compliantDerivation ||
              key.use44forMultisig ||
              key.BIP45
            )
              return next();

            // Now, lets scan all accounts for the found client
            let cont = true,
              account = 1;
            async.whilst(
              () => {
                return cont;
              },
              icb => {
                optsObj.account = account++;

                checkCredentials(key, optsObj, (err, iclients) => {
                  if (err) return icb(err);
                  // we do not allow accounts nr gaps in BWS.
                  cont = !_.isEmpty(iclients);
                  if (cont) {
                    clients = clients.concat(iclients);
                  }
                  return icb();
                });
              },
              err => {
                return next(err);
=======
      for (let i = 0; i < opts.length; i++) {
        let opt = opts[i];
        let optsObj = {
          coin: opt[0],
          network: opt[1],
          account: 0,
          n: opt[2] ? 2 : 1,
          use0forBCH: opt[3]
        };
        generateCredentials(key, optsObj);
      }
    };

    const getClientsFromWallets = (err, res) => {
      if (err) {
        return callback(err);
      }

      // marry all found wallets and keyCredentialIndex entries for simplicity
      let combined = keyCredentialIndex
        .map((x, i) => {
          if (res[i].success) {
            x.status = res[i].status;
            return x;
          }
        })
        .filter(x => x);

      let foundWallets = [];
      async.each(
        combined,
        (item, cb) => {
          let credentials = item.credentials;
          var wallet = item.status.wallet;
          client.fromString(credentials);
          client._processStatus(item.status);

          if (!credentials.hasWalletInfo()) {
            var me = _.find(wallet.copayers, {
              id: credentials.copayerId
            });

            if (!me) return cb(null, new Error('Copayer not in wallet'));

            try {
              credentials.addWalletInfo(
                wallet.id,
                wallet.name,
                wallet.m,
                wallet.n,
                me.name,
                {}
              );
            } catch (e) {
              if (e.message) {
                log.info('Trying credentials...', e.message);
              }
              if (e.message && e.message.match(/Bad\snr/)) {
                return cb(null, new Errors.WALLET_DOES_NOT_EXIST());
>>>>>>> e73f53b8
              }
            }
          }
          if (wallet.status != 'complete') return cb(null, item);

          if (item.status.customData?.walletPrivKey) {
            credentials.addWalletPrivateKey(
              item.status.customData.walletPrivKey
            );
          }

          if (credentials.walletPrivKey) {
            if (!Verifier.checkCopayers(credentials, wallet.copayers)) {
              return cb(null, new Errors.SERVER_COMPROMISED());
            }
          } else {
            // this should only happen in AIR-GAPPED flows
            log.warn(
              'Could not verify copayers key (missing wallet Private Key)'
            );
          }

          credentials.addPublicKeyRing(
            client._extractPublicKeyRing(wallet.copayers)
          );
          client.emit('walletCompleted', wallet);

          foundWallets.push(item);
          cb();
        },
        err => {
          if (err) return callback(err);
          checkForOtherAccounts(foundWallets);
        }
      );
    };

    const getNextBatch = (key, settings) => {
      let accountKeyCredentialIndex = [];
      let credBatch = [];
      // add potential wallet account credentials
      for (let i = 0; i < 5; i++) {
        settings.account++;
        const clonedSettings = JSON.parse(JSON.stringify(settings));
        let c = key.createCredentials(null, {
          coin: clonedSettings.coin,
          network: clonedSettings.network,
          account: clonedSettings.account,
          n: clonedSettings.n
        });

        accountKeyCredentialIndex.push({
          credentials: c,
          key,
          opts: clonedSettings
        });
        credBatch.push(c);
      }
      return { credentials: credBatch, accountKeyCredentialIndex };
    };

    const checkForOtherAccounts = foundWallets => {
      let addtFoundWallets = [];
      async.each(
        foundWallets,
        (wallet, next2) => {
          k = wallet.key;
          let mostRecentResults = [{ success: true }];
          async.whilst(
            () => mostRecentResults.every(x => x.success),
            next => {
              let { credentials, accountKeyCredentialIndex } = getNextBatch(
                k,
                wallet.opts
              );
              client.bulkClient.getStatusAll(
                credentials,
                {
                  silentFailure: true,
                  twoStep: true,
                  includeExtendedInfo: true,
                  ignoreIncomplete: true
                },
                (err, response) => {
                  mostRecentResults = response;
                  let combined = accountKeyCredentialIndex
                    .map((x, i) => {
                      if (response[i].success) {
                        x.status = response[i].status;
                        return x;
                      }
                    })
                    .filter(x => x);
                  addtFoundWallets.push(...combined);
                  next(err);
                }
              );
            },
            err => {
              next2(err);
            }
          );
        },
        err => {
          if (err) return callback(err);
          const allWallets = foundWallets.concat(addtFoundWallets);
          // generate clients
          async.each(
            allWallets,
            async (wallet, next) => {
              if (
                wallet.opts.coin == 'btc' &&
                (wallet.status.wallet.addressType == 'P2WPKH' ||
                  wallet.status.wallet.addressType == 'P2WSH')
              ) {
                client.credentials.addressType =
                  wallet.status.wallet.n == 1
                    ? Constants.SCRIPT_TYPES.P2WPKH
                    : Constants.SCRIPT_TYPES.P2WSH;
              }
              // add client to list
              let newClient = _.cloneDeep(client);
              // newClient.credentials = settings.credentials;
              newClient.fromString(wallet.credentials);
              clients.push(newClient);
              // Eth wallet with tokens?
              const tokenAddresses = wallet.status.preferences.tokenAddresses;
              const multisigEthInfo = wallet.status.preferences.multisigEthInfo;
              const maticTokenAddresses =
                wallet.status.preferences.maticTokenAddresses;
              const multisigMaticInfo =
                wallet.status.preferences.multisigMaticInfo;
              if (!_.isEmpty(tokenAddresses) || !_.isEmpty(multisigEthInfo)) {
                if (!_.isEmpty(tokenAddresses)) {
                  function oneInchGetTokensData() {
                    return new Promise((resolve, reject) => {
                      newClient.request.get(
                        '/v1/service/oneInch/getTokens/eth',
                        (err, data) => {
                          if (err) return reject(err);
                          return resolve(data);
                        }
                      );
                    });
                  }
                  let customTokensData;
                  try {
                    customTokensData = await oneInchGetTokensData();
                  } catch (error) {
                    log.warn('oneInchGetTokensData err', error);
                    customTokensData = null;
                  }
                  _.each(tokenAddresses, t => {
                    const token =
                      Constants.ETH_TOKEN_OPTS[t] ||
                      (customTokensData && customTokensData[t]);
                    if (!token) {
                      log.warn(`Token ${t} unknown`);
                      return;
                    }
                    log.info(`Importing token: ${token.name}`);
                    const tokenCredentials =
                      newClient.credentials.getTokenCredentials(token);
                    let tokenClient = _.cloneDeep(newClient);
                    tokenClient.credentials = tokenCredentials;
                    clients.push(tokenClient);
                  });
                  if (_.isEmpty(multisigEthInfo)) {
                    next();
                  }
                }
                // Eth wallet with mulsig wallets?
                if (!_.isEmpty(multisigEthInfo)) {
                  _.each(multisigEthInfo, info => {
                    log.info(
                      `Importing multisig wallet. Address: ${info.multisigContractAddress} - m: ${info.m} - n: ${info.n}`
                    );
                    const multisigEthCredentials =
                      newClient.credentials.getMultisigEthCredentials({
                        walletName: info.walletName,
                        multisigContractAddress: info.multisigContractAddress,
                        n: info.n,
                        m: info.m
                      });
                    let multisigEthClient = _.cloneDeep(newClient);
                    multisigEthClient.credentials = multisigEthCredentials;
                    clients.push(multisigEthClient);
                    const tokenAddresses = info.tokenAddresses;
                    if (!_.isEmpty(tokenAddresses)) {
                      _.each(tokenAddresses, t => {
                        const token = Constants.ETH_TOKEN_OPTS[t];
                        if (!token) {
                          log.warn(`Token ${t} unknown`);
                          return;
                        }
                        log.info(`Importing multisig token: ${token.name}`);
                        const tokenCredentials =
                          multisigEthClient.credentials.getTokenCredentials(
                            token
                          );
                        let tokenClient = _.cloneDeep(multisigEthClient);
                        tokenClient.credentials = tokenCredentials;
                        clients.push(tokenClient);
                      });
                    }
                  });
                  next();
                }
                // matic wallet with tokens?
              } else if (
                !_.isEmpty(maticTokenAddresses) ||
                !_.isEmpty(multisigMaticInfo)
              ) {
                if (!_.isEmpty(maticTokenAddresses)) {
                  function oneInchGetTokensData() {
                    return new Promise((resolve, reject) => {
                      newClient.request.get(
                        '/v1/service/oneInch/getTokens/matic',
                        (err, data) => {
                          if (err) return reject(err);
                          return resolve(data);
                        }
                      );
                    });
                  }
                  let customTokensData;
                  try {
                    customTokensData = await oneInchGetTokensData();
                  } catch (error) {
                    log.warn('oneInchGetTokensData err', error);
                    customTokensData = null;
                  }
                  _.each(maticTokenAddresses, t => {
                    const token =
                      Constants.MATIC_TOKEN_OPTS[t] ||
                      (customTokensData && customTokensData[t]);
                    if (!token) {
                      log.warn(`Token ${t} unknown`);
                      return;
                    }
                    log.info(`Importing token: ${token.name}`);
                    const tokenCredentials =
                      newClient.credentials.getTokenCredentials(token);
                    let tokenClient = _.cloneDeep(newClient);
                    tokenClient.credentials = tokenCredentials;
                    clients.push(tokenClient);
                  });
                  if (_.isEmpty(multisigEthInfo)) {
                    next();
                  }
                }
                // matic wallet with multisig wallets?
                if (!_.isEmpty(multisigEthInfo)) {
                  _.each(multisigEthInfo, info => {
                    log.info(
                      `Importing multisig wallet. Address: ${info.multisigContractAddress} - m: ${info.m} - n: ${info.n}`
                    );
                    const multisigEthCredentials =
                      newClient.credentials.getMultisigEthCredentials({
                        walletName: info.walletName,
                        multisigContractAddress: info.multisigContractAddress,
                        n: info.n,
                        m: info.m
                      });
                    let multisigEthClient = _.cloneDeep(newClient);
                    multisigEthClient.credentials = multisigEthCredentials;
                    clients.push(multisigEthClient);
                    const tokenAddresses = info.tokenAddresses;
                    if (!_.isEmpty(tokenAddresses)) {
                      _.each(tokenAddresses, t => {
                        const token = Constants.ETH_TOKEN_OPTS[t];
                        if (!token) {
                          log.warn(`Token ${t} unknown`);
                          return;
                        }
                        log.info(`Importing multisig token: ${token.name}`);
                        const tokenCredentials =
                          multisigEthClient.credentials.getTokenCredentials(
                            token
                          );
                        let tokenClient = _.cloneDeep(multisigEthClient);
                        tokenClient.credentials = tokenCredentials;
                        clients.push(tokenClient);
                      });
                    }
                  });
                  next();
                }
              } else {
                next();
              }
            },
            err => {
              if (err) return callback(err);
              return callback(null, k, clients);
            }
          );
        }
      );
    };

    for (let i = 0; i < sets.length; i++) {
      let set: any = sets[i];
      try {
        if (opts.words) {
          if (opts.passphrase) {
            set.passphrase = opts.passphrase;
          }

          k = new Key({ seedData: opts.words, seedType: 'mnemonic', ...set });
        } else {
          k = new Key({
            seedData: opts.xPrivKey,
            seedType: 'extendedPrivateKey',
            ...set
          });
        }
      } catch (e) {
        log.info('Backup error:', e);
        return callback(new Errors.INVALID_BACKUP());
      }
      checkKey(k);
    }

    // send batched calls to server
    client.bulkClient.getStatusAll(
      credentials,
      {
        silentFailure: true,
        twoStep: true,
        includeExtendedInfo: true,
        ignoreIncomplete: true
      },
      getClientsFromWallets
    );
  }

  moonpayGetQuote(data): Promise<any> {
    return new Promise((resolve, reject) => {
      this.request.post('/v1/service/moonpay/quote', data, (err, data) => {
        if (err) return reject(err);
        return resolve(data);
      });
    });
  }

  moonpayGetSignedPaymentUrl(data): Promise<any> {
    return new Promise((resolve, reject) => {
      this.request.post(
        '/v1/service/moonpay/signedPaymentUrl',
        data,
        (err, data) => {
          if (err) return reject(err);
          return resolve(data);
        }
      );
    });
  }

  simplexGetQuote(data): Promise<any> {
    return new Promise((resolve, reject) => {
      this.request.post('/v1/service/simplex/quote', data, (err, data) => {
        if (err) return reject(err);
        return resolve(data);
      });
    });
  }

  simplexPaymentRequest(data): Promise<any> {
    return new Promise((resolve, reject) => {
      this.request.post(
        '/v1/service/simplex/paymentRequest',
        data,
        (err, data) => {
          if (err) return reject(err);
          return resolve(data);
        }
      );
    });
  }

  simplexGetEvents(data): Promise<any> {
    return new Promise((resolve, reject) => {
      let qs = [];
      qs.push('env=' + data.env);

      this.request.get(
        '/v1/service/simplex/events/?' + qs.join('&'),
        (err, data) => {
          if (err) return reject(err);
          return resolve(data);
        }
      );
    });
  }

  wyreWalletOrderQuotation(data): Promise<any> {
    return new Promise((resolve, reject) => {
      this.request.post(
        '/v1/service/wyre/walletOrderQuotation',
        data,
        (err, data) => {
          if (err) return reject(err);
          return resolve(data);
        }
      );
    });
  }

  wyreWalletOrderReservation(data): Promise<any> {
    return new Promise((resolve, reject) => {
      this.request.post(
        '/v1/service/wyre/walletOrderReservation',
        data,
        (err, data) => {
          if (err) return reject(err);
          return resolve(data);
        }
      );
    });
  }

  changellyGetPairsParams(data): Promise<any> {
    return new Promise((resolve, reject) => {
      this.request.post(
        '/v1/service/changelly/getPairsParams',
        data,
        (err, data) => {
          if (err) return reject(err);
          return resolve(data);
        }
      );
    });
  }

  changellyGetFixRateForAmount(data): Promise<any> {
    return new Promise((resolve, reject) => {
      this.request.post(
        '/v1/service/changelly/getFixRateForAmount',
        data,
        (err, data) => {
          if (err) return reject(err);
          return resolve(data);
        }
      );
    });
  }

  changellyCreateFixTransaction(data): Promise<any> {
    return new Promise((resolve, reject) => {
      this.request.post(
        '/v1/service/changelly/createFixTransaction',
        data,
        (err, data) => {
          if (err) return reject(err);
          return resolve(data);
        }
      );
    });
  }

  oneInchGetSwap(data): Promise<any> {
    return new Promise((resolve, reject) => {
      this.request.post('/v1/service/oneInch/getSwap', data, (err, data) => {
        if (err) return reject(err);
        return resolve(data);
      });
    });
  }
}<|MERGE_RESOLUTION|>--- conflicted
+++ resolved
@@ -2939,59 +2939,6 @@
         });
       }
 
-<<<<<<< HEAD
-      let clients = [];
-      async.eachSeries(
-        opts,
-        (x, next) => {
-          let optsObj = {
-            coin: x[0],
-            network: x[1],
-            account: 0,
-            n: x[2] ? 2 : 1,
-            use0forBCH: x[3]
-          };
-          // console.log('[api.js.2287:optsObj:]',optsObj); // TODO
-          // TODO OPTI: do not scan accounts if XX
-          //
-          // 1. check account 0
-          checkCredentials(key, optsObj, (err, iclients) => {
-            if (err) return next(err);
-            if (_.isEmpty(iclients)) return next();
-            clients = clients.concat(iclients);
-
-            // Accounts not allowed?
-            if (
-              key.use0forBCH ||
-              !key.compliantDerivation ||
-              key.use44forMultisig ||
-              key.BIP45
-            )
-              return next();
-
-            // Now, lets scan all accounts for the found client
-            let cont = true,
-              account = 1;
-            async.whilst(
-              () => {
-                return cont;
-              },
-              icb => {
-                optsObj.account = account++;
-
-                checkCredentials(key, optsObj, (err, iclients) => {
-                  if (err) return icb(err);
-                  // we do not allow accounts nr gaps in BWS.
-                  cont = !_.isEmpty(iclients);
-                  if (cont) {
-                    clients = clients.concat(iclients);
-                  }
-                  return icb();
-                });
-              },
-              err => {
-                return next(err);
-=======
       for (let i = 0; i < opts.length; i++) {
         let opt = opts[i];
         let optsObj = {
@@ -3051,7 +2998,6 @@
               }
               if (e.message && e.message.match(/Bad\snr/)) {
                 return cb(null, new Errors.WALLET_DOES_NOT_EXIST());
->>>>>>> e73f53b8
               }
             }
           }
