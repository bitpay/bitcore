--- conflicted
+++ resolved
@@ -67,13 +67,13 @@
   passphrase?: string;
   password?: string;
   sjclOpts?: any;
-  algo?: string;
-  existingAlgo?: string;
+  algo?: KeyAlgorithm;
+  existingAlgo?: KeyAlgorithm;
 }
 
 interface SetFromMnemonicOptions {
   passphrase?: string;
-  algo?: string;
+  algo?: KeyAlgorithm;
   password?: string;
   sjclOpts?: any;
 }
@@ -233,17 +233,9 @@
     return a.id == b.id || a.fingerPrint == b.fingerPrint || a.fingerPrintEDDSA == b.fingerPrintEDDSA;
   }
 
-<<<<<<< HEAD
-  private setFromMnemonic(
-    m,
-    opts: { passphrase?: string; password?: PasswordMaybe; sjclOpts?: any, algo?: KeyAlgorithm }
-  ) {
-    for (const algo of SUPPORTED_ALGOS) {
-=======
   private setFromMnemonic(m, opts: SetFromMnemonicOptions) {
     const algos = opts.algo ? [opts.algo] : SUPPORTED_ALGOS;
     for (const algo of algos) {
->>>>>>> b432c5c7
       const xpriv = m.toHDPrivateKey(opts.passphrase, NETWORK, ALGO_TO_KEY_TYPE[algo]);
       this.#setFingerprint({ value: xpriv.fingerPrint.toString('hex'), algo });
 
@@ -270,7 +262,7 @@
     }
   }
 
-  private setFromExtendedPrivateKey (extendedPrivateKey, opts: { password?: string; algo?: string }) {
+  private setFromExtendedPrivateKey (extendedPrivateKey, opts: { password?: string; algo?: KeyAlgorithm }) {
     let xpriv;
     if (this.#mnemonic || this.#mnemonicEncrypted) {
       throw new Error('Set key from existing mnemonic')
@@ -282,7 +274,7 @@
     }
     const algos = opts.algo ? [opts.algo] : SUPPORTED_ALGOS;
     for (const algo of algos) {
-      const params = { algo }
+      const params = { algo };
       this.#setFingerprint({ value: xpriv.fingerPrint.toString('hex'),  ...params });
       if (opts.password) {
         this.#setPrivKeyEncrypted({
@@ -307,7 +299,7 @@
    * Adds an additional supported key to the object
    * By default it creates the new key based on the existing bitcoin key (ECDSA)
    */
-  addKeyByAlgorithm(algo: string, opts: AddKeyOptions = {}) {
+  addKeyByAlgorithm(algo: KeyAlgorithm, opts: AddKeyOptions = {}) {
     const existingAlgo = opts.existingAlgo || 'ECDSA';
 
     if (this.#mnemonic) {
@@ -330,7 +322,7 @@
   /**
    * Creates key from plain mnemonic
    */
-  #addKeyFromMnemonic(algo: string, mnemonic: string, opts: AddKeyOptions) {
+  #addKeyFromMnemonic(algo: KeyAlgorithm, mnemonic: string, opts: AddKeyOptions) {
     const mnemonicOpts: SetFromMnemonicOptions = { algo };
     
     if (this.#mnemonicHasPassphrase) {
@@ -344,7 +336,7 @@
   /**
    * Creates key from existing private key (encrypted or plain)
    */
-  #addKeyFromExistingPrivateKey(algo: string, existingAlgo: string, opts: AddKeyOptions) {
+  #addKeyFromExistingPrivateKey(algo: KeyAlgorithm, existingAlgo: KeyAlgorithm, opts: AddKeyOptions) {
     const encryptedPrivKey = this.#getPrivKeyEncrypted({ algo: existingAlgo });
     
     if (encryptedPrivKey) {
@@ -357,7 +349,7 @@
     }
   }
   
-  #hasExistingPrivateKey(existingAlgo: string): boolean {
+  #hasExistingPrivateKey(existingAlgo: KeyAlgorithm): boolean {
     return !!(this.#getPrivKeyEncrypted({ algo: existingAlgo }) || this.#getPrivKey({ algo: existingAlgo }));
   }
   
@@ -451,13 +443,8 @@
     return key;
   };
 
-<<<<<<< HEAD
-  encrypt(password: string, opts) {
-    if (this.#xPrivKeyEncrypted)
-=======
   encrypt(password, opts, algo?) {
     if (this.#getPrivKeyEncrypted({ algo }))
->>>>>>> b432c5c7
       throw new Error('Private key already encrypted');
 
     if (!this.#getPrivKey({ algo })) throw new Error('No private key to encrypt');
@@ -473,13 +460,8 @@
     this.#mnemonic = null;
   };
 
-<<<<<<< HEAD
-  decrypt(password: string) {
-    if (!this.#xPrivKeyEncrypted)
-=======
   decrypt(password, algo?) {
     if (!this.#getPrivKeyEncrypted({ algo }))
->>>>>>> b432c5c7
       throw new Error('Private key is not encrypted');
 
     try {
