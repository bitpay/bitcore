--- conflicted
+++ resolved
@@ -315,11 +315,7 @@
    * Creates key from plain mnemonic
    */
   #addKeyFromMnemonic(algo: string, mnemonic: string, opts: AddKeyOptions) {
-<<<<<<< HEAD
-    const mnemonicOpts: SetFromMnemonicOptions = { algo, ...opts };
-=======
     const mnemonicOpts: SetFromMnemonicOptions = { ...opts, algo };
->>>>>>> 832d9e40
     
     if (this.#mnemonicHasPassphrase) {
       this.#validatePassphrase(opts.passphrase);
