'use strict';

import Mnemonic from 'bitcore-mnemonic';
import {
  BitcoreLib as Bitcore,
  Deriver,
  Transactions
} from 'crypto-wallet-core';
import { singleton } from 'preconditions';
import * as Uuid from 'uuid';
import { Constants, Encryption, Utils } from './common';
import { Credentials } from './credentials';
import { Errors } from './errors';
import log from './log';

const $ = singleton();

type Language = 'en' | 'es' | 'ja' | 'zh' | 'fr' | 'it';
const wordsForLang: Record<Language, Array<string>> = {
  en: Mnemonic.Words.ENGLISH,
  es: Mnemonic.Words.SPANISH,
  ja: Mnemonic.Words.JAPANESE,
  zh: Mnemonic.Words.CHINESE,
  fr: Mnemonic.Words.FRENCH,
  it: Mnemonic.Words.ITALIAN,
};

// we always set 'livenet' for xprivs. it has no consequences
// other than the serialization
const NETWORK: string = 'livenet';
const ALGOS_BY_CHAIN =  {
  default: Constants.ALGOS.ECDSA,
  sol: Constants.ALGOS.EDDSA,
};
const SUPPORTED_ALGOS = [Constants.ALGOS.ECDSA, Constants.ALGOS.EDDSA];
const ALGO_TO_KEY_TYPE = {
  [Constants.ALGOS.ECDSA]: 'Bitcoin',
  [Constants.ALGOS.EDDSA]: 'ed25519'
}
export type KeyAlgorithm = keyof typeof Constants.ALGOS;
type Nullish = null | undefined;
export type PasswordMaybe = string | Nullish;

export interface KeyOptions {
  id?: string;
  seedType: 'new' | 'extendedPrivateKey' | 'object' | 'mnemonic' | 'objectV1';
  seedData?: any;
  passphrase?: string; // seed passphrase
  password?: string; // encrypting password
  encryptionOpts?: { iter?: number; }; // options for encryption
  use0forBCH?: boolean;
  useLegacyPurpose?: boolean;
  useLegacyCoinType?: boolean;
  nonCompliantDerivation?: boolean;
  language?: Language;
  algo?: KeyAlgorithm; // eddsa or ecdsa (Bitcoin) by default
};

export interface ExportedKey {
  xPrivKey: string;
  mnemonic: string;
  mnemonicHasPassphrase: boolean;
  fingerPrintUpdated?: boolean;
};
interface AddKeyOptions {
  passphrase?: string;
  password?: PasswordMaybe;
  sjclOpts?: any;
  algo?: KeyAlgorithm;
  existingAlgo?: KeyAlgorithm;
}

interface SetFromMnemonicOptions {
  passphrase?: string;
  algo?: KeyAlgorithm;
  password?: PasswordMaybe;
  encryptionOpts?: KeyOptions['encryptionOpts'];
}

export class Key {
  // ecdsa
  #xPrivKey: string;
  #xPrivKeyEncrypted: string;
  // eddsa
  #xPrivKeyEDDSA: string;
  #xPrivKeyEDDSAEncrypted: string;
  #version: number;
  #mnemonic: string;
  #mnemonicEncrypted: string;
  #mnemonicHasPassphrase: boolean;

  public id: any;
  public use0forBCH: boolean;
  public use44forMultisig: boolean;
  public compliantDerivation: boolean;
  public BIP45: boolean;
  public fingerPrint: string;
  public fingerPrintEDDSA: string
  /*
   *  public readonly exportFields = {
   *    'xPrivKey': '#xPrivKey',
   *    'xPrivKeyEncrypted': '#xPrivKeyEncrypted',
   *    'mnemonic': '#mnemonic',
   *    'mnemonicEncrypted': '#mnemonicEncrypted',
   *    'version': '#version',
   *    'mnemonicHasPassphrase': 'mnemonicHasPassphrase',
   *    'fingerPrint': 'fingerPrint', //  32bit fingerprint
   *    'compliantDerivation': 'compliantDerivation',
   *    'BIP45': 'BIP45',
   *
   *    // data for derived credentials.
   *    'use0forBCH': 'use0forBCH', // use the 0 coin' path element in BCH  (legacy)
   *    'use44forMultisig': 'use44forMultisig', // use the purpose 44' for multisig wallts (legacy)
   *    'id': 'id',
   *  };
   */
  
  constructor(opts: KeyOptions = { seedType: 'new' }) {
    this.#version = 1;
    this.id = opts.id || Uuid.v4();
    // bug backwards compatibility flags
    this.use0forBCH = opts.useLegacyCoinType;
    this.use44forMultisig = opts.useLegacyPurpose;
    this.compliantDerivation = !opts.nonCompliantDerivation;
    let x = opts.seedData;

    switch (opts.seedType) {
      case 'new':
        if (opts.language && !wordsForLang[opts.language])
          throw new Error('Unsupported language');

        let m = new Mnemonic(wordsForLang[opts.language]);
        while (!Mnemonic.isValid(m.toString())) {
          m = new Mnemonic(wordsForLang[opts.language]);
        }
        this.setFromMnemonic(m, opts);
        break;
      case 'mnemonic':
        $.checkArgument(x, 'Need to provide opts.seedData');
        $.checkArgument(typeof x === 'string', 'opts.seedData needs to be a string');
        this.setFromMnemonic(new Mnemonic(x), opts);
        break;
      case 'extendedPrivateKey':
        $.checkArgument(x, 'Need to provide opts.seedData');
        this.setFromExtendedPrivateKey(x, opts);
        break;
      case 'object':
        $.shouldBeObject(x, 'Need to provide an object at opts.seedData');
        $.shouldBeUndefined(opts.password, 'opts.password not allowed when opts.seedData is an object');

        if (this.#version != x.version) {
          throw new Error('Bad Key version');
        }

        this.#xPrivKey = x.xPrivKey;
        this.#xPrivKeyEncrypted = x.xPrivKeyEncrypted;
        this.#xPrivKeyEDDSA = x.xPrivKeyEDDSA;
        this.#xPrivKeyEDDSAEncrypted = x.xPrivKeyEDDSAEncrypted;

        this.#mnemonic = x.mnemonic;
        this.#mnemonicEncrypted = x.mnemonicEncrypted;
        this.#mnemonicHasPassphrase = x.mnemonicHasPassphrase;
        this.#version = x.version;
        this.fingerPrint = x.fingerPrint;
        this.fingerPrintEDDSA = x.fingerPrintEDDSA;
        this.compliantDerivation = x.compliantDerivation;
        this.BIP45 = x.BIP45;
        this.id = x.id;
        this.use0forBCH = x.use0forBCH;
        this.use44forMultisig = x.use44forMultisig;

        $.checkState(
          this.#xPrivKey || this.#xPrivKeyEncrypted,
          'Failed state:  #xPrivKey || #xPrivKeyEncrypted at Key constructor'
        );
        break;

      case 'objectV1':
        // Default Values for V1
        this.use0forBCH = false;
        this.use44forMultisig = false;
        this.compliantDerivation = true;
        this.id = Uuid.v4();

        if (x.compliantDerivation != null)
          this.compliantDerivation = x.compliantDerivation;
        if (x.id != null) this.id = x.id;

        this.#xPrivKey = x.xPrivKey;
        this.#xPrivKeyEncrypted = x.xPrivKeyEncrypted;
        this.#xPrivKeyEDDSA = x.xPrivKeyEDDSA;
        this.#xPrivKeyEDDSAEncrypted = x.xPrivKeyEDDSAEncrypted;

        this.#mnemonic = x.mnemonic;
        this.#mnemonicEncrypted = x.mnemonicEncrypted;
        this.#mnemonicHasPassphrase = x.mnemonicHasPassphrase;
        this.#version = x.version || 1;
        this.fingerPrint = x.fingerPrint;
        this.fingerPrintEDDSA = x.fingerPrintEDDSA;

        // If the wallet was single seed... multisig walelts accounts
        // will be 48'
        this.use44forMultisig = x.n > 1 ? true : false;

        // if old credentials had use145forBCH...use it.
        // else,if the wallet is bch, set it to true.
        this.use0forBCH = x.use145forBCH
          ? false
          : x.coin == 'bch'
            ? true
            : false;

        this.BIP45 = x.derivationStrategy == 'BIP45';
        break;

      default:
        throw new Error('Unknown seed source: ' + opts.seedType);
    }
  }

  static match(a, b) {
    // fingerPrint is not always available (because xPriv could have been imported encrypted)
    return a.id == b.id || a.fingerPrint == b.fingerPrint || a.fingerPrintEDDSA == b.fingerPrintEDDSA;
  }

  private setFromMnemonic(m, opts: SetFromMnemonicOptions) {
    const algos = opts.algo ? [opts.algo] : SUPPORTED_ALGOS;
    for (const algo of algos) {
  // private setFromMnemonic(
  //   m,
  //   opts: { passphrase?: string; password?: PasswordMaybe; encryptionOpts?: KeyOptions['encryptionOpts'], algo?: KeyAlgorithm }
  // ) {
  //   for (const algo of SUPPORTED_ALGOS) {
      const xpriv = m.toHDPrivateKey(opts.passphrase, NETWORK, ALGO_TO_KEY_TYPE[algo]);
      this.#setFingerprint({ value: xpriv.fingerPrint.toString('hex'), algo });

      if (opts.password) {
        this.#setPrivKeyEncrypted({
          value: JSON.stringify(Encryption.encryptWithPassword(
            xpriv.toString(),
            opts.password,
            opts.encryptionOpts
          )),
          algo
        });
        if (!this.#getPrivKeyEncrypted({ algo })) throw new Error('Could not encrypt');
        this.#mnemonicEncrypted = JSON.stringify(Encryption.encryptWithPassword(
          m.phrase,
          opts.password,
          opts.encryptionOpts
        ));
        if (!this.#mnemonicEncrypted) throw new Error('Could not encrypt');
      } else {
        this.#setPrivKey({ value: xpriv.toString(), algo });
        this.#mnemonic = m.phrase;
        this.#mnemonicHasPassphrase = !!opts.passphrase;
      }
    }
  }

  private setFromExtendedPrivateKey (extendedPrivateKey, opts: { password?: PasswordMaybe; algo?: KeyAlgorithm; encryptionOpts?: KeyOptions['encryptionOpts'] }) {
    let xpriv;
    if (this.#mnemonic || this.#mnemonicEncrypted) {
      throw new Error('Set key from existing mnemonic')
    }
    try {
      xpriv = new Bitcore.HDPrivateKey(extendedPrivateKey);
    } catch (e) {
      throw new Error('Invalid argument');
    }
    const algos = opts.algo ? [opts.algo] : SUPPORTED_ALGOS;
    for (const algo of algos) {
      const params = { algo };
      this.#setFingerprint({ value: xpriv.fingerPrint.toString('hex'),  ...params });
      if (opts.password) {
        this.#setPrivKeyEncrypted({
          value: JSON.stringify(Encryption.encryptWithPassword(
            xpriv.toString(),
            opts.password,
            opts.encryptionOpts
          )),
          ...params
        });
        const xPrivKeyEncrypted = this.#getPrivKeyEncrypted(params);
        if (!xPrivKeyEncrypted) throw new Error('Could not encrypt');
      } else {
        this.#setPrivKey({ value: xpriv.toString(), ...params }); 
      }
    }
    this.#mnemonic = null;
    this.#mnemonicHasPassphrase = null;
  }
  
  /**
   * Adds an additional supported key to the object
   * By default it creates the new key based on the existing bitcoin key (ECDSA)
   */
  addKeyByAlgorithm(algo: KeyAlgorithm, opts: AddKeyOptions = {}) {
    const existingAlgo = opts.existingAlgo || 'ECDSA';

    if (this.#mnemonic) {
      this.#addKeyFromMnemonic(algo, this.#mnemonic, opts);
      return;
    }
    if (this.#mnemonicEncrypted) {
      this.#validatePassword(opts.password);
      const mnemonic = Encryption.decryptWithPassword(this.#mnemonicEncrypted, opts.password);
      this.#addKeyFromMnemonic(algo, mnemonic.toString(), opts);
      return;
    }
    if (this.#hasExistingPrivateKey(existingAlgo)) {
      this.#addKeyFromExistingPrivateKey(algo, existingAlgo, opts);
      return;
    }

    throw new Error(`No key source available. Missing private key for algorithm: ${existingAlgo}`);
  }
  
  /**
   * Creates key from plain mnemonic
   */
  #addKeyFromMnemonic(algo: KeyAlgorithm, mnemonic: string, opts: AddKeyOptions) {
    const mnemonicOpts: SetFromMnemonicOptions = { ...opts, algo };
    
    if (this.#mnemonicHasPassphrase) {
      this.#validatePassphrase(opts.passphrase);
      mnemonicOpts.passphrase = opts.passphrase;
    }
    
    this.setFromMnemonic(new Mnemonic(mnemonic), mnemonicOpts);
  }
  
  /**
   * Creates key from existing private key (encrypted or plain)
   */
  #addKeyFromExistingPrivateKey(algo: KeyAlgorithm, existingAlgo: KeyAlgorithm, opts: AddKeyOptions) {
    const encryptedPrivKey = this.#getPrivKeyEncrypted({ algo: existingAlgo });
    
    if (encryptedPrivKey) {
      this.#validatePassword(opts.password);
      const xPriv = Encryption.decryptWithPassword(encryptedPrivKey, opts.password);
      this.setFromExtendedPrivateKey(xPriv, { algo, password: opts.password });
    } else {
      const xPriv = this.#getPrivKey({ algo: existingAlgo });
      this.setFromExtendedPrivateKey(xPriv, { algo });
    }
  }
  
  #hasExistingPrivateKey(existingAlgo: KeyAlgorithm): boolean {
    return !!(this.#getPrivKeyEncrypted({ algo: existingAlgo }) || this.#getPrivKey({ algo: existingAlgo }));
  }
  
  #validatePassword(password?: string) {
    if (!password) {
      throw new Error('Password is required for encrypted content');
    }
  }

  #validatePassphrase(passphrase?: string) {
    if (!passphrase) {
      throw new Error('Passphrase is required for mnemonic with passphrase');
    }
  }

  toObj() {
    const ret = {
      xPrivKey: this.#xPrivKey,
      xPrivKeyEncrypted: this.#xPrivKeyEncrypted,
      xPrivKeyEDDSA: this.#xPrivKeyEDDSA,
      xPrivKeyEDDSAEncrypted: this.#xPrivKeyEDDSAEncrypted,
      mnemonic: this.#mnemonic,
      mnemonicEncrypted: this.#mnemonicEncrypted,
      version: this.#version,
      mnemonicHasPassphrase: this.#mnemonicHasPassphrase,
      fingerPrint: this.fingerPrint, //  32bit fingerprint
      fingerPrintEDDSA: this.fingerPrintEDDSA,
      compliantDerivation: this.compliantDerivation,
      BIP45: this.BIP45,

      // data for derived credentials.
      use0forBCH: this.use0forBCH,
      use44forMultisig: this.use44forMultisig,
      id: this.id
    };
    return JSON.parse(JSON.stringify(ret));
  };

  isPrivKeyEncrypted(algo?: KeyAlgorithm) {
    switch (String(algo).toUpperCase()) {
      case (Constants.ALGOS.EDDSA):
        return !!this.#xPrivKeyEDDSAEncrypted && !this.#xPrivKeyEDDSA;
      default:
        return !!this.#xPrivKeyEncrypted && !this.#xPrivKey;
    }
  };

  checkPassword(password: string, algo?: KeyAlgorithm) {
    if (this.isPrivKeyEncrypted(algo)) {
      try {
        Encryption.decryptWithPassword(this.#getPrivKeyEncrypted({ algo }), password);
      } catch (ex) {
        return false;
      }
      return true;
    }
    return null;
  };

  get(password?: PasswordMaybe, algo?: KeyAlgorithm) {
    const key: ExportedKey = {
      xPrivKey: '',
      mnemonic: '',
      mnemonicHasPassphrase: this.#mnemonicHasPassphrase || false
    };

    if (this.isPrivKeyEncrypted(algo)) {
      $.checkArgument(password, 'Private keys are encrypted, a password is needed');
      try {
        const xPrivKeyEncrypted = this.#getPrivKeyEncrypted({ algo });
        key.xPrivKey = Encryption.decryptWithPassword(xPrivKeyEncrypted, password).toString();

        if (this.#mnemonicEncrypted) {
          key.mnemonic = Encryption.decryptWithPassword(this.#mnemonicEncrypted, password).toString();
        }
      } catch (ex) {
        throw new Error('Could not decrypt');
      }
    } else {
      key.xPrivKey = this.#getPrivKey({ algo });
      key.mnemonic = this.#mnemonic;
    }
    // update fingerPrint if not set.
    if (!this.#getFingerprint({ algo })) {
      const xpriv = new Bitcore.HDPrivateKey(key.xPrivKey);
      const fingerPrint = xpriv.fingerPrint.toString('hex');
      this.#setFingerprint({ value: fingerPrint, algo });
      key.fingerPrintUpdated = true;
    }
    key.mnemonicHasPassphrase = this.#mnemonicHasPassphrase || false;
    return key;
  };

  encrypt(password: string, opts?: { iter?: number; ks?: number }, algo?) {
    if (this.#getPrivKeyEncrypted({ algo }))
      throw new Error('Private key already encrypted');

    if (!this.#getPrivKey({ algo })) throw new Error('No private key to encrypt');

    const encryptedPrivKey = JSON.stringify(Encryption.encryptWithPassword(this.#getPrivKey({ algo }), password, opts));
    this.#setPrivKeyEncrypted({ algo, value: encryptedPrivKey });
    if (!this.#getPrivKeyEncrypted({ algo })) throw new Error('Could not encrypt');

    if (this.#mnemonic)
      this.#mnemonicEncrypted = JSON.stringify(Encryption.encryptWithPassword(this.#mnemonic, password, opts));

    this.#setPrivKey({ algo, value: null });
    this.#mnemonic = null;
  };

  decrypt(password, algo?) {
    if (!this.#getPrivKeyEncrypted({ algo }))
      throw new Error('Private key is not encrypted');

    try {
      const decryptedPrivKey = Encryption.decryptWithPassword(this.#getPrivKeyEncrypted({ algo }), password).toString();
      this.#setPrivKey({ algo, value: decryptedPrivKey });
      if (this.#mnemonicEncrypted) {
        this.#mnemonic = Encryption.decryptWithPassword(this.#mnemonicEncrypted, password).toString();
      }
      this.#setPrivKeyEncrypted({ algo, value: null })
      this.#mnemonicEncrypted = null;
    } catch (ex) {
      log.error('error decrypting:', ex);
      throw new Error('Could not decrypt');
    }
  };

  derive(password: PasswordMaybe, path: string, algo?: KeyAlgorithm): Bitcore.HDPrivateKey {
    $.checkArgument(path, 'no path at derive()');
    if (algo?.toUpperCase?.() === Constants.ALGOS.EDDSA) {
      const key = this.#getChildKeyEDDSA(password, path);
      return new Bitcore.HDPrivateKey({
        network: NETWORK,
        depth: 1,
        parentFingerPrint: Buffer.from(this.#getFingerprint({ algo }), 'hex'),
        childIndex: 0,
        chainCode: Buffer.from(key.pubKey, 'hex'),
        privateKey: Bitcore.encoding.Base58.decode(key.privKey),
      });
    } else {
      const xPrivKey = new Bitcore.HDPrivateKey(
        this.get(password, algo).xPrivKey,
        NETWORK
      );
      const deriveFn = this.compliantDerivation
        ? xPrivKey.deriveChild.bind(xPrivKey)
        : xPrivKey.deriveNonCompliantChild.bind(xPrivKey);
      return deriveFn(path);
    }
  };

  _checkChain(chain: string) {
    if (!Constants.CHAINS.includes(chain))
      throw new Error('Invalid chain');
  };

  _checkNetwork(network: string) {
    if (!['livenet', 'testnet', 'regtest'].includes(network))
      throw new Error('Invalid network ' + network);
  };

  /*
   * No need to include/support BIP45
   */
  getBaseAddressDerivationPath(opts: {
    n: number;
    chain?: string;
    coin?: string;
    network?: string;
    addChange?: number;
    account?: number;
    use0forBCH?: boolean;
  }) {
    $.checkArgument(opts, 'Need to provide options');
    $.checkArgument(opts.n >= 1, 'n need to be >=1');

    const chain = opts.chain || Utils.getChain(opts.coin);
    let purpose = opts.n == 1 || this.use44forMultisig ? '44' : '48';
    let coinCode = '0';
    let changeCode = opts.addChange || 0;
    let addChange = !!opts.addChange;

    // checking in chains for simplicity
    if (
      ['testnet', 'regtest]'].includes(opts.network) &&
      Constants.UTXO_CHAINS.includes(chain)
    ) {
      coinCode = '1';
    } else if (chain == 'bch') {
      if (this.use0forBCH || opts.use0forBCH) {
        coinCode = '0';
      } else {
        coinCode = '145';
      }
    } else if (chain == 'btc') {
      coinCode = '0';
    } else if (chain == 'eth') {
      coinCode = '60';
    } else if (chain == 'matic') {
      coinCode = '60'; // the official matic derivation path is 966 but users will expect address to be same as ETH
    } else if (chain == 'arb') {
      coinCode = '60';
    } else if (chain == 'op') {
      coinCode = '60';
    } else if (chain == 'base') {
      coinCode = '60';
    } else if (chain == 'xrp') {
      coinCode = '144';
    } else if (chain == 'doge') {
      coinCode = '3';
    } else if (chain == 'ltc') {
      coinCode = '2';
    } else if (chain == 'sol') {
      coinCode = '501';
      addChange = true; // Solana does not use change addresses. Standard is keeping this at 0
    } else {
      throw new Error('unknown chain: ' + chain);
    }
    const basePath = `m/${purpose}'/${coinCode}'/${opts.account}'`;
    return addChange ? `${basePath}/${changeCode}'` : basePath;
  };

  /**
   * Create a new set of credentials from this key
   */
  createCredentials(
    password?: PasswordMaybe,
    opts?: {
      coin?: string;
      chain?: string;
      network: string;
      account: number;
      m?: number;
      n: number;
      addressType?: string;
      walletPrivKey?: string;
      algo?: KeyAlgorithm;
      tssXPubKey?: string;
    }
  ) {
    opts = opts || {} as any;
    opts.chain = (opts.chain || Utils.getChain(opts.coin)).toLowerCase();
    const algo = opts.algo || ALGOS_BY_CHAIN[opts.chain.toLowerCase()] || ALGOS_BY_CHAIN.default;

    if (password) $.shouldBeString(password, 'provide password');

    this._checkNetwork(opts.network);
    $.shouldBeNumber(opts.account, 'Invalid account');
    $.shouldBeNumber(opts.n, 'Invalid n');
    if (opts.n > 1) $.checkArgument(opts.m && opts.m <= opts.n, 'Invalid m');
    else opts.m = 1;

    $.shouldBeUndefined(opts['useLegacyCoinType'], 'useLegacyCoinType is deprecated');
    $.shouldBeUndefined(opts['useLegacyPurpose'], 'useLegacyPurpose is deprecated');

    const path = this.getBaseAddressDerivationPath(opts);
    let xPrivKey = this.derive(password, path, algo);
    const requestPrivKey = this.derive(
      password,
      Constants.PATHS.REQUEST_KEY,
    ).privateKey.toString();

    if (['testnet', 'regtest'].includes(opts.network)) {
      // Hacky: BTC/BCH xPriv depends on network: This code is to
      // convert a livenet xPriv to a testnet/regtest xPriv
      let x = xPrivKey.toObject();
      x.network = opts.network;
      delete x.xprivkey;
      delete x.checksum;
      x.privateKey = x.privateKey.padStart(64, '0');
      xPrivKey = new Bitcore.HDPrivateKey(x);
    }

    return Credentials.fromDerivedKey({
      xPubKey: xPrivKey.hdPublicKey.toString(),
      coin: opts.coin,
      chain: opts.chain?.toLowerCase() || Utils.getChain(opts.coin), // getChain -> backwards compatibility
      network: opts.network,
      account: opts.account,
      m: opts.m,
      n: opts.n,
      rootPath: path,
      keyId: this.id,
      requestPrivKey,
      addressType: opts.addressType,
      walletPrivKey: opts.walletPrivKey,
      clientDerivedPublicKey: opts.tssXPubKey || (algo === Constants.ALGOS.EDDSA ? this.#getChildKeyEDDSA(password, path)?.pubKey : undefined),
    });
  };

  /**
   * Create a new access object for this key
   */
  createAccess(
    password: PasswordMaybe,
    opts: {
      path: string;
      requestPrivKey?: string | Bitcore.PrivateKey
    }
  ) {
    $.shouldBeString(opts.path);

    let requestPrivKey = new Bitcore.PrivateKey(opts.requestPrivKey || null);
    const requestPubKey = requestPrivKey.toPublicKey().toString();

    const xPriv = this.derive(password, opts.path);
    const signature = Utils.signRequestPubKey(requestPubKey, xPriv);
    requestPrivKey = requestPrivKey.toString();

    return {
      signature,
      requestPrivKey
    };
  };

  /**
   * Sign a transaction proposal
   * 
   * Why is this async?
   *  Because the underlying SOL library uses SubtleCrypto browser API. The SubtleCrypto API hands off
   *  cryptographic operations to a native thread so it doesn't block the JS event loop and is thus async.
   */
  async sign(
    rootPath: string,
    txp,
    password?: PasswordMaybe
  ): Promise<string[]> {
    $.shouldBeString(rootPath);
    if (this.isPrivKeyEncrypted() && !password) {
      throw new Errors.ENCRYPTED_PRIVATE_KEY();
    }
    const privs = [];
    const derived = this.derive(password, rootPath);
    const xpriv = new Bitcore.HDPrivateKey(derived);
    const t = Utils.buildTx(txp);
    const chain = txp.chain?.toLowerCase() || Utils.getChain(txp.coin); // getChain -> backwards compatibility

    if (Constants.UTXO_CHAINS.includes(chain)) {
      for (const i of txp.inputs) {
        $.checkState(i.path, 'Input derivation path not available (signing transaction)');
        if (!derived[i.path]) {
          derived[i.path] = xpriv.deriveChild(i.path).privateKey;
          privs.push(derived[i.path]);
        }
      };

      let signatures = privs.map(priv => t.getSignatures(priv, undefined, txp.signingMethod));
      signatures = signatures.flat().sort((a, b) => a.inputIndex - b.inputIndex);
      // DEBUG
      // for (let sig of signatures) {
      //   if (!t.isValidSignature(sig)) {
      //     throw new Error('INVALID SIGNATURE');
      //   }
      // }
      signatures = signatures.map(sig => sig.signature.toDER().toString('hex'));
      return signatures;
    } else if (Constants.SVM_CHAINS.includes(chain)) {
      let tx = t.uncheckedSerialize();
      tx = typeof tx === 'string' ? [tx] : tx;
      const txArray = Array.isArray(tx) ? tx : [tx];
<<<<<<< HEAD
      const isChange = false;
      const addressIndex = 0;
      const xPrivKey = this.get(password, Constants.ALGOS.EDDSA).xPrivKey
      const key = Deriver.derivePrivateKey(
        chain.toUpperCase(),
        txp.network,
        xPrivKey, // derived
        addressIndex,
        isChange
      );
      const signatures = await Promise.all(
        txArray.map(rawTx => Transactions.getSignature({
          chain: chain.toUpperCase(),
          tx: rawTx,
          keys: [key]
        }))
      )
      return signatures;
=======

      // Check if path includes change address and extract account number
      const pathMatch = rootPath.match(/^m\/44'\/501'\/(\d+)'(?:\/(\d+)')?/);
      if (!pathMatch) {
        throw new Error(`Invalid Path. Path must be of form /44'/501'/*'/*'/ but found ${rootPath}`);
      }

      // Solana standardizes maintaing a 0 for the change address
      const hasChangeAddress = pathMatch[2] !== undefined;
      const finalPath = hasChangeAddress ? rootPath : `${rootPath}/0'`;
      const account = parseInt(pathMatch[1], 10);
      const expectedPath = this.getBaseAddressDerivationPath({ chain: txp.chain, account, n: 1 });
      if (expectedPath !== finalPath) {
        throw new Error(`Unexpected path. Expected ${expectedPath} but found ${finalPath} (rootPath: ${rootPath})`)
      }

      const key = this.#getChildKeyEDDSA(password, finalPath);
      async.map(
        txArray,
        function addSignatures(rawTx, next) {
          (Transactions.getSignature({
            chain: chain.toUpperCase(),
            tx: rawTx,
            keys: [key]
          }) as any)
          .then(signatures => {
            next(null, signatures);
          })
          .catch(err => {
            next(err);
          });
        },
        function(err, signatures) {
           try {
            if (err)  return cb(err);
            return cb(null, signatures);
          } catch (e) {
            throw new Error('Missing Callback', e)
          }
        }
      );
>>>>>>> a32a13fd
    } else {
      let tx = t.uncheckedSerialize();
      tx = typeof tx === 'string' ? [tx] : tx;
      const txArray = Array.isArray(tx) ? tx : [tx];
      const isChange = false;
      const addressIndex = 0;
      const { privKey, pubKey } = Deriver.derivePrivateKey(
        chain.toUpperCase(),
        txp.network,
        derived,
        addressIndex,
        isChange
      );
      const signatures = [];
      for (const rawTx of txArray) {
        const signed = Transactions.getSignature({
          chain: chain.toUpperCase(),
          tx: rawTx,
          key: { privKey, pubKey }
        });
        signatures.push(signed);
      }
      return signatures;
    }
  };

  #setPrivKey(params: { value: any; algo?: KeyAlgorithm; }) {
    const { value, algo } = params;
    switch (algo?.toUpperCase?.()) {
      case (Constants.ALGOS.EDDSA):
        this.#xPrivKeyEDDSA = value;
        break;
      default:
        this.#xPrivKey = value;
    }
  }

  #setPrivKeyEncrypted(params: { value: string; algo?: KeyAlgorithm; }) {
    const { value, algo } = params;
    switch (algo?.toUpperCase?.()) {
      case (Constants.ALGOS.EDDSA):
        this.#xPrivKeyEDDSAEncrypted = value;
        break;
      default:
        this.#xPrivKeyEncrypted = value;
    }
  }

  #setFingerprint(params: { value: string; algo?: KeyAlgorithm; }) {
    const { value, algo } = params;
    switch (algo?.toUpperCase?.()) {
      case (Constants.ALGOS.EDDSA):
        this.fingerPrintEDDSA = value;
        break;
      default:
        this.fingerPrint = value;
    }
  }

  #getPrivKey(params: { algo?: KeyAlgorithm; } = {}) {
    const { algo } = params;
    switch (algo?.toUpperCase?.()) {
      case (Constants.ALGOS.EDDSA):
        return this.#xPrivKeyEDDSA;
      default:
        return this.#xPrivKey;
    }
  }

  #getPrivKeyEncrypted(params: { algo?: KeyAlgorithm; } = {}) {
    const { algo } = params;
    switch (algo?.toUpperCase?.()) {
      case (Constants.ALGOS.EDDSA):
        return this.#xPrivKeyEDDSAEncrypted;
      default:
        return this.#xPrivKeyEncrypted;
    }
  }

  #getFingerprint(params: { algo?: KeyAlgorithm; } = {}) {
    const { algo } = params;
    switch (algo?.toUpperCase?.()) {
      case (Constants.ALGOS.EDDSA):
        return this.fingerPrintEDDSA;
      default:
        return this.fingerPrint;
    }
  }

  #getChildKeyEDDSA(password: PasswordMaybe, path: string) {
    const privKey = this.get(password, Constants.ALGOS.EDDSA).xPrivKey;
    return Deriver.derivePrivateKeyWithPath('SOL', null, privKey, path, null);
  }
}<|MERGE_RESOLUTION|>--- conflicted
+++ resolved
@@ -708,17 +708,23 @@
       let tx = t.uncheckedSerialize();
       tx = typeof tx === 'string' ? [tx] : tx;
       const txArray = Array.isArray(tx) ? tx : [tx];
-<<<<<<< HEAD
-      const isChange = false;
-      const addressIndex = 0;
-      const xPrivKey = this.get(password, Constants.ALGOS.EDDSA).xPrivKey
-      const key = Deriver.derivePrivateKey(
-        chain.toUpperCase(),
-        txp.network,
-        xPrivKey, // derived
-        addressIndex,
-        isChange
-      );
+
+      // Check if path includes change address and extract account number
+      const pathMatch = rootPath.match(/^m\/44'\/501'\/(\d+)'(?:\/(\d+)')?/);
+      if (!pathMatch) {
+        throw new Error(`Invalid Path. Path must be of form /44'/501'/*'/*'/ but found ${rootPath}`);
+      }
+
+      // Solana standardizes maintaing a 0 for the change address
+      const hasChangeAddress = pathMatch[2] !== undefined;
+      const finalPath = hasChangeAddress ? rootPath : `${rootPath}/0'`;
+      const account = parseInt(pathMatch[1], 10);
+      const expectedPath = this.getBaseAddressDerivationPath({ chain: txp.chain, account, n: 1 });
+      if (expectedPath !== finalPath) {
+        throw new Error(`Unexpected path. Expected ${expectedPath} but found ${finalPath} (rootPath: ${rootPath})`)
+      }
+
+      const key = this.#getChildKeyEDDSA(password, finalPath);
       const signatures = await Promise.all(
         txArray.map(rawTx => Transactions.getSignature({
           chain: chain.toUpperCase(),
@@ -727,49 +733,6 @@
         }))
       )
       return signatures;
-=======
-
-      // Check if path includes change address and extract account number
-      const pathMatch = rootPath.match(/^m\/44'\/501'\/(\d+)'(?:\/(\d+)')?/);
-      if (!pathMatch) {
-        throw new Error(`Invalid Path. Path must be of form /44'/501'/*'/*'/ but found ${rootPath}`);
-      }
-
-      // Solana standardizes maintaing a 0 for the change address
-      const hasChangeAddress = pathMatch[2] !== undefined;
-      const finalPath = hasChangeAddress ? rootPath : `${rootPath}/0'`;
-      const account = parseInt(pathMatch[1], 10);
-      const expectedPath = this.getBaseAddressDerivationPath({ chain: txp.chain, account, n: 1 });
-      if (expectedPath !== finalPath) {
-        throw new Error(`Unexpected path. Expected ${expectedPath} but found ${finalPath} (rootPath: ${rootPath})`)
-      }
-
-      const key = this.#getChildKeyEDDSA(password, finalPath);
-      async.map(
-        txArray,
-        function addSignatures(rawTx, next) {
-          (Transactions.getSignature({
-            chain: chain.toUpperCase(),
-            tx: rawTx,
-            keys: [key]
-          }) as any)
-          .then(signatures => {
-            next(null, signatures);
-          })
-          .catch(err => {
-            next(err);
-          });
-        },
-        function(err, signatures) {
-           try {
-            if (err)  return cb(err);
-            return cb(null, signatures);
-          } catch (e) {
-            throw new Error('Missing Callback', e)
-          }
-        }
-      );
->>>>>>> a32a13fd
     } else {
       let tx = t.uncheckedSerialize();
       tx = typeof tx === 'string' ? [tx] : tx;
