--- conflicted
+++ resolved
@@ -42,7 +42,7 @@
 
 export interface KeyOptions {
   id?: string;
-  seedType: string;
+  seedType: 'new' | 'extendedPrivateKey' | 'object' | 'mnemonic' | 'objectV1';
   seedData?: any;
   passphrase?: string; // seed passphrase
   password?: string; // encrypting password
@@ -322,8 +322,7 @@
     return null;
   };
 
-<<<<<<< HEAD
-  get(password) {
+  get(password, algo?) {
     const key: {
       xPrivKey: string;
       mnemonic: string;
@@ -338,7 +337,8 @@
     if (this.isPrivKeyEncrypted()) {
       $.checkArgument(password, 'Private keys are encrypted, a password is needed');
       try {
-        key.xPrivKey = sjcl.decrypt(password, this.#xPrivKeyEncrypted);
+        const xPrivKeyEncrypted = this.#getPrivKeyEncrypted({ algo });
+        key.xPrivKey = sjcl.decrypt(password, xPrivKeyEncrypted);
 
         // update fingerPrint if not set.
         if (!this.fingerPrint) {
@@ -346,19 +346,13 @@
           this.fingerPrint = xpriv.fingerPrint.toString('hex');
           key.fingerPrintUpdated = true;
         }
-=======
-  get(password, algo?) {
-    let keys: any = {};
-
-    if (this.isPrivKeyEncrypted(algo)) {
-      $.checkArgument(
-        password,
-        'Private keys are encrypted, a password is needed'
-      );
-      try {
-        const xPrivKeyEncrypted = this.#getPrivKeyEncrypted({ algo });
-        keys.xPrivKey = sjcl.decrypt(password, xPrivKeyEncrypted);
->>>>>>> 50057aaf
+        // update fingerPrint if not set.
+        if (!this.#getFingerprint({ algo })) {
+          const xpriv = new Bitcore.HDPrivateKey(key.xPrivKey);
+          const fingerPrint = xpriv.fingerPrint.toString('hex');
+          this.#setFingerprint({ value: fingerPrint, algo });
+          key.fingerPrintUpdated = true;
+        }
 
         if (this.#mnemonicEncrypted) {
           key.mnemonic = sjcl.decrypt(password, this.#mnemonicEncrypted);
@@ -369,20 +363,8 @@
         throw new Error('Could not decrypt');
       }
     } else {
-<<<<<<< HEAD
-      key.xPrivKey = this.#xPrivKey;
+      key.xPrivKey = this.#getPrivKey({ algo });
       key.mnemonic = this.#mnemonic;
-=======
-      keys.xPrivKey = this.#getPrivKey({ algo });
-      keys.mnemonic = this.#mnemonic;
-    }
-    // update fingerPrint if not set.
-    if (!this.#getFingerprint({ algo })) {
-      const xpriv = new Bitcore.HDPrivateKey(keys.xPrivKey);
-      const fingerPrint = xpriv.fingerPrint.toString('hex');
-      this.#setFingerprint({ value: fingerPrint, algo });
-      keys.fingerPrintUpdated = true;keys.fingerPrintUpdated = true;
->>>>>>> 50057aaf
     }
     key.mnemonicHasPassphrase = this.#mnemonicHasPassphrase || false;
     return key;
@@ -509,7 +491,6 @@
     return addChange ? `${basePath}/${changeCode}'` : basePath;
   };
 
-<<<<<<< HEAD
   /**
    * Create a new set of credentials from this key
    * @param {string} [password]
@@ -518,14 +499,7 @@
    * @param {string} [opts.network]
    * @param {number} [opts.account]
    * @param {number} [opts.n]
-=======
-  /*
-   * opts.chain
-   * opts.network
-   * opts.account
-   * opts.n
-   * opts.algo
->>>>>>> 50057aaf
+   * @param {string} [opts.algo]
    */
   createCredentials(
     password?: string,
@@ -537,6 +511,7 @@
       n?: number;
       addressType?: string;
       walletPrivKey?: string;
+      algo?: string;
     }
   ) {
     opts = opts || {};
@@ -552,15 +527,9 @@
     $.shouldBeUndefined(opts['useLegacyCoinType'], 'useLegacyCoinType is deprecated');
     $.shouldBeUndefined(opts['useLegacyPurpose'], 'useLegacyPurpose is deprecated');
 
-<<<<<<< HEAD
     const path = this._getBaseAddressDerivationPath(opts);
-    let xPrivKey = this.derive(password, path);
+    let xPrivKey = this.derive(password, path, algo);
     const requestPrivKey = this.derive(
-=======
-    const path = this.getBaseAddressDerivationPath(opts);
-    let xPrivKey = this.derive(password, path, algo);
-    let requestPrivKey = this.derive(
->>>>>>> 50057aaf
       password,
       Constants.PATHS.REQUEST_KEY,
     ).privateKey.toString();
