--- conflicted
+++ resolved
@@ -12,11 +12,7 @@
 const BN = Bitcore.crypto.BN;
 var Bitcore_ = {
   btc: Bitcore,
-<<<<<<< HEAD
-  bch: require('@bitrupee/crypto-wallet-core').BitcoreLibCash,
-=======
   bch: require('crypto-wallet-core').BitcoreLibCash
->>>>>>> 5e591399
 };
 var MAX_FEE_PER_KB = {
   btc: 10000 * 1000, // 10k sat/b
