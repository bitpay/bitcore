--- conflicted
+++ resolved
@@ -41,9 +41,6 @@
     try {
       // TODO add a warning that we are not including chain
       let normalizedChain = coin.toLowerCase();
-<<<<<<< HEAD
-      if (Constants.BITPAY_SUPPORTED_ETH_ERC20.includes(coin.toLowerCase())) {
-=======
       if (Constants.BITPAY_SUPPORTED_MATIC_ERC20.includes(normalizedChain)) {
         normalizedChain = 'matic';
       } else if (
@@ -51,11 +48,7 @@
         !Constants.CHAINS.includes(normalizedChain)
       ) {
         // default to eth if it's an ETH ERC20 or if we don't know the chain
->>>>>>> cc2285e6
         normalizedChain = 'eth';
-      }
-      if (Constants.BITPAY_SUPPORTED_MATIC_ERC20.includes(coin.toLowerCase())) {
-        normalizedChain = 'matic';
       }
       return normalizedChain;
     } catch (_) {
@@ -495,10 +488,7 @@
         : isERC20
         ? chainName + 'ERC20'
         : chainName;
-<<<<<<< HEAD
-
-=======
->>>>>>> cc2285e6
+
       for (let index = 0; index < recipients.length; index++) {
         const rawTx = Transactions.create({
           ...txp,
