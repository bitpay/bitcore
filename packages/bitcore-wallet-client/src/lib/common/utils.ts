--- conflicted
+++ resolved
@@ -1,15 +1,11 @@
 'use strict';
 
-<<<<<<< HEAD
 import {
   BitcoreLib,
   BitcoreLibCash,
   Deriver,
   Transactions
 } from '@bitrupee/crypto-wallet-core';
-=======
-import { BitcoreLib, BitcoreLibCash, Deriver, Transactions } from 'crypto-wallet-core';
->>>>>>> 5e591399
 
 import * as _ from 'lodash';
 import { Constants } from './constants';
