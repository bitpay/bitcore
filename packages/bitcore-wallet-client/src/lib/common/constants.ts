'use strict';
import * as CWC from 'crypto-wallet-core';

export const Constants = {
  SCRIPT_TYPES: {
    P2SH: 'P2SH',
    P2PKH: 'P2PKH',
    P2WPKH: 'P2WPKH',
    P2WSH: 'P2WSH'
  },
  // not used, since Credentials 2.0
  DERIVATION_STRATEGIES: {
    BIP44: 'BIP44',
    BIP45: 'BIP45',
    BIP48: 'BIP48'
  },
  PATHS: {
    SINGLE_ADDRESS: 'm/0/0',
    REQUEST_KEY: "m/1'/0",
    //  TXPROPOSAL_KEY: "m/1'/1",
    REQUEST_KEY_AUTH: 'm/2' // relative to BASE
  },
  BIP45_SHARED_INDEX: 0x80000000 - 1,
<<<<<<< HEAD

  BITPAY_SUPPORTED_ETH_ERC20: [
    'matic_e',
    'usdc_e',
    'pax_e',
    'gusd_e',
    'busd_e',
    'dai_e',
    'wbtc_e',
    'shib_e',
    'ape_e',
    'euroc_e'
  ],

  BITPAY_SUPPORTED_MATIC_ERC20: [
    'eth_m',
    'usdc_m',
    'pax_m',
    'gusd_m',
    'busd_m',
    'dai_m',
    'wbtc_m',
    'shib_m',
    'ape_m',
    'euroc_m'
=======
  BITPAY_SUPPORTED_COINS: [
    'btc',
    'bch',
    'eth',
    'xrp',
    'doge',
    'ltc',
    'usdc',
    'usdp',
    'pax', // backwards compatibility
    'gusd',
    'busd',
    'dai',
    'wbtc',
    'shib',
    'ape',
    'euroc'
  ],
  BITPAY_SUPPORTED_ERC20: [
    'usdc',
    'usdp',
    'pax', // backwards compatibility
    'gusd',
    'busd',
    'dai',
    'wbtc',
    'shib',
    'ape',
    'euroc'
>>>>>>> 2f4fb160
  ],
  CHAINS: ['btc', 'bch', 'eth', 'matic', 'xrp', 'doge', 'ltc'],
  UTXO_CHAINS: ['btc', 'bch', 'doge', 'ltc'],
  EVM_CHAINS: ['eth', 'matic'],
  ETH_TOKEN_OPTS: CWC.Constants.ETH_TOKEN_OPTS,
  MATIC_TOKEN_OPTS: CWC.Constants.MATIC_TOKEN_OPTS,
  UNITS: CWC.Constants.UNITS
};<|MERGE_RESOLUTION|>--- conflicted
+++ resolved
@@ -21,7 +21,6 @@
     REQUEST_KEY_AUTH: 'm/2' // relative to BASE
   },
   BIP45_SHARED_INDEX: 0x80000000 - 1,
-<<<<<<< HEAD
 
   BITPAY_SUPPORTED_ETH_ERC20: [
     'matic_e',
@@ -47,38 +46,8 @@
     'shib_m',
     'ape_m',
     'euroc_m'
-=======
-  BITPAY_SUPPORTED_COINS: [
-    'btc',
-    'bch',
-    'eth',
-    'xrp',
-    'doge',
-    'ltc',
-    'usdc',
-    'usdp',
-    'pax', // backwards compatibility
-    'gusd',
-    'busd',
-    'dai',
-    'wbtc',
-    'shib',
-    'ape',
-    'euroc'
   ],
-  BITPAY_SUPPORTED_ERC20: [
-    'usdc',
-    'usdp',
-    'pax', // backwards compatibility
-    'gusd',
-    'busd',
-    'dai',
-    'wbtc',
-    'shib',
-    'ape',
-    'euroc'
->>>>>>> 2f4fb160
-  ],
+  
   CHAINS: ['btc', 'bch', 'eth', 'matic', 'xrp', 'doge', 'ltc'],
   UTXO_CHAINS: ['btc', 'bch', 'doge', 'ltc'],
   EVM_CHAINS: ['eth', 'matic'],
