--- conflicted
+++ resolved
@@ -28,14 +28,9 @@
   "dependencies": {
     "async": "0.9.2",
     "bip38": "1.4.0",
-<<<<<<< HEAD
-    "bitcore-mnemonic": "^11.1.4",
-    "bitcore-tss": "^11.1.4",
-    "crypto-wallet-core": "^11.1.4",
-=======
     "bitcore-mnemonic": "^11.1.7",
+    "bitcore-tss": "^11.1.7",
     "crypto-wallet-core": "^11.1.7",
->>>>>>> c74fa11b
     "json-stable-stringify": "1.0.1",
     "preconditions": "2.2.3",
     "sjcl": "1.0.8",
@@ -46,12 +41,8 @@
   "devDependencies": {
     "@types/mocha": "^5.2.0",
     "@types/node": "22.14.1",
-<<<<<<< HEAD
     "@types/chai": "^5.2.2",
-    "bitcore-wallet-service": "^11.1.5",
-=======
     "bitcore-wallet-service": "^11.1.8",
->>>>>>> c74fa11b
     "browserify": "^13.1.0",
     "chai": "^5.2.0",
     "istanbul": "*",
