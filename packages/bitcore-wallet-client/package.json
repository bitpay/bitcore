{
  "name": "bitcore-wallet-client",
  "description": "Client for bitcore-wallet-service",
  "author": "BitPay Inc",
  "version": "8.25.47",
  "license": "MIT",
  "main": "ts_build/index.js",
  "types": "ts_build/index.d.js",
  "keywords": [
    "bitcoin",
    "copay",
    "multisig",
    "wallet",
    "client",
    "bitcore",
    "BWS",
    "BWC"
  ],
  "engines": {
    "node": ">=18.0.0"
  },
  "repository": {
    "url": "git@github.com:bitpay/bitcore-wallet-client.git",
    "type": "git"
  },
  "bugs": {
    "url": "https://github.com/bitpay/bitcore-wallet-client/issues"
  },
  "scripts": {
    "start": "npm run clean && npm run tsc && node app.js",
    "coverage": "./node_modules/.bin/istanbul cover ./node_modules/.bin/_mocha -- --reporter spec test",
    "test": "npm run compile && mocha --exit",
    "test:ci": "npm run test",
    "docs": "TODO ./node_modules/.bin/tsdoc src/lib/* src/lib/common src/lib/errors -o docs && cat README.header.md  docs/*.md LICENSE > README.md",
    "coveralls": "./node_modules/.bin/istanbul cover ./node_modules/mocha/bin/_mocha --report lcovonly -- -R spec && cat ./coverage/lcov.info | ./node_modules/coveralls/bin/coveralls.js && rm -rf ./coverage",
    "compile": "npm run tsc",
    "tsc": "npm run clean && tsc",
    "build": "tsc && npm run lint",
    "clean": "rm -rf ./ts_build",
    "fix": "tslint --fix -c ../../tslint.json 'src/**/*.ts'",
    "pub": "npm run build && npm publish",
    "precommit": "npm run fix && npm run lint",
    "lint": "tslint -c ../../tslint.json 'src/**/*.ts'"
  },
  "dependencies": {
<<<<<<< HEAD
    "ajv": "6.12.0",
    "async": "0.9.2",
    "bip38": "1.4.0",
    "bitcore-mnemonic": "8.25.46",
    "crypto-wallet-core": "8.25.46",
    "json-stable-stringify": "1.0.1",
    "lodash": "4.17.20",
    "preconditions": "2.2.3",
=======
    "ajv": "^6.10.0",
    "async": "^0.9.0",
    "awesome-typescript-loader": "^5.2.1",
    "bip38": "^1.3.0",
    "bitcore-mnemonic": "^8.25.47",
    "crypto-wallet-core": "^8.25.47",
    "json-stable-stringify": "^1.0.1",
    "lodash": "^4.17.20",
    "preconditions": "^2.2.3",
>>>>>>> f3f087af
    "sjcl": "1.0.3",
    "source-map-loader": "0.2.4",
    "source-map-support": "0.5.19",
    "superagent": "5.2.2",
    "typescript": "4.9.4"
  },
  "devDependencies": {
    "@types/lodash": "^4.14.136",
<<<<<<< HEAD
    "@types/node": "^18.11.18",
    "bitcore-wallet-service": "^8.25.46",
=======
    "@types/node": "^10.0.2",
    "bitcore-wallet-service": "^8.25.47",
>>>>>>> f3f087af
    "browserify": "^13.1.0",
    "chai": "^1.9.1",
    "coveralls": "^3.0.2",
    "istanbul": "*",
    "kbpgp": "^2.1.4",
    "mocha": "^5.2.0",
    "mongodb": "^3.5.9",
    "prettier": "^2.1.2",
    "request-promise": "^4.2.4",
    "sinon": "^7.1.1",
    "supertest": "*",
    "ts-node": "^8.0.3",
    "tslint": "^5.14.0",
    "typescript-eslint-parser": "^22.0.0",
    "uuid": "^2.0.1"
  },
  "gitHead": "012cc0216a9bc6b195035855bd17149bad41acd1"
}<|MERGE_RESOLUTION|>--- conflicted
+++ resolved
@@ -26,6 +26,42 @@
   "bugs": {
     "url": "https://github.com/bitpay/bitcore-wallet-client/issues"
   },
+  "dependencies": {
+    "ajv": "^6.10.0",
+    "async": "^0.9.0",
+    "awesome-typescript-loader": "^5.2.1",
+    "bip38": "^1.3.0",
+    "bitcore-mnemonic": "^8.25.47",
+    "crypto-wallet-core": "^8.25.47",
+    "json-stable-stringify": "^1.0.1",
+    "lodash": "^4.17.20",
+    "preconditions": "^2.2.3",
+    "sjcl": "1.0.3",
+    "source-map-loader": "^0.2.4",
+    "source-map-support": "^0.5.19",
+    "superagent": "^5.1.0",
+    "typescript": "^3.9.3"
+  },
+  "devDependencies": {
+    "@types/lodash": "^4.14.136",
+    "@types/node": "^10.0.2",
+    "bitcore-wallet-service": "^8.25.47",
+    "browserify": "^13.1.0",
+    "chai": "^1.9.1",
+    "coveralls": "^3.0.2",
+    "istanbul": "*",
+    "kbpgp": "^2.1.4",
+    "mocha": "^5.2.0",
+    "mongodb": "^2.0.27",
+    "prettier": "^2.1.2",
+    "request-promise": "^4.2.4",
+    "sinon": "^7.1.1",
+    "supertest": "*",
+    "ts-node": "^8.0.3",
+    "tslint": "^5.14.0",
+    "typescript-eslint-parser": "^22.0.0",
+    "uuid": "^2.0.1"
+  },
   "scripts": {
     "start": "npm run clean && npm run tsc && node app.js",
     "coverage": "./node_modules/.bin/istanbul cover ./node_modules/.bin/_mocha -- --reporter spec test",
@@ -42,57 +78,5 @@
     "precommit": "npm run fix && npm run lint",
     "lint": "tslint -c ../../tslint.json 'src/**/*.ts'"
   },
-  "dependencies": {
-<<<<<<< HEAD
-    "ajv": "6.12.0",
-    "async": "0.9.2",
-    "bip38": "1.4.0",
-    "bitcore-mnemonic": "8.25.46",
-    "crypto-wallet-core": "8.25.46",
-    "json-stable-stringify": "1.0.1",
-    "lodash": "4.17.20",
-    "preconditions": "2.2.3",
-=======
-    "ajv": "^6.10.0",
-    "async": "^0.9.0",
-    "awesome-typescript-loader": "^5.2.1",
-    "bip38": "^1.3.0",
-    "bitcore-mnemonic": "^8.25.47",
-    "crypto-wallet-core": "^8.25.47",
-    "json-stable-stringify": "^1.0.1",
-    "lodash": "^4.17.20",
-    "preconditions": "^2.2.3",
->>>>>>> f3f087af
-    "sjcl": "1.0.3",
-    "source-map-loader": "0.2.4",
-    "source-map-support": "0.5.19",
-    "superagent": "5.2.2",
-    "typescript": "4.9.4"
-  },
-  "devDependencies": {
-    "@types/lodash": "^4.14.136",
-<<<<<<< HEAD
-    "@types/node": "^18.11.18",
-    "bitcore-wallet-service": "^8.25.46",
-=======
-    "@types/node": "^10.0.2",
-    "bitcore-wallet-service": "^8.25.47",
->>>>>>> f3f087af
-    "browserify": "^13.1.0",
-    "chai": "^1.9.1",
-    "coveralls": "^3.0.2",
-    "istanbul": "*",
-    "kbpgp": "^2.1.4",
-    "mocha": "^5.2.0",
-    "mongodb": "^3.5.9",
-    "prettier": "^2.1.2",
-    "request-promise": "^4.2.4",
-    "sinon": "^7.1.1",
-    "supertest": "*",
-    "ts-node": "^8.0.3",
-    "tslint": "^5.14.0",
-    "typescript-eslint-parser": "^22.0.0",
-    "uuid": "^2.0.1"
-  },
   "gitHead": "012cc0216a9bc6b195035855bd17149bad41acd1"
 }