--- conflicted
+++ resolved
@@ -30,14 +30,9 @@
     "ajv": "6.12.0",
     "async": "0.9.2",
     "bip38": "1.4.0",
-<<<<<<< HEAD
-    "bitcore-mnemonic": "^10.8.10",
-    "bitcore-tss": "^10.8.10",
-    "crypto-wallet-core": "^10.8.10",
-=======
     "bitcore-mnemonic": "^10.9.0",
+    "bitcore-tss": "^10.9.0",
     "crypto-wallet-core": "^10.9.0",
->>>>>>> 2aa9de72
     "json-stable-stringify": "1.0.1",
     "preconditions": "2.2.3",
     "sjcl": "1.0.3",
