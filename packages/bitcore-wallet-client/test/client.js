'use strict';

var _ = require('lodash');
var $ = require('preconditions').singleton();
var chai = require('chai');
chai.config.includeStack = true;
var sinon = require('sinon');
var should = chai.should();
var async = require('async');
var request = require('supertest');
var Uuid = require('uuid');
var sjcl = require('sjcl');
var log = require('../lib/log');
var mongodb = require('mongodb');
var config = require('./test-config');

var Bitcore = require('bitcore-lib');
var Bitcore_ = {
  btc: Bitcore,
  bch: require('bitcore-lib-cash'),
};


var BitcorePayPro = require('bitcore-payment-protocol');

var BWS = require('bitcore-wallet-service');

var Common = require('../lib/common');
var Constants = Common.Constants;
var Utils = Common.Utils;
var Client = require('../lib');
var ExpressApp = BWS.ExpressApp;
var Storage = BWS.Storage;
var TestData = require('./testdata');
var ImportData = require('./legacyImportData.js');
var Errors = require('../lib/errors');

var helpers = {};

helpers.toSatoshi = function(btc) {
  if (_.isArray(btc)) {
    return _.map(btc, helpers.toSatoshi);
  } else {
    return parseFloat((btc * 1e8).toPrecision(12));
  }
};

helpers.newClient = function(app) {
  $.checkArgument(app);
  return new Client({
    baseUrl: '/bws/api',
    request: request(app),
  });
};

helpers.stubRequest = function(err, res) {
  var request = {
    accept: sinon.stub(),
    set: sinon.stub(),
    query: sinon.stub(),
    send: sinon.stub(),
    timeout: sinon.stub(),
    end: sinon.stub().yields(err, res),
  };
  var reqFactory = _.reduce(['get', 'post', 'put', 'delete'], function(mem, verb) {
    mem[verb] = function(url) {
      return request;
    };
    return mem;
  }, {});

  return reqFactory;
};



helpers.generateUtxos = function(scriptType, publicKeyRing, path, requiredSignatures, amounts) {
  var amounts = [].concat(amounts);
  var utxos = _.map(amounts, function(amount, i) {

    var address = Utils.deriveAddress(scriptType, publicKeyRing, path, requiredSignatures, 'testnet');

    var scriptPubKey;
    switch (scriptType) {
      case Constants.SCRIPT_TYPES.P2SH:
        scriptPubKey = Bitcore.Script.buildMultisigOut(address.publicKeys, requiredSignatures).toScriptHashOut();
        break;
      case Constants.SCRIPT_TYPES.P2PKH:
        scriptPubKey = Bitcore.Script.buildPublicKeyHashOut(address.address);
        break;
    }
    should.exist(scriptPubKey);

    var obj = {
      txid: Bitcore.crypto.Hash.sha256(new Buffer(i)).toString('hex'),
      vout: 100,
      satoshis: helpers.toSatoshi(amount),
      scriptPubKey: scriptPubKey.toBuffer().toString('hex'),
      address: address.address,
      path: path,
      publicKeys: address.publicKeys,
    };
    return obj;
  });
  return utxos;
};

helpers.createAndJoinWallet = function(clients, m, n, opts, cb) {
  if (_.isFunction(opts)) {
    cb = opts;
    opts = null;
  }

  opts = opts || {};

  var coin = opts.coin || 'btc';
  var network = opts.network || 'testnet';

  clients[0].seedFromRandomWithMnemonic({
    coin: coin,
    network: network,
  });
  clients[0].createWallet('mywallet', 'creator', m, n, {
    coin: coin,
    network: network,
    singleAddress: !!opts.singleAddress,
  }, function(err, secret) {
    should.not.exist(err);

    if (n > 1) {
      should.exist(secret);
    }

    async.series([

        function(next) {
          async.each(_.range(1, n), function(i, cb) {
            clients[i].seedFromRandomWithMnemonic({
              coin: coin,
              network: network
            });
            clients[i].joinWallet(secret, 'copayer ' + i, {
              coin: coin
            }, cb);
          }, next);
        },
        function(next) {
          async.each(_.range(n), function(i, cb) {
            clients[i].openWallet(cb);
          }, next);
        },
      ],
      function(err) {
        should.not.exist(err);
        return cb({
          m: m,
          n: n,
          secret: secret,
        });
      });
  });
};

helpers.tamperResponse = function(clients, method, url, args, tamper, cb) {
  clients = [].concat(clients);
  // Use first client to get a clean response from server
  clients[0]._doRequest(method, url, args, false, function(err, result) {
    should.not.exist(err);
    tamper(result);
    // Return tampered data for every client in the list
    _.each(clients, function(client) {
      client._doRequest = sinon.stub().withArgs(method, url).yields(null, result);
    });
    return cb();
  });
};

helpers.createAndPublishTxProposal = function(client, opts, cb) {
  if (!opts.outputs) {
    opts.outputs = [{
      toAddress: opts.toAddress,
      amount: opts.amount,
    }];
  }
  client.createTxProposal(opts, function(err, txp) {
    if (err) return cb(err);
    client.publishTxProposal({
      txp: txp
    }, cb);
  });
};

var blockchainExplorerMock = {
  register: sinon.stub().callsArgWith(1, null, null),
  getCheckData: sinon.stub().callsArgWith(1, null, {sum: 100}),
  addAddresses: sinon.stub().callsArgWith(2, null, null),
};



blockchainExplorerMock.getUtxos = function(wallet, height, cb) {
  return cb(null, _.cloneDeep(blockchainExplorerMock.utxos));
};


// v8
blockchainExplorerMock.getAddressUtxos = function(address, height,  cb) {
  var selected = _.filter(blockchainExplorerMock.utxos, function(utxo) {
    return _.includes(address, utxo.address);
  });
 
  return cb(null, _.cloneDeep(selected));
};


<<<<<<< HEAD
// v8
blockchainExplorerMock.getAddressUtxos = function(address, cb) {
  return cb(null, blockchainExplorerMock.utxos);
};


=======
>>>>>>> 5d7c7c6b

blockchainExplorerMock.setUtxo = function(address, amount, m, confirmations) {
  var B = Bitcore_[address.coin];
  var scriptPubKey;
  switch (address.type) {
    case Constants.SCRIPT_TYPES.P2SH:
      scriptPubKey = address.publicKeys ? B.Script.buildMultisigOut(address.publicKeys, m).toScriptHashOut() : '';
      break;
    case Constants.SCRIPT_TYPES.P2PKH:
      scriptPubKey = B.Script.buildPublicKeyHashOut(address.address);
      break;
  }
  should.exist(scriptPubKey);
  blockchainExplorerMock.utxos.push({
    txid: Bitcore.crypto.Hash.sha256(new Buffer(Math.random() * 100000)).toString('hex'),
    vout: Math.floor((Math.random() * 10) + 1),
    amount: amount,
    satoshis: amount *1e8,
    address: address.address,
    scriptPubKey: scriptPubKey.toBuffer().toString('hex'),
    confirmations: _.isUndefined(confirmations) ? Math.floor((Math.random() * 100) + 1) : +confirmations,
  });
};


blockchainExplorerMock.supportsGrouping = () => { return false; }
blockchainExplorerMock.getBlockchainHeight = (cb) => { return cb(null, 1000); }

blockchainExplorerMock.broadcast = function(raw, cb) {
  blockchainExplorerMock.lastBroadcasted = raw;
  return cb(null, (new Bitcore.Transaction(raw)).id);
};

blockchainExplorerMock.setHistory = function(txs) {
  blockchainExplorerMock.txHistory = txs;
};

blockchainExplorerMock.getTransaction = function(txid, cb) {
  return cb();
};

function createTxsV8(nr, bcHeight, txs) {
  txs = txs || [];
  // Will generate
  // order / confirmations  / height / txid
  //  0.  => -1     / -1            /   txid0   / id0  <=  LAST ONE!
  //  1.  => 1      / bcHeight      /   txid1
  //  2.  => 2      / bcHeight - 1  /   txid2
  //  3.  => 3...   / bcHeight - 2  /   txid3

  var  i = 0;
  if (_.isEmpty(txs)) {
    while(i < nr) {
      txs.push({
        id: 'id' + i,
        txid: 'txid' + i,
        size: 226,
        category: 'receive',
        satoshis: 30001,
        // this is translated on V8.prototype.getTransactions 
        amount: 30001 /1e8,
        height: (i == 0) ? -1 :  bcHeight - i + 1,
        address: 'muFJi3ZPfR5nhxyD7dfpx2nYZA8Wmwzgck',
        blockTime: '2018-09-21T18:08:31.000Z',
      });
      i++;
    }
  }
  return txs;
};



blockchainExplorerMock.getTransactions = function(wallet, startBlock, cb) {
  var list = [].concat(blockchainExplorerMock.txHistory);
  // -1 = mempool, always included in server' s v8.js
  list = _.filter(list, (x) => { return x.height >= startBlock || x.height == -1; } );
  return cb(null, list);
};

blockchainExplorerMock.getAddressActivity = function(address, cb) {
  var activeAddresses = _.map(blockchainExplorerMock.utxos || [], 'address');
  return cb(null, _.includes(activeAddresses, address));
};

blockchainExplorerMock.setFeeLevels = function(levels) {
  blockchainExplorerMock.feeLevels = levels;
};

blockchainExplorerMock.estimateFee = function(nbBlocks, cb) {
  var levels = {};
  _.each(nbBlocks, function(nb) {
    var feePerKb = blockchainExplorerMock.feeLevels[nb];
    levels[nb] = _.isNumber(feePerKb) ? feePerKb / 1e8 : -1;
  });

  return cb(null, levels);
};

blockchainExplorerMock.reset = function() {
  blockchainExplorerMock.utxos = [];
  blockchainExplorerMock.txHistory = [];
  blockchainExplorerMock.feeLevels = [];
};


helpers.newDb = (extra, cb) => {
  extra = extra || '';
  mongodb.MongoClient.connect(config.mongoDb.uri + extra, function(err, in_db) {
    if (err) return cb(err);
    in_db.dropDatabase(function(err) {
      return cb(err, in_db);
    });
  });
}

var db;
describe('client API', function() {
  var clients, app, sandbox ;
  var i = 0;

  before((done) => {
    helpers.newDb('', (err, in_db) => {
      db = in_db;
      return done(err);
    });
  });

  beforeEach(function(done) {
    var storage = new Storage({
      db: db,
    });
    var expressApp = new ExpressApp();
    expressApp.start({
        ignoreRateLimiter: true,
        storage: storage,
        blockchainExplorer: blockchainExplorerMock,
        disableLogs: true,
      },
      function() {
        app = expressApp.app;

        // Generates 5 clients
        clients = _.map(_.range(5), function(i) {
          return helpers.newClient(app);
        });
        blockchainExplorerMock.reset();
        sandbox = sinon.createSandbox();

        if (!process.env.BWC_SHOW_LOGS) {
          sandbox.stub(log, 'warn');
          sandbox.stub(log, 'info');
          sandbox.stub(log, 'error');
        }
        done();
      });
  });
  afterEach(function(done) {
    sandbox.restore();
    done();
  });

  describe('constructor', function() {
    it('should set the log level based on the logLevel option', function() {
      var originalLogLevel = log.level;

      var client = new Client({
        logLevel: 'info'
      });
      client.logLevel.should.equal('info');
      log.level.should.equal('info');

      var client = new Client({
        logLevel: 'debug'
      });
      client.logLevel.should.equal('debug');
      log.level.should.equal('debug');

      log.level = originalLogLevel; //restore since log is a singleton
    });

    it('should use silent for the log level if no logLevel is specified', function() {
      var originalLogLevel = log.level;

      log.level = 'foo;'

      var client = new Client();
      client.logLevel.should.equal('silent');
      log.level.should.equal('silent');

      log.level = originalLogLevel; //restore since log is a singleton
    });
  });

  describe('Client Internals', function() {
    it('should expose bitcore', function() {
      should.exist(Client.Bitcore);
      should.exist(Client.Bitcore.HDPublicKey);
    });
  });

  describe('Server internals', function() {
    it('should allow cors', function(done) {
      clients[0].credentials = {};
      clients[0]._doRequest('options', '/', {}, false, function(err, x, headers) {
        headers['access-control-allow-origin'].should.equal('*');
        should.exist(headers['access-control-allow-methods']);
        should.exist(headers['access-control-allow-headers']);
        done();
      });
    });

    it('should handle critical errors', function(done) {
      var s = sinon.stub();
      s.storeWallet = sinon.stub().yields('bigerror');
      s.fetchWallet = sinon.stub().yields(null);
      var expressApp = new ExpressApp();
      expressApp.start({
        storage: s,
        blockchainExplorer: blockchainExplorerMock,
        disableLogs: true,
      }, function() {
        var s2 = sinon.stub();
        s2.load = sinon.stub().yields(null);
        var client = helpers.newClient(app);
        client.storage = s2;
        client.createWallet('1', '2', 1, 1, {
            network: 'testnet'
          },
          function(err) {
            err.should.be.an.instanceOf(Error);
            err.message.should.equal('bigerror');
            done();
          });
      });
    });

    it('should handle critical errors (Case2)', function(done) {
      var s = sinon.stub();
      s.storeWallet = sinon.stub().yields({
        code: 501,
        message: 'wow'
      });
      s.fetchWallet = sinon.stub().yields(null);
      var expressApp = new ExpressApp();
      expressApp.start({
        storage: s,
        blockchainExplorer: blockchainExplorerMock,
        disableLogs: true,
      }, function() {
        var s2 = sinon.stub();
        s2.load = sinon.stub().yields(null);
        var client = helpers.newClient(app);
        client.storage = s2;
        client.createWallet('1', '2', 1, 1, {
            network: 'testnet'
          },
          function(err) {
            err.should.be.an.instanceOf(Error);
            err.message.should.equal('wow');
            done();
          });
      });
    });

    it('should handle critical errors (Case3)', function(done) {
      var s = sinon.stub();
      s.storeWallet = sinon.stub().yields({
        code: 404,
        message: 'wow'
      });
      s.fetchWallet = sinon.stub().yields(null);
      var expressApp = new ExpressApp();
      expressApp.start({
        storage: s,
        blockchainExplorer: blockchainExplorerMock,
        disableLogs: true,
      }, function() {
        var s2 = sinon.stub();
        s2.load = sinon.stub().yields(null);
        var client = helpers.newClient(app);
        client.storage = s2;
        client.createWallet('1', '2', 1, 1, {
            network: 'testnet'
          },
          function(err) {
            err.should.be.an.instanceOf(Errors.NOT_FOUND);
            done();
          });
      });
    });

    it('should handle critical errors (Case4)', function(done) {
      var body = {
        code: 999,
        message: 'unexpected body'
      };
      var ret = Client._parseError(body);
      ret.should.be.an.instanceOf(Error);
      ret.message.should.equal('999: unexpected body');
      done();
    });

    it('should handle critical errors (Case5)', function(done) {
      clients[0].request = helpers.stubRequest('some error');
      clients[0].createWallet('mywallet', 'creator', 1, 2, {
        network: 'testnet'
      }, function(err, secret) {
        should.exist(err);
        err.should.be.an.instanceOf(Errors.CONNECTION_ERROR);
        done();
      });
    });
    it('should correctly use remote message', function(done) {
      var body = {
        code: 'INSUFFICIENT_FUNDS',
      };
      var ret = Client._parseError(body);
      ret.should.be.an.instanceOf(Error);
      ret.message.should.equal('Insufficient funds.');

      var body = {
        code: 'INSUFFICIENT_FUNDS',
        message: 'remote message',
      };
      var ret = Client._parseError(body);
      ret.should.be.an.instanceOf(Error);
      ret.message.should.equal('remote message');

      var body = {
        code: 'MADE_UP_ERROR',
        message: 'remote message',
      };
      var ret = Client._parseError(body);
      ret.should.be.an.instanceOf(Error);
      ret.message.should.equal('MADE_UP_ERROR: remote message');
      done();
    });
  });

  describe('Build & sign txs', function() {
    var masterPrivateKey = 'tprv8ZgxMBicQKsPd8U9aBBJ5J2v8XMwKwZvf8qcu2gLK5FRrsrPeSgkEcNHqKx4zwv6cP536m68q2UD7wVM24zdSCpaJRmpowaeJTeVMXL5v5k';
    var derivedPrivateKey = {
      'BIP44': new Bitcore.HDPrivateKey(masterPrivateKey).deriveChild("m/44'/1'/0'").toString(),
      'BIP45': new Bitcore.HDPrivateKey(masterPrivateKey).deriveChild("m/45'").toString(),
      'BIP48': new Bitcore.HDPrivateKey(masterPrivateKey).deriveChild("m/48'/1'/0'").toString(),
    };

    describe('#buildTx', function() {
      it('Raw tx roundtrip', function() {
        var toAddress = 'msj42CCGruhRsFrGATiUuh25dtxYtnpbTx';
        var changeAddress = 'msj42CCGruhRsFrGATiUuh25dtxYtnpbTx';

        var publicKeyRing = [{
          xPubKey: new Bitcore.HDPublicKey(derivedPrivateKey['BIP44']),
        }];

        var utxos = helpers.generateUtxos('P2PKH', publicKeyRing, 'm/1/0', 1, [1000, 2000]);
        var txp = {
          version: '2.0.0',
          inputs: utxos,
          toAddress: toAddress,
          amount: 1200,
          changeAddress: {
            address: changeAddress
          },
          requiredSignatures: 1,
          outputOrder: [0, 1],
          fee: 10050,
          derivationStrategy: 'BIP44',
          addressType: 'P2PKH',
        };
        var t = Client.getRawTx(txp);
        should.exist(t);
        _.isString(t).should.be.true;
        /^[\da-f]+$/.test(t).should.be.true;

        var t2 = new Bitcore.Transaction(t);
        t2.inputs.length.should.equal(2);
        t2.outputs.length.should.equal(2);
        t2.outputs[0].satoshis.should.equal(1200);
      });
      it('should build a tx correctly (BIP44)', function() {
        var toAddress = 'msj42CCGruhRsFrGATiUuh25dtxYtnpbTx';
        var changeAddress = 'msj42CCGruhRsFrGATiUuh25dtxYtnpbTx';

        var publicKeyRing = [{
          xPubKey: new Bitcore.HDPublicKey(derivedPrivateKey['BIP44']),
        }];

        var utxos = helpers.generateUtxos('P2PKH', publicKeyRing, 'm/1/0', 1, [1000, 2000]);
        var txp = {
          version: '2.0.0',
          inputs: utxos,
          toAddress: toAddress,
          amount: 1200,
          changeAddress: {
            address: changeAddress
          },
          requiredSignatures: 1,
          outputOrder: [0, 1],
          fee: 10050,
          derivationStrategy: 'BIP44',
          addressType: 'P2PKH',
        };
        var t = Utils.buildTx(txp);
        var bitcoreError = t.getSerializationError({
          disableIsFullySigned: true,
          disableSmallFees: true,
          disableLargeFees: true,
        });

        should.not.exist(bitcoreError);
        t.getFee().should.equal(10050);
      });
      it('should build a tx correctly (BIP48)', function() {
        var toAddress = 'msj42CCGruhRsFrGATiUuh25dtxYtnpbTx';
        var changeAddress = 'msj42CCGruhRsFrGATiUuh25dtxYtnpbTx';

        var publicKeyRing = [{
          xPubKey: new Bitcore.HDPublicKey(derivedPrivateKey['BIP48']),
        }];

        var utxos = helpers.generateUtxos('P2PKH', publicKeyRing, 'm/1/0', 1, [1000, 2000]);
        var txp = {
          version: '2.0.0',
          inputs: utxos,
          toAddress: toAddress,
          amount: 1200,
          changeAddress: {
            address: changeAddress
          },
          requiredSignatures: 1,
          outputOrder: [0, 1],
          fee: 10050,
          derivationStrategy: 'BIP48',
          addressType: 'P2PKH',
        };
        var t = Utils.buildTx(txp);
        var bitcoreError = t.getSerializationError({
          disableIsFullySigned: true,
          disableSmallFees: true,
          disableLargeFees: true,
        });

        should.not.exist(bitcoreError);
        t.getFee().should.equal(10050);
      });
      it('should protect from creating excessive fee', function() {
        var toAddress = 'msj42CCGruhRsFrGATiUuh25dtxYtnpbTx';
        var changeAddress = 'msj42CCGruhRsFrGATiUuh25dtxYtnpbTx';

        var publicKeyRing = [{
          xPubKey: new Bitcore.HDPublicKey(derivedPrivateKey['BIP44']),
        }];

        var utxos = helpers.generateUtxos('P2PKH', publicKeyRing, 'm/1/0', 1, [1, 2]);
        var txp = {
          inputs: utxos,
          toAddress: toAddress,
          amount: 1.5e8,
          changeAddress: {
            address: changeAddress
          },
          requiredSignatures: 1,
          outputOrder: [0, 1],
          fee: 1.2e8,
          derivationStrategy: 'BIP44',
          addressType: 'P2PKH',
        };

        var x = Utils.newBitcoreTransaction;

        Utils.newBitcoreTransaction = function() {
          return {
            from: sinon.stub(),
            to: sinon.stub(),
            change: sinon.stub(),
            outputs: [{
              satoshis: 1000,
            }],
            fee: sinon.stub(),
          }
        };

        (function() {
          var t = Utils.buildTx(txp);
        }).should.throw('Illegal State');

        Utils.newBitcoreTransaction = x;
      });
      it('should build a tx with multiple outputs', function() {
        var toAddress = 'msj42CCGruhRsFrGATiUuh25dtxYtnpbTx';
        var changeAddress = 'msj42CCGruhRsFrGATiUuh25dtxYtnpbTx';

        var publicKeyRing = [{
          xPubKey: new Bitcore.HDPublicKey(derivedPrivateKey['BIP44']),
        }];

        var utxos = helpers.generateUtxos('P2PKH', publicKeyRing, 'm/1/0', 1, [1000, 2000]);
        var txp = {
          inputs: utxos,
          outputs: [{
            toAddress: toAddress,
            amount: 800,
            message: 'first output'
          }, {
            toAddress: toAddress,
            amount: 900,
            message: 'second output'
          }],
          changeAddress: {
            address: changeAddress
          },
          requiredSignatures: 1,
          outputOrder: [0, 1, 2],
          fee: 10000,
          derivationStrategy: 'BIP44',
          addressType: 'P2PKH',
        };
        var t = Utils.buildTx(txp);
        var bitcoreError = t.getSerializationError({
          disableIsFullySigned: true,
        });
        should.not.exist(bitcoreError);
      });
      it('should build a tx with provided output scripts', function() {
        var toAddress = 'msj42CCGruhRsFrGATiUuh25dtxYtnpbTx';
        var changeAddress = 'msj42CCGruhRsFrGATiUuh25dtxYtnpbTx';

        var publicKeyRing = [{
          xPubKey: new Bitcore.HDPublicKey(derivedPrivateKey['BIP44']),
        }];

        var utxos = helpers.generateUtxos('P2PKH', publicKeyRing, 'm/1/0', 1, [0.001]);
        var txp = {
          inputs: utxos,
          type: 'external',
          outputs: [{
            "toAddress": "18433T2TSgajt9jWhcTBw4GoNREA6LpX3E",
            "amount": 700,
            "script": "512103ffffffffffffffffffffffffffffffffffffffffffffffffffffffffffffffff210314a96cd6f5a20826070173fe5b7e9797f21fc8ca4a55bcb2d2bde99f55dd352352ae"
          }, {
            "amount": 600,
            "script": "76a9144d5bd54809f846dc6b1a14cbdd0ac87a3c66f76688ac"
          }, {
            "amount": 0,
            "script": "6a1e43430102fa9213bc243af03857d0f9165e971153586d3915201201201210"
          }],
          changeAddress: {
            address: changeAddress
          },
          requiredSignatures: 1,
          outputOrder: [0, 1, 2, 3],
          fee: 10000,
          derivationStrategy: 'BIP44',
          addressType: 'P2PKH',
        };
        var t = Utils.buildTx(txp);
        var bitcoreError = t.getSerializationError({
          disableIsFullySigned: true,
        });
        should.not.exist(bitcoreError);
        t.outputs.length.should.equal(4);
        t.outputs[0].script.toHex().should.equal(txp.outputs[0].script);
        t.outputs[0].satoshis.should.equal(txp.outputs[0].amount);
        t.outputs[1].script.toHex().should.equal(txp.outputs[1].script);
        t.outputs[1].satoshis.should.equal(txp.outputs[1].amount);
        t.outputs[2].script.toHex().should.equal(txp.outputs[2].script);
        t.outputs[2].satoshis.should.equal(txp.outputs[2].amount);
        var changeScript = Bitcore.Script.fromAddress(txp.changeAddress.address).toHex();
        t.outputs[3].script.toHex().should.equal(changeScript);
      });
      it('should fail if provided output has no either toAddress or script', function() {
        var toAddress = 'msj42CCGruhRsFrGATiUuh25dtxYtnpbTx';
        var changeAddress = 'msj42CCGruhRsFrGATiUuh25dtxYtnpbTx';

        var publicKeyRing = [{
          xPubKey: new Bitcore.HDPublicKey(derivedPrivateKey['BIP44']),
        }];

        var utxos = helpers.generateUtxos('P2PKH', publicKeyRing, 'm/1/0', 1, [0.001]);
        var txp = {
          inputs: utxos,
          type: 'external',
          outputs: [{
            "amount": 700,
          }, {
            "amount": 600,
            "script": "76a9144d5bd54809f846dc6b1a14cbdd0ac87a3c66f76688ac"
          }, {
            "amount": 0,
            "script": "6a1e43430102fa9213bc243af03857d0f9165e971153586d3915201201201210"
          }],
          changeAddress: {
            address: changeAddress
          },
          requiredSignatures: 1,
          outputOrder: [0, 1, 2, 3],
          fee: 10000,
          derivationStrategy: 'BIP44',
          addressType: 'P2PKH',
        };
        (function() {
          var t = Utils.buildTx(txp);
        }).should.throw('Output should have either toAddress or script specified');

        txp.outputs[0].toAddress = "18433T2TSgajt9jWhcTBw4GoNREA6LpX3E";
        var t = Utils.buildTx(txp);
        var bitcoreError = t.getSerializationError({
          disableIsFullySigned: true,
        });
        should.not.exist(bitcoreError);

        delete txp.outputs[0].toAddress;
        txp.outputs[0].script = "512103ffffffffffffffffffffffffffffffffffffffffffffffffffffffffffffffff210314a96cd6f5a20826070173fe5b7e9797f21fc8ca4a55bcb2d2bde99f55dd352352ae";
        t = Utils.buildTx(txp);
        var bitcoreError = t.getSerializationError({
          disableIsFullySigned: true,
        });
        should.not.exist(bitcoreError);
      });
      it('should build a v3 tx proposal', function() {
        var toAddress = 'msj42CCGruhRsFrGATiUuh25dtxYtnpbTx';
        var changeAddress = 'msj42CCGruhRsFrGATiUuh25dtxYtnpbTx';

        var publicKeyRing = [{
          xPubKey: new Bitcore.HDPublicKey(derivedPrivateKey['BIP44']),
        }];

        var utxos = helpers.generateUtxos('P2PKH', publicKeyRing, 'm/1/0', 1, [1000, 2000]);
        var txp = {
          version: 3,
          inputs: utxos,
          outputs: [{
            toAddress: toAddress,
            amount: 800,
            message: 'first output'
          }, {
            toAddress: toAddress,
            amount: 900,
            message: 'second output'
          }],
          changeAddress: {
            address: changeAddress
          },
          requiredSignatures: 1,
          outputOrder: [0, 1, 2],
          fee: 10000,
          derivationStrategy: 'BIP44',
          addressType: 'P2PKH',
        };
        var t = Utils.buildTx(txp);
        var bitcoreError = t.getSerializationError({
          disableIsFullySigned: true,
        });
        should.not.exist(bitcoreError);
      });
    });

    describe('#signTxp', function() {
      it('should sign BIP45 P2SH correctly', function() {
        var toAddress = 'msj42CCGruhRsFrGATiUuh25dtxYtnpbTx';
        var changeAddress = 'msj42CCGruhRsFrGATiUuh25dtxYtnpbTx';

        var publicKeyRing = [{
          xPubKey: new Bitcore.HDPublicKey(derivedPrivateKey['BIP45']),
        }];

        var utxos = helpers.generateUtxos('P2SH', publicKeyRing, 'm/2147483647/0/0', 1, [1000, 2000]);
        var txp = {
          inputs: utxos,
          toAddress: toAddress,
          amount: 1200,
          changeAddress: {
            address: changeAddress
          },
          requiredSignatures: 1,
          outputOrder: [0, 1],
          fee: 10000,
          derivationStrategy: 'BIP45',
          addressType: 'P2SH',
        };
        var signatures = Client.signTxp(txp, derivedPrivateKey['BIP45']);
        signatures.length.should.be.equal(utxos.length);
      });
      it('should sign BIP44 P2PKH correctly', function() {
        var toAddress = 'msj42CCGruhRsFrGATiUuh25dtxYtnpbTx';
        var changeAddress = 'msj42CCGruhRsFrGATiUuh25dtxYtnpbTx';

        var publicKeyRing = [{
          xPubKey: new Bitcore.HDPublicKey(derivedPrivateKey['BIP44']),
        }];

        var utxos = helpers.generateUtxos('P2PKH', publicKeyRing, 'm/1/0', 1, [1000, 2000]);
        var txp = {
          inputs: utxos,
          toAddress: toAddress,
          amount: 1200,
          changeAddress: {
            address: changeAddress
          },
          requiredSignatures: 1,
          outputOrder: [0, 1],
          fee: 10000,
          derivationStrategy: 'BIP44',
          addressType: 'P2PKH',
        };
        var signatures = Client.signTxp(txp, derivedPrivateKey['BIP44']);
        signatures.length.should.be.equal(utxos.length);
      });
      it('should sign multiple-outputs proposal correctly', function() {
        var toAddress = 'msj42CCGruhRsFrGATiUuh25dtxYtnpbTx';
        var changeAddress = 'msj42CCGruhRsFrGATiUuh25dtxYtnpbTx';

        var publicKeyRing = [{
          xPubKey: new Bitcore.HDPublicKey(derivedPrivateKey['BIP44']),
        }];

        var utxos = helpers.generateUtxos('P2PKH', publicKeyRing, 'm/1/0', 1, [1000, 2000]);
        var txp = {
          inputs: utxos,
          outputs: [{
            toAddress: toAddress,
            amount: 800,
            message: 'first output'
          }, {
            toAddress: toAddress,
            amount: 900,
            message: 'second output'
          }],
          changeAddress: {
            address: changeAddress
          },
          requiredSignatures: 1,
          outputOrder: [0, 1, 2],
          fee: 10000,
          derivationStrategy: 'BIP44',
          addressType: 'P2PKH',
        };
        var signatures = Client.signTxp(txp, derivedPrivateKey['BIP44']);
        signatures.length.should.be.equal(utxos.length);
      });
      it('should sign proposal with provided output scripts correctly', function() {
        var toAddress = 'msj42CCGruhRsFrGATiUuh25dtxYtnpbTx';
        var changeAddress = 'msj42CCGruhRsFrGATiUuh25dtxYtnpbTx';

        var publicKeyRing = [{
          xPubKey: new Bitcore.HDPublicKey(derivedPrivateKey['BIP44']),
        }];

        var utxos = helpers.generateUtxos('P2PKH', publicKeyRing, 'm/1/0', 1, [0.001]);
        var txp = {
          inputs: utxos,
          type: 'external',
          outputs: [{
            "amount": 700,
            "script": "512103ffffffffffffffffffffffffffffffffffffffffffffffffffffffffffffffff210314a96cd6f5a20826070173fe5b7e9797f21fc8ca4a55bcb2d2bde99f55dd352352ae"
          }, {
            "amount": 600,
            "script": "76a9144d5bd54809f846dc6b1a14cbdd0ac87a3c66f76688ac"
          }, {
            "amount": 0,
            "script": "6a1e43430102fa9213bc243af03857d0f9165e971153586d3915201201201210"
          }],
          changeAddress: {
            address: changeAddress
          },
          requiredSignatures: 1,
          outputOrder: [0, 1, 2, 3],
          fee: 10000,
          derivationStrategy: 'BIP44',
          addressType: 'P2PKH',
        };
        var signatures = Client.signTxp(txp, derivedPrivateKey['BIP44']);
        signatures.length.should.be.equal(utxos.length);
      });
      it('should sign btc proposal correctly', function() {
        var toAddress = 'msj42CCGruhRsFrGATiUuh25dtxYtnpbTx';
        var changeAddress = 'msj42CCGruhRsFrGATiUuh25dtxYtnpbTx';

        var publicKeyRing = [{
          xPubKey: new Bitcore.HDPublicKey(derivedPrivateKey['BIP44']),
        }];

        var utxos = helpers.generateUtxos('P2PKH', publicKeyRing, 'm/1/0', 1, [1000, 2000]);
        var txp = {
          version: 3,
          inputs: utxos,
          outputs: [{
            toAddress: toAddress,
            amount: 800,
            message: 'first output'
          }, {
            toAddress: toAddress,
            amount: 900,
            message: 'second output'
          }],
          changeAddress: {
            address: changeAddress
          },
          requiredSignatures: 1,
          outputOrder: [0, 1, 2],
          fee: 10000,
          derivationStrategy: 'BIP44',
          addressType: 'P2PKH',
        };
        var signatures = Client.signTxp(txp, derivedPrivateKey['BIP44']);
        signatures.length.should.be.equal(utxos.length);
        signatures[0].should.equal('3045022100cfacaf8e4c9782f33f717eba3162d44cf9f34d9768a3bcd66b7052eb0868a0880220015e930e1f7d9a8b6b9e54d1450556bf4ba95c2cf8ef5c55d97de7df270cc6fd');
        signatures[1].should.equal('3044022069cf6e5d8700ff117f754e4183e81690d99d6a6443e86c9589efa072ecb7d82c02204c254506ac38774a2176f9ef56cc239ef7867fbd24da2bef795128c75a063301');
      });
      it('should sign BCH proposal correctly', function() {
        var toAddress = 'msj42CCGruhRsFrGATiUuh25dtxYtnpbTx';
        var changeAddress = 'msj42CCGruhRsFrGATiUuh25dtxYtnpbTx';

        var publicKeyRing = [{
          xPubKey: new Bitcore.HDPublicKey(derivedPrivateKey['BIP44']),
        }];

        var utxos = helpers.generateUtxos('P2PKH', publicKeyRing, 'm/1/0', 1, [1000, 2000]);
        var txp = {
          version: 3,
          coin: 'bch',
          inputs: utxos,
          outputs: [{
            toAddress: toAddress,
            amount: 800,
            message: 'first output'
          }, {
            toAddress: toAddress,
            amount: 900,
            message: 'second output'
          }],
          changeAddress: {
            address: changeAddress
          },
          requiredSignatures: 1,
          outputOrder: [0, 1, 2],
          fee: 10000,
          derivationStrategy: 'BIP44',
          addressType: 'P2PKH',
        };
        var signatures = Client.signTxp(txp, derivedPrivateKey['BIP44']);
        signatures.length.should.be.equal(utxos.length);
        signatures[0].should.equal('304402200aa70dfe99e25792c4a7edf773477100b6659f1ba906e551e6e5218ec32d273402202e31c575edb55b2da824e8cafd02b4769017ef63d3c888718cf6f0243c570d41');
        signatures[1].should.equal('3045022100afde45e125f654453493b40d288cd66e8a011c66484509ae730a2686c9dff30502201bf34a6672c5848dd010b89ea1a5f040731acf78fec062f61b305e9ce32798a5');
      });
    });
  });

  describe('Wallet secret round trip', function() {
    it('should create secret and parse secret', function() {
      var i = 0;
      while (i++ < 100) {
        var walletId = Uuid.v4();
        var walletPrivKey = new Bitcore.PrivateKey();
        var network = i % 2 == 0 ? 'testnet' : 'livenet';
        var coin = i % 3 == 0 ? 'bch' : 'btc';
        var secret = Client._buildSecret(walletId, walletPrivKey, coin, network);
        var result = Client.parseSecret(secret);
        result.walletId.should.equal(walletId);
        result.walletPrivKey.toString().should.equal(walletPrivKey.toString());
        result.coin.should.equal(coin);
        result.network.should.equal(network);
      };
    });
    it('should fail on invalid secret', function() {
      (function() {
        Client.parseSecret('invalidSecret');
      }).should.throw('Invalid secret');
    });

    it('should create secret and parse secret from string', function() {
      var walletId = Uuid.v4();
      var walletPrivKey = new Bitcore.PrivateKey();
      var coin = 'btc';
      var network = 'testnet';
      var secret = Client._buildSecret(walletId, walletPrivKey.toString(), coin, network);
      var result = Client.parseSecret(secret);
      result.walletId.should.equal(walletId);
      result.walletPrivKey.toString().should.equal(walletPrivKey.toString());
      result.coin.should.equal(coin);
      result.network.should.equal(network);
    });
    it('should default to btc for secrets not specifying coin', function() {
      var result = Client.parseSecret('5ZN64RxKWCJXcy1pZwgrAzL1NnN5FQic5M2tLJVG5bEHaGXNRQs2uzJjMa9pMAbP5rz9Vu2xSaT');
      result.coin.should.equal('btc');
    });
  });

  describe('Notification polling', function() {
    var clock, interval;
    beforeEach(function() {
      clock = sinon.useFakeTimers({now:1234000, toFake:[ 'Date']});
    });
    afterEach(function() {
      clock.restore();
    });
    it('should fetch notifications at intervals', function(done) {
      helpers.createAndJoinWallet(clients, 2, 2, function() {
        clients[0].on('notification', function(data) {
          notifications.push(data);
        });

        var notifications = [];
        clients[0]._fetchLatestNotifications(5, function() {
          _.map(notifications, 'type').should.deep.equal(['NewCopayer', 'WalletComplete']);
          clock.tick(2000);
          notifications = [];
          clients[0]._fetchLatestNotifications(5, function() {
            notifications.length.should.equal(0);
            clock.tick(2000);
            clients[1].createAddress(function(err, x) {
              should.not.exist(err);
              clients[0]._fetchLatestNotifications(5, function() {
                _.map(notifications, 'type').should.deep.equal(['NewAddress']);
                clock.tick(2000);
                notifications = [];
                clients[0]._fetchLatestNotifications(5, function() {
                  notifications.length.should.equal(0);
                  clients[1].createAddress(function(err, x) {
                    should.not.exist(err);
                    clock.tick(60 * 1000);
                    clients[0]._fetchLatestNotifications(5, function() {
                      notifications.length.should.equal(0);
                      done();
                    });
                  });
                });
              });
            });
          });
        });
      });
    });
  });

  describe('Wallet Creation', function() {

    beforeEach((done) => {
      db.dropDatabase(function(err) {
        return done(err);
      });
    });

    it('should fail to create wallet in bogus device', function(done) {
      clients[0].seedFromRandomWithMnemonic();
      clients[0].keyDerivationOk = false;
      clients[0].createWallet('mywallet', 'pepe', 1, 1, {}, function(err, secret) {
        should.exist(err);
        should.not.exist(secret);
        done();
      });
    });
    it('should encrypt wallet name', function(done) {
      var spy = sinon.spy(clients[0], '_doPostRequest');
      clients[0].seedFromRandomWithMnemonic();
      clients[0].createWallet('mywallet', 'pepe', 1, 1, {}, function(err, secret) {
        should.not.exist(err);
        var url = spy.getCall(0).args[0];
        var body = JSON.stringify(spy.getCall(0).args[1]);
        url.should.contain('/wallets');
        body.should.not.contain('mywallet');
        clients[0].getStatus({}, function(err, status) {
          should.not.exist(err);
          status.wallet.name.should.equal('mywallet');
          done();
        })
      });
    });
    it('should encrypt copayer name in wallet creation', function(done) {
      var spy = sinon.spy(clients[0], '_doPostRequest');
      clients[0].seedFromRandomWithMnemonic();
      clients[0].createWallet('mywallet', 'pepe', 1, 1, {}, function(err, secret) {
        should.not.exist(err);
        var url = spy.getCall(1).args[0];
        var body = JSON.stringify(spy.getCall(1).args[1]);
        url.should.contain('/copayers');
        body.should.not.contain('pepe');
        clients[0].getStatus({}, function(err, status) {
          should.not.exist(err);
          status.wallet.copayers[0].name.should.equal('pepe');
          done();
        })
      });
    });
    it('should be able to access wallet name in non-encrypted wallet (legacy)', function(done) {
      clients[0].seedFromRandomWithMnemonic();
      var wpk = new Bitcore.PrivateKey();
      var args = {
        name: 'mywallet',
        m: 1,
        n: 1,
        pubKey: wpk.toPublicKey().toString(),
        network: 'livenet',
        id: '123',
      };
      clients[0]._doPostRequest('/v2/wallets/', args, function(err, wallet) {
        should.not.exist(err);
        var c = clients[0].credentials;

        var args = {
          walletId: '123',
          name: 'pepe',
          xPubKey: c.xPubKey,
          requestPubKey: c.requestPubKey,
          customData: Utils.encryptMessage(JSON.stringify({
            walletPrivKey: wpk.toString(),
          }), c.personalEncryptingKey),
        };
        var hash = Utils.getCopayerHash(args.name, args.xPubKey, args.requestPubKey);
        args.copayerSignature = Utils.signMessage(hash, wpk);
        clients[0]._doPostRequest('/v2/wallets/123/copayers', args, function(err, wallet) {
          should.not.exist(err);
          clients[0].openWallet(function(err) {
            should.not.exist(err);
            clients[0].getStatus({}, function(err, status) {
              should.not.exist(err);
              var wallet = status.wallet;
              wallet.name.should.equal('mywallet');
              should.not.exist(wallet.encryptedName);
              wallet.copayers[0].name.should.equal('pepe');
              should.not.exist(wallet.copayers[0].encryptedName);
              done();
            });
          });
        });
      });
    });

    it('should create Bitcoin Cash wallet', function(done) {
      clients[0].seedFromRandomWithMnemonic({
        coin: 'bch'
      });
      clients[0].createWallet('mycashwallet', 'pepe', 1, 1, {
        coin: 'bch'
      }, function(err, secret) {
        should.not.exist(err);
        clients[0].getStatus({}, function(err, status) {
          should.not.exist(err);
          status.wallet.coin.should.equal('bch');
          done();
        })
      });
    });

    it('should create a BCH  address correctly', function(done) {
      var xPriv = 'xprv9s21ZrQH143K3GJpoapnV8SFfukcVBSfeCficPSGfubmSFDxo1kuHnLisriDvSnRRuL2Qrg5ggqHKNVpxR86QEC8w35uxmGoggxtQTPvfUu';
      clients[0].seedFromExtendedPrivateKey(xPriv, {
        'coin': 'bch',
      });
      clients[0].createWallet('mycashwallet', 'pepe', 1, 1, {
        coin: 'bch'
      }, function(err, secret) {
        should.not.exist(err);

        clients[0].createAddress(function(err, x) {
          should.not.exist(err);
          should.not.exist(err);
          x.coin.should.equal('bch');
          x.network.should.equal('livenet');
          x.address.should.equal('CcJ4qUfyQ8x5NwhAeCQkrBSWVeXxXghcNz');
          done();
        })
      });
    });

 

    it('should check balance in a 1-1 ', function(done) {
      helpers.createAndJoinWallet(clients, 1, 1, function() {
        clients[0].getBalance({}, function(err, balance) {
          should.not.exist(err);
          balance.totalAmount.should.equal(0);
          balance.availableAmount.should.equal(0);
          balance.lockedAmount.should.equal(0);
          done();
        })
      });
    });
    it('should be able to complete wallet in copayer that joined later', function(done) {
      helpers.createAndJoinWallet(clients, 2, 3, function() {
        clients[0].getBalance({}, function(err, x) {
          should.not.exist(err);
          clients[1].getBalance({}, function(err, x) {
            should.not.exist(err);
            clients[2].getBalance({}, function(err, x) {
              should.not.exist(err);
              done();
            })
          })
        })
      });
    });
    it('should fire event when wallet is complete', function(done) {
      var checks = 0;
      clients[0].on('walletCompleted', function(wallet) {
        wallet.name.should.equal('mywallet');
        wallet.status.should.equal('complete');
        clients[0].isComplete().should.equal(true);
        clients[0].credentials.isComplete().should.equal(true);
        if (++checks == 2) done();
      });
      clients[0].createWallet('mywallet', 'creator', 2, 2, {
        network: 'testnet'
      }, function(err, secret) {
        should.not.exist(err);
        clients[0].isComplete().should.equal(false);
        clients[0].credentials.isComplete().should.equal(false);
        clients[1].joinWallet(secret, 'guest', {}, function(err, wallet) {
          should.not.exist(err);
          wallet.name.should.equal('mywallet');
          clients[0].openWallet(function(err, walletStatus) {
            should.not.exist(err);
            should.exist(walletStatus);
            _.difference(_.map(walletStatus.copayers, 'name'), ['creator', 'guest']).length.should.equal(0);
            if (++checks == 2) done();
          });
        });
      });
    });

    it('should fill wallet info in an incomplete wallet', function(done) {
      clients[0].seedFromRandomWithMnemonic();
      clients[0].createWallet('XXX', 'creator', 2, 3, {}, function(err, secret) {
        should.not.exist(err);
        clients[1].seedFromMnemonic(clients[0].getMnemonic());
        clients[1].openWallet(function(err) {
          clients[1].credentials.walletName.should.equal('XXX');
          clients[1].credentials.m.should.equal(2);
          clients[1].credentials.n.should.equal(3);
          should.not.exist(err);
          done();
        });
      });
    });

    it('should return wallet on successful join', function(done) {
      clients[0].createWallet('mywallet', 'creator', 2, 2, {
        network: 'testnet'
      }, function(err, secret) {
        should.not.exist(err);
        clients[1].joinWallet(secret, 'guest', {}, function(err, wallet) {
          should.not.exist(err);
          wallet.name.should.equal('mywallet');
          wallet.copayers[0].name.should.equal('creator');
          wallet.copayers[1].name.should.equal('guest');
          done();
        });
      });
    });

    it('should not allow to join wallet on bogus device', function(done) {
      clients[0].createWallet('mywallet', 'creator', 2, 2, {
        network: 'testnet'
      }, function(err, secret) {
        should.not.exist(err);
        clients[1].keyDerivationOk = false;
        clients[1].joinWallet(secret, 'guest', {}, function(err, wallet) {
          should.exist(err);
          done();
        });
      });
    });

    it('should not allow to join a full wallet ', function(done) {
      helpers.createAndJoinWallet(clients, 2, 2, function(w) {
        should.exist(w.secret);
        clients[4].joinWallet(w.secret, 'copayer', {}, function(err, result) {
          err.should.be.an.instanceOf(Errors.WALLET_FULL);
          done();
        });
      });
    });
    it('should fail with an invalid secret', function(done) {
      // Invalid
      clients[0].joinWallet('dummy', 'copayer', {}, function(err, result) {
        err.message.should.contain('Invalid secret');
        // Right length, invalid char for base 58
        clients[0].joinWallet('DsZbqNQQ9LrTKU8EknR7gFKyCQMPg2UUHNPZ1BzM5EbJwjRZaUNBfNtdWLluuFc0f7f7sTCkh7T', 'copayer', {}, function(err, result) {
          err.message.should.contain('Invalid secret');
          done();
        });
      });
    });
    it('should fail with an unknown secret', function(done) {
      // Unknown walletId
      var oldSecret = '3bJKRn1HkQTpwhVaJMaJ22KwsjN24ML9uKfkSrP7iDuq91vSsTEygfGMMpo6kWLp1pXG9wZSKcT';
      clients[0].joinWallet(oldSecret, 'copayer', {}, function(err, result) {
        err.should.be.an.instanceOf(Errors.WALLET_NOT_FOUND);
        done();
      });
    });

    it('should detect wallets with bad signatures', function(done) {
      // Do not complete clients[1] pkr
      var openWalletStub = sinon.stub(clients[1], 'openWallet').yields();

      helpers.createAndJoinWallet(clients, 2, 3, function() {
        helpers.tamperResponse([clients[0], clients[1]], 'get', '/v1/wallets/', {}, function(status) {
          status.wallet.copayers[0].xPubKey = status.wallet.copayers[1].xPubKey;
        }, function() {
          openWalletStub.restore();
          clients[1].openWallet(function(err, x) {
            err.should.be.an.instanceOf(Errors.SERVER_COMPROMISED);
            done();
          });
        });
      });
    });

    it('should detect wallets with missing signatures', function(done) {
      // Do not complete clients[1] pkr
      var openWalletStub = sinon.stub(clients[1], 'openWallet').yields();

      helpers.createAndJoinWallet(clients, 2, 3, function() {
        helpers.tamperResponse([clients[0], clients[1]], 'get', '/v1/wallets/', {}, function(status) {
          delete status.wallet.copayers[1].xPubKey;
        }, function() {
          openWalletStub.restore();
          clients[1].openWallet(function(err, x) {
            err.should.be.an.instanceOf(Errors.SERVER_COMPROMISED);
            done();
          });
        });
      });
    });

    it('should detect wallets missing callers pubkey', function(done) {
      // Do not complete clients[1] pkr
      var openWalletStub = sinon.stub(clients[1], 'openWallet').yields();

      helpers.createAndJoinWallet(clients, 2, 3, function() {
        helpers.tamperResponse([clients[0], clients[1]], 'get', '/v1/wallets/', {}, function(status) {
          // Replace caller's pubkey
          status.wallet.copayers[1].xPubKey = (new Bitcore.HDPrivateKey()).publicKey;
          // Add a correct signature
          status.wallet.copayers[1].xPubKeySignature = Utils.signMessage(
            status.wallet.copayers[1].xPubKey.toString(),
            clients[0].credentials.walletPrivKey
          );
        }, function() {
          openWalletStub.restore();
          clients[1].openWallet(function(err, x) {
            err.should.be.an.instanceOf(Errors.SERVER_COMPROMISED);
            done();
          });
        });
      });
    });
    it('should perform a dry join without actually joining', function(done) {
      clients[0].createWallet('mywallet', 'creator', 1, 2, {}, function(err, secret) {
        should.not.exist(err);
        should.exist(secret);
        clients[1].joinWallet(secret, 'dummy', {
          dryRun: true
        }, function(err, wallet) {
          should.not.exist(err);
          should.exist(wallet);
          wallet.status.should.equal('pending');
          wallet.copayers.length.should.equal(1);
          done();
        });
      });
    });

    it('should return wallet status even if wallet is not yet complete', function(done) {
      clients[0].createWallet('mywallet', 'creator', 1, 2, {
        network: 'testnet'
      }, function(err, secret) {
        should.not.exist(err);
        should.exist(secret);

        clients[0].getStatus({}, function(err, status) {
          should.not.exist(err);
          should.exist(status);
          status.wallet.status.should.equal('pending');
          should.exist(status.wallet.secret);
          status.wallet.secret.should.equal(secret);
          done();
        });
      });
    });
    it('should return status using v2 version', function(done) {
      clients[0].createWallet('mywallet', 'creator', 1, 1, {
        network: 'testnet'
      }, function(err, secret) {
        should.not.exist(err);
        clients[0].getStatus({}, function(err, status) {
          should.not.exist(err);
          should.not.exist(status.wallet.publicKeyRing);
          status.wallet.status.should.equal('complete');
          done();
        });
      });
    });
    it('should return extended status using v2 version', function(done) {
      clients[0].createWallet('mywallet', 'creator', 1, 1, {
        network: 'testnet'
      }, function(err, secret) {
        should.not.exist(err);
        clients[0].getStatus({
          includeExtendedInfo: true
        }, function(err, status) {
          should.not.exist(err);
          status.wallet.publicKeyRing.length.should.equal(1);
          status.wallet.status.should.equal('complete');
          done();
        });
      });
    });

    it('should store walletPrivKey', function(done) {
      clients[0].createWallet('mywallet', 'creator', 1, 1, {
        network: 'testnet'
      }, function(err) {

        var key = clients[0].credentials.walletPrivKey;
        should.not.exist(err);
        clients[0].getStatus({
          includeExtendedInfo: true
        }, function(err, status) {
          should.not.exist(err);
          status.wallet.publicKeyRing.length.should.equal(1);
          status.wallet.status.should.equal('complete');
          var key2 = status.customData.walletPrivKey;

          clients[0].credentials.walletPrivKey.should.be.equal(key2);
          done();
        });
      });
    });

    it('should set walletPrivKey from BWS', function(done) {
      clients[0].createWallet('mywallet', 'creator', 1, 1, {
        network: 'testnet'
      }, function(err) {

        var wkey = clients[0].credentials.walletPrivKey;
        var skey = clients[0].credentials.sharedEncryptingKey;
        delete clients[0].credentials.walletPrivKey;
        delete clients[0].credentials.sharedEncryptingKey;
        should.not.exist(err);
        clients[0].getStatus({
          includeExtendedInfo: true
        }, function(err, status) {
          should.not.exist(err);
          clients[0].credentials.walletPrivKey.should.equal(wkey);
          clients[0].credentials.sharedEncryptingKey.should.equal(skey);
          done();
        });
      });
    });

    it('should prepare wallet with external xpubkey', function(done) {
      var client = helpers.newClient(app);
      client.seedFromExtendedPublicKey('xpub661MyMwAqRbcGVyYUcHbZi9KNhN9Tdj8qHi9ZdoUXP1VeKiXDGGrE9tSoJKYhGFE2rimteYdwvoP6e87zS5LsgcEvsvdrpPBEmeWz9EeAUq', 'ledger', '1a1f001a1f001a1f001a1f001a1f001a1f001a1f001a1f001a1f001a1f001a1f001a1f001a1f001a1f001a1f001a1f001a1f001a1f001a1f001a1f001a1f001a1f001a1f001a1f001a1f001a1f001a1f001a1f001a1f001a1f001a1f001a1f00', {
        account: 1,
        derivationStrategy: 'BIP48',
      });
      client.isPrivKeyExternal().should.equal(true);
      client.credentials.account.should.equal(1);
      client.credentials.derivationStrategy.should.equal('BIP48');
      client.credentials.requestPrivKey.should.equal('36a4504f0c6651db30484c2c128304a7ea548ef5935f19ed6af99db8000c75a4');
      client.credentials.personalEncryptingKey.should.equal('wYI1597BfOv06NI6Uye3tA==');
      client.getPrivKeyExternalSourceName().should.equal('ledger');
      done();
    });

    it('should create a 1-1 wallet with random mnemonic', function(done) {
      clients[0].seedFromRandomWithMnemonic();
      clients[0].createWallet('mywallet', 'creator', 1, 1, {
          network: 'livenet'
        },
        function(err) {
          should.not.exist(err);
          clients[0].openWallet(function(err) {
            should.not.exist(err);
            should.not.exist(err);
            clients[0].credentials.network.should.equal('livenet');
            clients[0].getMnemonic().split(' ').length.should.equal(12);
            done();
          });
        });
    });

    it('should create a 1-1 wallet with given mnemonic', function(done) {
      var words = 'forget announce travel fury farm alpha chaos choice talent sting eagle supreme';
      clients[0].seedFromMnemonic(words);
      clients[0].createWallet('mywallet', 'creator', 1, 1, {
          network: 'livenet',
          derivationStrategy: 'BIP48',
        },
        function(err) {
          should.not.exist(err);
          clients[0].openWallet(function(err) {
            should.not.exist(err);
            should.exist(clients[0].getMnemonic());
            words.should.be.equal(clients[0].getMnemonic());
            clients[0].credentials.xPrivKey.should.equal('xprv9s21ZrQH143K4X2frJxRmGsmef9UfXhmfL4hdTGLm5ruSX46gekuSTspJX63d5nEi9q2wqUgg4KZ4yhSPy13CzVezAH6t6gCox1DN2hXV3L')
            done();
          });
        });
    });

    it('should create a 2-3 wallet with given mnemonic', function(done) {

      var words = 'forget announce travel fury farm alpha chaos choice talent sting eagle supreme';
      clients[0].seedFromMnemonic(words);
      clients[0].createWallet('mywallet', 'creator', 2, 3, {
          network: 'livenet'
        },
        function(err, secret) {
          should.not.exist(err);
          should.exist(secret);
          clients[0].openWallet(function(err) {
            should.not.exist(err);
            should.exist(clients[0].getMnemonic());
            words.should.be.equal(clients[0].getMnemonic());
            clients[0].credentials.xPrivKey.should.equal('xprv9s21ZrQH143K4X2frJxRmGsmef9UfXhmfL4hdTGLm5ruSX46gekuSTspJX63d5nEi9q2wqUgg4KZ4yhSPy13CzVezAH6t6gCox1DN2hXV3L')
            done();
          });
        });
    });
  });

  describe('#getMainAddresses', function() {
    beforeEach(function(done) {
      helpers.createAndJoinWallet(clients, 1, 1, function(w) {
        clients[0].createAddress(function(err, x0) {
          should.not.exist(err);
          clients[0].createAddress(function(err, x0) {
            should.not.exist(err);
            blockchainExplorerMock.setUtxo(x0, 1, 1);
            done();
          });
        });
      });
    });
    it('Should return all main addresses', function(done) {
      clients[0].getMainAddresses({
        doNotVerify: true
      }, function(err, addr) {
        should.not.exist(err);
        addr.length.should.equal(2);
        done();
      });
    });
    it('Should return only main addresses when change addresses exist', function(done) {
      var opts = {
        amount: 0.1e8,
        toAddress: 'n2TBMPzPECGUfcT2EByiTJ12TPZkhN2mN5',
        message: 'hello 1-1',
      };
      helpers.createAndPublishTxProposal(clients[0], opts, function(err, x) {
        should.not.exist(err);
        clients[0].getMainAddresses({}, function(err, addr) {
          should.not.exist(err);
          addr.length.should.equal(2);
          done();
        });
      });
    });
  });

  describe('#getUtxos', function() {
    beforeEach(function(done) {
      helpers.createAndJoinWallet(clients, 1, 1, function(w) {
        done();
      });
    });
    it('Should return UTXOs', function(done) {
      clients[0].getUtxos({}, function(err, utxos) {
        should.not.exist(err);
        utxos.length.should.equal(0);
        clients[0].createAddress(function(err, x0) {
          should.not.exist(err);
          should.exist(x0.address);
          blockchainExplorerMock.setUtxo(x0, 1, 1);
          clients[0].getUtxos({}, function(err, utxos) {
            should.not.exist(err);
            utxos.length.should.equal(1);
            done();
          });
        });
      });
    });
    it.skip('TODO: Should return UTXOs for specific addresses', function(done) {
      async.map(_.range(3), function(i, next) {
        clients[0].createAddress(function(err, x) {
          should.not.exist(err);
          should.exist(x.address);
          blockchainExplorerMock.setUtxo(x, 1, 1);
          next(null, x.address);
        });
      }, function(err, addresses) {
        var opts = {
          addresses: _.take(addresses, 2),
        };
        clients[0].getUtxos(opts, function(err, utxos) {
          should.not.exist(err);
          utxos.length.should.equal(2);
          _.sumBy(utxos, 'satoshis').should.equal(2 * 1e8);
          done();
        });
      });
    });
  });

  describe('Network fees', function() {
    it('should get current fee levels for BTC', function(done) {
      blockchainExplorerMock.setFeeLevels({
        1: 40000,
        3: 20000,
        10: 18000,
      });
      clients[0].credentials = {};
      clients[0].getFeeLevels('btc', 'livenet', function(err, levels) {
        should.not.exist(err);
        should.exist(levels);
        _.difference(['priority', 'normal', 'economy'], _.map(levels, 'level')).should.be.empty;
        done();
      });
    });
    it('should get default fee levels for BCH', function(done) {
      blockchainExplorerMock.setFeeLevels({});
      clients[0].credentials = {};
      clients[0].getFeeLevels('bch', 'livenet', function(err, levels) {
        should.not.exist(err);
        should.exist(levels);
        levels[0].level.should.equal('normal');
        levels[0].feePerKb.should.equal(2000);
        done();
      });
    });
  });

  describe('Version', function() {
    it('should get version of bws', function(done) {
      clients[0].credentials = {};
      clients[0].getVersion(function(err, version) {
        if (err) {
          // if bws is older version without getVersion support
          err.should.be.an.instanceOf(Errors.NOT_FOUND);
        } else {
          // if bws is up-to-date
          should.exist(version);
          should.exist(version.serviceVersion);
          version.serviceVersion.should.contain('bws-');
        }
        done();
      });
    });
  });

  describe('Preferences', function() {
    it('should save and retrieve preferences', function(done) {
      helpers.createAndJoinWallet(clients, 1, 1, function() {
        clients[0].getPreferences(function(err, preferences) {
          should.not.exist(err);
          preferences.should.be.empty;
          clients[0].savePreferences({
            email: 'dummy@dummy.com'
          }, function(err) {
            should.not.exist(err);
            clients[0].getPreferences(function(err, preferences) {
              should.not.exist(err);
              should.exist(preferences);
              preferences.email.should.equal('dummy@dummy.com');
              done();
            });
          });
        });
      });
    });
  });

  describe('Fiat rates', function() {
    it('should get fiat exchange rate', function(done) {
      var now = Date.now();
      helpers.createAndJoinWallet(clients, 1, 1, function() {
        clients[0].getFiatRate({
          code: 'USD',
          ts: now,
        }, function(err, res) {
          should.not.exist(err);
          should.exist(res);
          res.ts.should.equal(now);
          should.not.exist(res.rate);
          done();
        });
      });
    });
  });

  describe('Push notifications', function() {
    it('should do a post request', function(done) {
      helpers.createAndJoinWallet(clients, 1, 1, function() {
        clients[0]._doRequest = sinon.stub().yields(null, {
          statusCode: 200,
        });
        clients[0].pushNotificationsSubscribe(function(err, res) {
          should.not.exist(err);
          should.exist(res);
          res.statusCode.should.be.equal(200);
          done();
        });
      });
    });

    it('should do a delete request', function(done) {
      helpers.createAndJoinWallet(clients, 1, 1, function() {
        clients[0]._doRequest = sinon.stub().yields(null);
        clients[0].pushNotificationsUnsubscribe('123', function(err) {
          should.not.exist(err);
          done();
        });
      });
    });
  });

  describe('Tx confirmations', function() {
    it('should do a post request', function(done) {
      helpers.createAndJoinWallet(clients, 1, 1, function() {
        clients[0]._doRequest = sinon.stub().yields(null, {
          statusCode: 200,
        });
        clients[0].txConfirmationSubscribe({
          txid: '123'
        }, function(err, res) {
          should.not.exist(err);
          should.exist(res);
          res.statusCode.should.be.equal(200);
          done();
        });
      });
    });

    it('should do a delete request', function(done) {
      helpers.createAndJoinWallet(clients, 1, 1, function() {
        clients[0]._doRequest = sinon.stub().yields(null);
        clients[0].txConfirmationUnsubscribe('123', function(err) {
          should.not.exist(err);
          done();
        });
      });
    });
  });

  describe('Get send max information', function() {
    var balance;
    beforeEach(function(done) {
      helpers.createAndJoinWallet(clients, 1, 1, function() {
        clients[0].createAddress(function(err, address) {
          should.not.exist(err);
          should.exist(address.address);
          blockchainExplorerMock.setUtxo(address, 2, 1, 1);
          blockchainExplorerMock.setUtxo(address, 1, 1, 0);
          clients[0].getBalance({}, function(err, bl) {
            should.not.exist(err);
            balance = bl;
            done();
          });
        });
      });
    });
    it('should return send max info', function(done) {
      blockchainExplorerMock.setFeeLevels({
        1: 200e2,
      });
      var opts = {
        feeLevel: 'priority',
        excludeUnconfirmedUtxos: false,
        returnInputs: true
      };
      clients[0].getSendMaxInfo(opts, function(err, result) {
        should.not.exist(err);
        should.exist(result);
        result.inputs.length.should.be.equal(2);
        result.amount.should.be.equal(balance.totalAmount - result.fee);
        result.utxosBelowFee.should.be.equal(0);
        result.amountBelowFee.should.be.equal(0);
        result.utxosAboveMaxSize.should.be.equal(0);
        result.amountAboveMaxSize.should.be.equal(0);
        done();
      });
    });
    it('should return data excluding unconfirmed UTXOs', function(done) {
      var opts = {
        feePerKb: 200,
        excludeUnconfirmedUtxos: true,
        returnInputs: true
      };
      clients[0].getSendMaxInfo(opts, function(err, result) {
        should.not.exist(err);
        result.amount.should.be.equal(balance.availableConfirmedAmount - result.fee);
        done();
      });
    });
    it('should return data including unconfirmed UTXOs', function(done) {
      var opts = {
        feePerKb: 200,
        excludeUnconfirmedUtxos: false,
        returnInputs: true
      };
      clients[0].getSendMaxInfo(opts, function(err, result) {
        should.not.exist(err);
        result.amount.should.be.equal(balance.totalAmount - result.fee);
        done();
      });
    });
    it('should return data without inputs', function(done) {
      var opts = {
        feePerKb: 200,
        excludeUnconfirmedUtxos: true,
        returnInputs: false
      };
      clients[0].getSendMaxInfo(opts, function(err, result) {
        should.not.exist(err);
        result.inputs.length.should.be.equal(0);
        done();
      });
    });
    it('should return data with inputs', function(done) {
      var opts = {
        feePerKb: 200,
        excludeUnconfirmedUtxos: true,
        returnInputs: true
      };
      clients[0].getSendMaxInfo(opts, function(err, result) {
        should.not.exist(err);
        result.inputs.length.should.not.equal(0);
        var totalSatoshis = 0;
        _.each(result.inputs, function(i) {
          totalSatoshis = totalSatoshis + i.satoshis;
        });
        result.amount.should.be.equal(totalSatoshis - result.fee);
        done();
      });
    });
  });

  describe('Address Creation', function() {
    it('should be able to create address in 1-of-1 wallet', function(done) {
      helpers.createAndJoinWallet(clients, 1, 1, function() {
        clients[0].createAddress(function(err, x) {
          should.not.exist(err);
          should.exist(x.address);
          x.address.charAt(0).should.not.equal('2');
          done();
        });
      });
    });
    it('should fail if key derivation is not ok', function(done) {
      helpers.createAndJoinWallet(clients, 1, 1, function() {
        clients[0].keyDerivationOk = false;
        clients[0].createAddress(function(err, address) {
          should.exist(err);
          should.not.exist(address);
          err.message.should.contain('new address');
          done();
        });
      });
    });
    it('should be able to create address in all copayers in a 2-3 wallet', function(done) {
      this.timeout(5000);
      helpers.createAndJoinWallet(clients, 2, 3, function() {
        clients[0].createAddress(function(err, x) {
          should.not.exist(err);
          should.exist(x.address);
          x.address.charAt(0).should.equal('2');
          clients[1].createAddress(function(err, x) {
            should.not.exist(err);
            should.exist(x.address);
            clients[2].createAddress(function(err, x) {
              should.not.exist(err);
              should.exist(x.address);
              done();
            });
          });
        });
      });
    });
    it('should see balance on address created by others', function(done) {
      this.timeout(5000);
      helpers.createAndJoinWallet(clients, 2, 2, function(w) {
        clients[0].createAddress(function(err, x0) {
          should.not.exist(err);
          should.exist(x0.address);

          blockchainExplorerMock.setUtxo(x0, 10, w.m);
          clients[0].getBalance({}, function(err, bal0) {
            should.not.exist(err);
            bal0.totalAmount.should.equal(10 * 1e8);
            bal0.lockedAmount.should.equal(0);
            clients[1].getBalance({}, function(err, bal1) {
              bal1.totalAmount.should.equal(10 * 1e8);
              bal1.lockedAmount.should.equal(0);
              done();
            });
          });
        });
      });
    });
    it('should detect fake addresses', function(done) {
      helpers.createAndJoinWallet(clients, 1, 1, function() {
        helpers.tamperResponse(clients[0], 'post', '/v3/addresses/', {}, function(address) {
          address.address = '2N86pNEpREGpwZyHVC5vrNUCbF9nM1Geh4K';
        }, function() {
          clients[0].createAddress(function(err, x0) {
            err.should.be.an.instanceOf(Errors.SERVER_COMPROMISED);
            done();
          });
        });
      });
    });
    it('should detect fake public keys', function(done) {
      helpers.createAndJoinWallet(clients, 1, 1, function() {
        helpers.tamperResponse(clients[0], 'post', '/v3/addresses/', {}, function(address) {
          address.publicKeys = [
            '0322defe0c3eb9fcd8bc01878e6dbca7a6846880908d214b50a752445040cc5c54',
            '02bf3aadc17131ca8144829fa1883c1ac0a8839067af4bca47a90ccae63d0d8037'
          ];
        }, function() {
          clients[0].createAddress(function(err, x0) {
            err.should.be.an.instanceOf(Errors.SERVER_COMPROMISED);
            done();
          });
        });
      });
    });
    it('should be able to derive 25 addresses', function(done) {
      this.timeout(5000);
      var num = 25;
      helpers.createAndJoinWallet(clients, 1, 1, function() {
        function create(callback) {
          clients[0].createAddress({
            ignoreMaxGap: true
          }, function(err, x) {
            should.not.exist(err);
            should.exist(x.address);
            callback(err, x);
          });
        }

        var tasks = [];
        for (var i = 0; i < num; i++) {
          tasks.push(create);
        }

        async.parallel(tasks, function(err, results) {
          should.not.exist(err);
          results.length.should.equal(num);
          done();
        });
      });
    });
  });

  describe('Notifications', function() {
    var clock;
    beforeEach(function(done) {
      this.timeout(5000);
      clock = sinon.useFakeTimers({now:1234000, toFake:[ 'Date']});
      helpers.createAndJoinWallet(clients, 2, 2, function() {
        clock.tick(25 * 1000);
        clients[0].createAddress(function(err, x) {
          should.not.exist(err);
          clock.tick(25 * 1000);
          clients[1].createAddress(function(err, x) {
            should.not.exist(err);
            done();
          });
        });
      });
    });
    afterEach(function() {
      clock.restore();
    });
    it('should receive notifications', function(done) {
      clients[0].getNotifications({}, function(err, notifications) {
        should.not.exist(err);
        notifications.length.should.equal(3);
        _.map(notifications, 'type').should.deep.equal(['NewCopayer', 'WalletComplete', 'NewAddress']);
        clients[0].getNotifications({
          lastNotificationId: _.last(notifications).id
        }, function(err, notifications) {
          should.not.exist(err);
          notifications.length.should.equal(0, 'should only return unread notifications');
          done();
        });
      });
    });
    it('should not receive old notifications', function(done) {
      clock.tick(61 * 1000); // more than 60 seconds
      clients[0].getNotifications({}, function(err, notifications) {
        should.not.exist(err);
        notifications.length.should.equal(0);
        done();
      });
    });
    it('should not receive notifications for self generated events unless specified', function(done) {
      clients[0].getNotifications({}, function(err, notifications) {
        should.not.exist(err);
        notifications.length.should.equal(3);
        _.map(notifications, 'type').should.deep.equal(['NewCopayer', 'WalletComplete', 'NewAddress']);
        clients[0].getNotifications({
          includeOwn: true,
        }, function(err, notifications) {
          should.not.exist(err);
          notifications.length.should.equal(5);
          _.map(notifications, 'type').should.deep.equal(['NewCopayer', 'NewCopayer', 'WalletComplete', 'NewAddress', 'NewAddress']);
          done();
        });
      });
    });
  });

  describe('Transaction Proposals Creation and Locked funds', function() {
    var myAddress;
    beforeEach(function(done) {
      db.dropDatabase(function(err) {
        helpers.createAndJoinWallet(clients, 2, 3, {}, function(w) {

          clients[0].createAddress(function(err, address) {
            should.not.exist(err);
            myAddress = address;
            blockchainExplorerMock.setUtxo(address, 2, 2);
            blockchainExplorerMock.setUtxo(address, 2, 2);
            blockchainExplorerMock.setUtxo(address, 1, 2, 0);
            done(err);
          });
        });
      });
    });

    it('Should create & publish proposal', function(done) {
      blockchainExplorerMock.setFeeLevels({
        2: 123e2,
      });
      var toAddress = 'n2TBMPzPECGUfcT2EByiTJ12TPZkhN2mN5';
      var opts = {
        outputs: [{
          amount: 1e8,
          toAddress: toAddress,
          message: 'world',
        }, {
          amount: 2e8,
          toAddress: toAddress,
        }],
        message: 'hello',
        customData: {
          someObj: {
            x: 1
          },
          someStr: "str"
        }
      };
      clients[0].createTxProposal(opts, function(err, txp) {
        should.not.exist(err);
        should.exist(txp);

        txp.status.should.equal('temporary');
        txp.message.should.equal('hello');
        txp.outputs.length.should.equal(2);
        _.sumBy(txp.outputs, 'amount').should.equal(3e8);
        txp.outputs[0].message.should.equal('world');
        _.uniqBy(txp.outputs, 'toAddress').length.should.equal(1);
        _.uniq(_.map(txp.outputs, 'toAddress'))[0].should.equal(toAddress);
        txp.hasUnconfirmedInputs.should.equal(false);
        txp.feeLevel.should.equal('normal');
        txp.feePerKb.should.equal(123e2);

        should.exist(txp.encryptedMessage);
        should.exist(txp.outputs[0].encryptedMessage);

        clients[0].getTxProposals({}, function(err, txps) {
          should.not.exist(err);
          txps.should.be.empty;

          clients[0].publishTxProposal({
            txp: txp,
          }, function(err, publishedTxp) {
            should.not.exist(err);
            should.exist(publishedTxp);
            publishedTxp.status.should.equal('pending');
            clients[0].getTxProposals({}, function(err, txps) {
              should.not.exist(err);
              txps.length.should.equal(1);
              var x = txps[0];
              x.id.should.equal(txp.id);
              should.exist(x.proposalSignature);
              should.not.exist(x.proposalSignaturePubKey);
              should.not.exist(x.proposalSignaturePubKeySig);
              // Should be visible for other copayers as well
              clients[1].getTxProposals({}, function(err, txps) {
                should.not.exist(err);
                txps.length.should.equal(1);
                txps[0].id.should.equal(txp.id);
                done();
              });
            });
          });
        });
      });
    });
    it('Should create, publish, recreate, republish proposal', function(done) {
      blockchainExplorerMock.setFeeLevels({
        1: 456e2,
        6: 123e2,
      });
      var toAddress = 'n2TBMPzPECGUfcT2EByiTJ12TPZkhN2mN5';
      var opts = {
        txProposalId: '1234',
        outputs: [{
          amount: 1e8,
          toAddress: toAddress,
          message: 'world',
        }, {
          amount: 2e8,
          toAddress: toAddress,
        }],
        message: 'hello',
        feeLevel: 'economy',
        customData: {
          someObj: {
            x: 1
          },
          someStr: "str"
        }
      };
      clients[0].createTxProposal(opts, function(err, txp) {
        should.not.exist(err);
        should.exist(txp);
        txp.status.should.equal('temporary');
        txp.feeLevel.should.equal('economy');
        txp.feePerKb.should.equal(123e2);
        clients[0].publishTxProposal({
          txp: txp,
        }, function(err, publishedTxp) {
          should.not.exist(err);
          should.exist(publishedTxp);
          publishedTxp.status.should.equal('pending');
          clients[0].getTxProposals({}, function(err, txps) {
            should.not.exist(err);
            txps.length.should.equal(1);
            // Try to republish from copayer 1
            clients[1].createTxProposal(opts, function(err, txp) {
              should.not.exist(err);
              should.exist(txp);
              txp.status.should.equal('pending');
              clients[1].publishTxProposal({
                txp: txp
              }, function(err, publishedTxp) {
                should.not.exist(err);
                should.exist(publishedTxp);
                publishedTxp.status.should.equal('pending');
                done();
              });
            });
          });
        });
      });
    });
    it('Should protect against tampering at proposal creation', function(done) {
      var opts = {
        outputs: [{
          amount: 1e8,
          toAddress: 'n2TBMPzPECGUfcT2EByiTJ12TPZkhN2mN5',
          message: 'world'
        }, {
          amount: 2e8,
          toAddress: 'n2TBMPzPECGUfcT2EByiTJ12TPZkhN2mN5',
        }],
        feePerKb: 123e2,
        changeAddress: myAddress.address,
        message: 'hello',
      };

      var tamperings = [

        function(txp) {
          txp.feePerKb = 45600;
        },
        function(txp) {
          txp.message = 'dummy';
        },
        function(txp) {
          txp.payProUrl = 'dummy';
        },
        function(txp) {
          txp.customData = 'dummy';
        },
        function(txp) {
          txp.outputs.push(txp.outputs[0]);
        },
        function(txp) {
          txp.outputs[0].toAddress = 'mjfjcbuYwBUdEyq2m7AezjCAR4etUBqyiE';
        },
        function(txp) {
          txp.outputs[0].amount = 2e8;
        },
        function(txp) {
          txp.outputs[1].amount = 3e8;
        },
        function(txp) {
          txp.outputs[0].message = 'dummy';
        },
        function(txp) {
          txp.changeAddress.address = 'mjfjcbuYwBUdEyq2m7AezjCAR4etUBqyiE';
        },
      ];

      var tmp = clients[0]._getCreateTxProposalArgs;
      var args = clients[0]._getCreateTxProposalArgs(opts);

      clients[0]._getCreateTxProposalArgs = function(opts) {
        return args;
      };
      async.each(tamperings, function(tamperFn, next) {
        helpers.tamperResponse(clients[0], 'post', '/v2/txproposals/', args, tamperFn, function() {
          clients[0].createTxProposal(opts, function(err, txp) {
            should.exist(err, 'For tamper function ' + tamperFn);
            err.should.be.an.instanceOf(Errors.SERVER_COMPROMISED);
            next();
          });
        });
      }, function(err) {
        should.not.exist(err);
        clients[0]._getCreateTxProposalArgs = tmp;
        done();
      });
    });
    it('Should fail to publish when not enough available UTXOs', function(done) {
      var opts = {
        outputs: [{
          amount: 3e8,
          toAddress: 'n2TBMPzPECGUfcT2EByiTJ12TPZkhN2mN5',
        }],
        feePerKb: 100e2,
      };

      var txp1, txp2;
      async.series([

        function(next) {
          clients[0].createTxProposal(opts, function(err, txp) {
            txp1 = txp;
            next(err);
          });
        },
        function(next) {
          clients[0].createTxProposal(opts, function(err, txp) {
            txp2 = txp;
            next(err);
          });

        },
        function(next) {
          clients[0].publishTxProposal({
            txp: txp1
          }, next);
        },
        function(next) {
          clients[0].publishTxProposal({
            txp: txp2
          }, function(err) {
            should.exist(err);
            err.should.be.an.instanceOf(Errors.UNAVAILABLE_UTXOS);
            next();
          });
        },
        function(next) {
          clients[1].rejectTxProposal(txp1, 'Free locked UTXOs', next);
        },
        function(next) {
          clients[2].rejectTxProposal(txp1, 'Free locked UTXOs', next);
        },
        function(next) {

          clients[0].publishTxProposal({
            txp: txp2
          }, next);
        },
      ], function(err) {
        should.not.exist(err);
        done();
      });
    });
    it('Should create proposal with unconfirmed inputs', function(done) {
      var opts = {
        amount: 4.5e8,
        toAddress: 'n2TBMPzPECGUfcT2EByiTJ12TPZkhN2mN5',
        message: 'hello',
      };
      helpers.createAndPublishTxProposal(clients[0], opts, function(err, x) {
        should.not.exist(err);
        clients[0].getTx(x.id, function(err, x2) {
          should.not.exist(err);
          x2.hasUnconfirmedInputs.should.equal(true);
          done();
        });
      });
    });
    it('Should fail to create proposal with insufficient funds', function(done) {
      var opts = {
        amount: 6e8,
        toAddress: 'n2TBMPzPECGUfcT2EByiTJ12TPZkhN2mN5',
        message: 'hello 1-1',
      };
      helpers.createAndPublishTxProposal(clients[0], opts, function(err, x) {
        should.exist(err);
        err.should.be.an.instanceOf(Errors.INSUFFICIENT_FUNDS);
        done();
      });
    });
   it('Should fail to create proposal with insufficient funds for fee', function(done) {
      var opts = {
        amount: 5e8 - 200e2,
        toAddress: 'n2TBMPzPECGUfcT2EByiTJ12TPZkhN2mN5',
        message: 'hello 1-1',
        feePerKb: 800e2,
      };
      helpers.createAndPublishTxProposal(clients[0], opts, function(err, x) {
        should.exist(err);
        err.should.be.an.instanceOf(Errors.INSUFFICIENT_FUNDS_FOR_FEE);
        opts.feePerKb = 100e2;
        helpers.createAndPublishTxProposal(clients[0], opts, function(err, x) {
          should.not.exist(err);
          clients[0].getTx(x.id, function(err, x2) {
            should.not.exist(err);
            should.exist(x2);
            done();
          });
        });
      });
    });
    it('Should lock and release funds through rejection', function(done) {
      var opts = {
        amount: 2.2e8,
        toAddress: 'n2TBMPzPECGUfcT2EByiTJ12TPZkhN2mN5',
      };
      helpers.createAndPublishTxProposal(clients[0], opts, function(err, x) {
        should.not.exist(err);

        helpers.createAndPublishTxProposal(clients[0], opts, function(err, y) {
          err.should.be.an.instanceOf(Errors.LOCKED_FUNDS);

          clients[1].rejectTxProposal(x, 'no', function(err) {
            should.not.exist(err);
            clients[2].rejectTxProposal(x, 'no', function(err, z) {
              should.not.exist(err);
              z.status.should.equal('rejected');
              helpers.createAndPublishTxProposal(clients[0], opts, function(err, x) {
                should.not.exist(err);
                done();
              });
            });
          });
        });
      });
    });
    it('Should lock and release funds through removal', function(done) {
      var opts = {
        amount: 2.2e8,
        toAddress: 'n2TBMPzPECGUfcT2EByiTJ12TPZkhN2mN5',
        message: 'hello 1-1',
      };
      helpers.createAndPublishTxProposal(clients[0], opts, function(err, x) {
        should.not.exist(err);

        helpers.createAndPublishTxProposal(clients[0], opts, function(err, y) {
          err.should.be.an.instanceOf(Errors.LOCKED_FUNDS);

          clients[0].removeTxProposal(x, function(err) {
            should.not.exist(err);

            helpers.createAndPublishTxProposal(clients[0], opts, function(err, x) {
              should.not.exist(err);
              done();
            });
          });
        });
      });
    });
    it('Should keep message and refusal texts', function(done) {
      var opts = {
        amount: 1e8,
        toAddress: 'n2TBMPzPECGUfcT2EByiTJ12TPZkhN2mN5',
        message: 'some message',
      };
      helpers.createAndPublishTxProposal(clients[0], opts, function(err, x) {
        should.not.exist(err);
        clients[1].rejectTxProposal(x, 'rejection comment', function(err, tx1) {
          should.not.exist(err);

          clients[2].getTxProposals({}, function(err, txs) {
            should.not.exist(err);
            txs[0].message.should.equal('some message');
            txs[0].actions[0].copayerName.should.equal('copayer 1');
            txs[0].actions[0].comment.should.equal('rejection comment');
            done();
          });
        });
      });
    });
    it('Should hide message and refusal texts if not key is present', function(done) {
      var opts = {
        amount: 1e8,
        toAddress: 'n2TBMPzPECGUfcT2EByiTJ12TPZkhN2mN5',
        message: 'some message',
      };
      helpers.createAndPublishTxProposal(clients[0], opts, function(err, x) {
        should.not.exist(err);
        clients[1].rejectTxProposal(x, 'rejection comment', function(err, tx1) {
          should.not.exist(err);

          clients[2].credentials.sharedEncryptingKey=null;

          clients[2].getTxProposals({}, function(err, txs) {
            should.not.exist(err);
            txs[0].message.should.equal('<ECANNOTDECRYPT>');
            txs[0].actions[0].copayerName.should.equal('<ECANNOTDECRYPT>');
            txs[0].actions[0].comment.should.equal('<ECANNOTDECRYPT>');
            done();
          });
        });
      });
    });
 
    it('Should encrypt proposal message', function(done) {
      var opts = {
        outputs: [{
          amount: 1000e2,
          toAddress: 'n2TBMPzPECGUfcT2EByiTJ12TPZkhN2mN5',
        }],
        message: 'some message',
        feePerKb: 100e2,
      };
      var spy = sinon.spy(clients[0], '_doPostRequest');
      clients[0].createTxProposal(opts, function(err, x) {
        should.not.exist(err);
        spy.calledOnce.should.be.true;
        JSON.stringify(spy.getCall(0).args).should.not.contain('some message');
        done();
      });
    });
    it('Should encrypt proposal refusal comment', function(done) {
      var opts = {
        amount: 1e8,
        toAddress: 'n2TBMPzPECGUfcT2EByiTJ12TPZkhN2mN5',
      };
      helpers.createAndPublishTxProposal(clients[0], opts, function(err, x) {
        should.not.exist(err);
        var spy = sinon.spy(clients[1], '_doPostRequest');
        clients[1].rejectTxProposal(x, 'rejection comment', function(err, tx1) {
          should.not.exist(err);
          spy.calledOnce.should.be.true;
          JSON.stringify(spy.getCall(0).args).should.not.contain('rejection comment');
          done();
        });
      });
    });

    describe('Detecting tampered tx proposals', function() {
      it('should detect wrong signature', function(done) {
        var opts = {
          amount: 1000e2,
          toAddress: 'n2TBMPzPECGUfcT2EByiTJ12TPZkhN2mN5',
          message: 'hello',
        };
        helpers.createAndPublishTxProposal(clients[0], opts, function(err, x) {
          should.not.exist(err);

          helpers.tamperResponse(clients[0], 'get', '/v1/txproposals/', {}, function(txps) {
            txps[0].proposalSignature = '304402206e4a1db06e00068582d3be41cfc795dcf702451c132581e661e7241ef34ca19202203e17598b4764913309897d56446b51bc1dcd41a25d90fdb5f87a6b58fe3a6920';
          }, function() {
            clients[0].getTxProposals({}, function(err, txps) {
              should.exist(err);
              err.should.be.an.instanceOf(Errors.SERVER_COMPROMISED);
              done();
            });
          });
        });
      });
      it('should detect tampered amount', function(done) {
        var opts = {
          amount: 1000e2,
          toAddress: 'n2TBMPzPECGUfcT2EByiTJ12TPZkhN2mN5',
          message: 'hello',
        };
        helpers.createAndPublishTxProposal(clients[0], opts, function(err, x) {
          should.not.exist(err);

          helpers.tamperResponse(clients[0], 'get', '/v1/txproposals/', {}, function(txps) {
            txps[0].outputs[0].amount = 1e8;
          }, function() {
            clients[0].getTxProposals({}, function(err, txps) {
              should.exist(err);
              err.should.be.an.instanceOf(Errors.SERVER_COMPROMISED);
              done();
            });
          });
        });
      });
      it('should detect change address not it wallet', function(done) {
        var opts = {
          amount: 1000e2,
          toAddress: 'n2TBMPzPECGUfcT2EByiTJ12TPZkhN2mN5',
          message: 'hello',
        };
        helpers.createAndPublishTxProposal(clients[0], opts, function(err, x) {
          should.not.exist(err);

          helpers.tamperResponse(clients[0], 'get', '/v1/txproposals/', {}, function(txps) {
            txps[0].changeAddress.address = 'mnA11ZwktRp4sZJbS8MbXmmFPZAgriuwhh';
          }, function() {
            clients[0].getTxProposals({}, function(err, txps) {
              should.exist(err);
              err.should.be.an.instanceOf(Errors.SERVER_COMPROMISED);
              done();
            });
          });
        });
      });
    });
  });

  describe('Transaction Proposal signing', function() {
    this.timeout(5000);
    function setup(m, n, coin, network, cb) {
      helpers.createAndJoinWallet(clients, m, n, {
        coin: coin,
        network: network,
      }, function(w) {
        clients[0].createAddress(function(err, address) {
          should.not.exist(err);
          blockchainExplorerMock.setUtxo(address, 2, 2);
          blockchainExplorerMock.setUtxo(address, 2, 2);
          blockchainExplorerMock.setUtxo(address, 1, 2, 0);
          cb();
        });
      });
    };

    describe('BTC', function(done) {
      beforeEach(function(done) {
        setup(2, 3, 'btc', 'testnet', done);
      });

      it('Should sign proposal', function(done) {
        var toAddress = 'n2TBMPzPECGUfcT2EByiTJ12TPZkhN2mN5';
        var opts = {
          outputs: [{
            amount: 1e8,
            toAddress: toAddress,
          }, {
            amount: 2e8,
            toAddress: toAddress,
          }],
          feePerKb: 100e2,
          message: 'just some message',
        };
        clients[0].createTxProposal(opts, function(err, txp) {
          should.not.exist(err);
          should.exist(txp);
          clients[0].publishTxProposal({
            txp: txp,
          }, function(err, publishedTxp) {
            should.not.exist(err);
            should.exist(publishedTxp);
            publishedTxp.status.should.equal('pending');
            clients[0].signTxProposal(publishedTxp, function(err, txp) {
              should.not.exist(err);
              clients[1].signTxProposal(publishedTxp, function(err, txp) {
                should.not.exist(err);
                txp.status.should.equal('accepted');
                done();
              });
            });
          });
        });
      });
      it('Should sign proposal with no change', function(done) {
        var toAddress = 'n2TBMPzPECGUfcT2EByiTJ12TPZkhN2mN5';
        var opts = {
          outputs: [{
            amount: 4e8 - 100,
            toAddress: toAddress,
          }],
          excludeUnconfirmedUtxos: true,
          feePerKb: 1,
        };
        clients[0].createTxProposal(opts, function(err, txp) {
          should.not.exist(err);
          should.exist(txp);
          var t = Utils.buildTx(txp);
          should.not.exist(t.getChangeOutput());
          clients[0].publishTxProposal({
            txp: txp,
          }, function(err, publishedTxp) {
            should.not.exist(err);
            should.exist(publishedTxp);
            publishedTxp.status.should.equal('pending');
            clients[0].signTxProposal(publishedTxp, function(err, txp) {
              should.not.exist(err);
              clients[1].signTxProposal(publishedTxp, function(err, txp) {
                should.not.exist(err);
                txp.status.should.equal('accepted');
                done();
              });
            });
          });
        });
      });
      it('Should sign proposal created with send max settings', function(done) {
        var toAddress = 'n2TBMPzPECGUfcT2EByiTJ12TPZkhN2mN5';
        clients[0].getSendMaxInfo({
          feePerKb: 100e2,
          returnInputs: true
        }, function(err, info) {
          should.not.exist(err);
          var opts = {
            outputs: [{
              amount: info.amount,
              toAddress: toAddress,
            }],
            inputs: info.inputs,
            fee: info.fee,
          };
          clients[0].createTxProposal(opts, function(err, txp) {
            should.not.exist(err);
            should.exist(txp);
            var t = Utils.buildTx(txp);
            should.not.exist(t.getChangeOutput());
            clients[0].publishTxProposal({
              txp: txp,
            }, function(err, publishedTxp) {
              should.not.exist(err);
              should.exist(publishedTxp);
              publishedTxp.status.should.equal('pending');
              clients[0].signTxProposal(publishedTxp, function(err, txp) {
                should.not.exist(err);
                clients[1].signTxProposal(publishedTxp, function(err, txp) {
                  should.not.exist(err);
                  txp.status.should.equal('accepted');
                  clients[0].getBalance({}, function(err, balance) {
                    should.not.exist(err);
                    balance.lockedAmount.should.equal(5e8);
                    done();
                  });
                });
              });
            });
          });
        });
      });

    });

    describe('BCH', function(done) {
      beforeEach(function(done) {
        setup(1, 1, 'bch', 'livenet', done);
      });

      it('Should sign proposal', function(done) {
        var toAddress = 'CfNCvxmKYzZsS78pDKKfrDd2doZt3w4jUs';
        var opts = {
          outputs: [{
            amount: 1e8,
            toAddress: toAddress,
          }, {
            amount: 2e8,
            toAddress: toAddress,
          }],
          feePerKb: 100e2,
          message: 'just some message',
          coin: 'bch',
        };
        clients[0].createTxProposal(opts, function(err, txp) {
          should.not.exist(err);
          should.exist(txp);
          clients[0].publishTxProposal({
            txp: txp,
          }, function(err, publishedTxp) {
            should.not.exist(err);
            should.exist(publishedTxp);
            publishedTxp.status.should.equal('pending');
            clients[0].signTxProposal(publishedTxp, function(err, txp) {
              should.not.exist(err);
              txp.status.should.equal('accepted');
              done();
            });
          });
        });
      });
    });
  });


  describe('Payment Protocol', function() {
    var http;
    beforeEach((done) => {
      db.dropDatabase(function(err) {
        done();
      });
    });

    describe('Shared wallet', function() {
      beforeEach(function(done) {
        http = sinon.stub();
        http.yields(null, TestData.payProBuf);
        helpers.createAndJoinWallet(clients, 2, 2, function(w) {
          clients[0].createAddress(function(err, x0) {
            should.not.exist(err);
            should.exist(x0.address);
            blockchainExplorerMock.setUtxo(x0, 1, 2);
            blockchainExplorerMock.setUtxo(x0, 1, 2);
            var opts = {
              payProUrl: 'dummy',
            };
            clients[0].payProHttp = clients[1].payProHttp = http;

            clients[0].fetchPayPro(opts, function(err, paypro) {
              http.getCall(0).args[0].coin.should.equal('btc');

              helpers.createAndPublishTxProposal(clients[0], {
                toAddress: paypro.toAddress,
                amount: paypro.amount,
                message: paypro.memo,
                payProUrl: opts.payProUrl,
              }, function(err, x) {
                should.not.exist(err);
                done();
              });
            });
          });
        });
      });

      it('Should Create and Verify a Tx from PayPro', function(done) {
        clients[1].getTxProposals({}, function(err, txps) {
          should.not.exist(err);
          var tx = txps[0];
          // From the hardcoded paypro request
          tx.outputs[0].amount.should.equal(404500);
          tx.outputs[0].toAddress.should.equal('mjfjcbuYwBUdEyq2m7AezjCAR4etUBqyiE');
          tx.message.should.equal('Payment request for BitPay invoice CibEJJtG1t9H77KmM61E2t for merchant testCopay');
          tx.payProUrl.should.equal('dummy');
          done();
        });
      });

      it('Should handle broken paypro data', function(done) {
        http = sinon.stub();
        http.yields(null, 'a broken data');
        clients[0].payProHttp = http;
        var opts = {
          payProUrl: 'dummy',
        };
        clients[0].fetchPayPro(opts, function(err, paypro) {
          should.exist(err);
          err.message.should.contain('parse');
          done();
        });
      });

      it('Should ignore PayPro at getTxProposals if instructed', function(done) {
        http.yields(null, 'kaka');
        clients[1].doNotVerifyPayPro = true;
        clients[1].getTxProposals({}, function(err, txps) {
          should.not.exist(err);
          var tx = txps[0];
          // From the hardcoded paypro request
          tx.outputs[0].amount.should.equal(404500);
          tx.outputs[0].toAddress.should.equal('mjfjcbuYwBUdEyq2m7AezjCAR4etUBqyiE');
          tx.message.should.equal('Payment request for BitPay invoice CibEJJtG1t9H77KmM61E2t for merchant testCopay');
          tx.payProUrl.should.equal('dummy');
          done();
        });
      });

      it('Should ignore PayPro at signTxProposal if instructed', function(done) {
        http.yields(null, 'kaka');
        clients[1].doNotVerifyPayPro = true;
        clients[1].getTxProposals({}, function(err, txps) {
          should.not.exist(err);
          clients[1].signTxProposal(txps[0], function(err, txps) {
            should.not.exist(err);
            done();
          });
        });
      });

      it('Should send the "payment message" when last copayer sign', function(done) {
        clients[0].getTxProposals({}, function(err, txps) {
          should.not.exist(err);
          clients[0].signTxProposal(txps[0], function(err, xx, paypro) {
            should.not.exist(err);
            clients[1].signTxProposal(xx, function(err, yy, paypro) {
              should.not.exist(err);
              yy.status.should.equal('accepted');
              http.onCall(5).yields(null, TestData.payProAckBuf);

              clients[1].broadcastTxProposal(yy, function(err, zz, memo) {
                should.not.exist(err);
                var args = http.lastCall.args[0];
                args.method.should.equal('POST');
                args.body.length.should.be.within(440, 460);
                memo.should.equal('Transaction received by BitPay. Invoice will be marked as paid if the transaction is confirmed.');
                zz.message.should.equal('Payment request for BitPay invoice CibEJJtG1t9H77KmM61E2t for merchant testCopay');
                done();
              });
            });
          });
        });
      });

      it('Should send correct refund address', function(done) {
        clients[0].getTxProposals({}, function(err, txps) {
          should.not.exist(err);
          var changeAddress = txps[0].changeAddress.address;
          clients[0].signTxProposal(txps[0], function(err, xx, paypro) {
            should.not.exist(err);
            clients[1].signTxProposal(xx, function(err, yy, paypro) {
              should.not.exist(err);
              yy.status.should.equal('accepted');
              http.onCall(5).yields(null, TestData.payProAckBuf);

              clients[1].broadcastTxProposal(yy, function(err, zz, memo) {
                should.not.exist(err);
                var args = http.lastCall.args[0];
                var data = BitcorePayPro.Payment.decode(args.body);
                var pay = new BitcorePayPro();
                var p = pay.makePayment(data);
                var refund_to = p.get('refund_to');
                refund_to.length.should.equal(1);

                refund_to = refund_to[0];

                var amount = refund_to.get('amount')
                amount.low.should.equal(404500);
                amount.high.should.equal(0);
                var s = refund_to.get('script');
                s = new Bitcore.Script(s.buffer.slice(s.offset, s.limit));
                var addr = new Bitcore.Address.fromScript(s, 'testnet');
                addr.toString().should.equal(changeAddress);
                done();
              });
            });
          });
        });
      });

      it('Should send the signed tx in paypro', function(done) {
        clients[0].getTxProposals({}, function(err, txps) {
          should.not.exist(err);
          var changeAddress = txps[0].changeAddress.address;
          clients[0].signTxProposal(txps[0], function(err, xx, paypro) {
            should.not.exist(err);
            clients[1].signTxProposal(xx, function(err, yy, paypro) {
              should.not.exist(err);
              yy.status.should.equal('accepted');
              http.onCall(5).yields(null, TestData.payProAckBuf);

              clients[1].broadcastTxProposal(yy, function(err, zz, memo) {

                should.not.exist(err);
                var args = http.lastCall.args[0];
                var data = BitcorePayPro.Payment.decode(args.body);
                var pay = new BitcorePayPro();
                var p = pay.makePayment(data);
                var rawTx = p.get('transactions')[0].toBuffer();
                var tx = new Bitcore.Transaction(rawTx);
                var script = tx.inputs[0].script;
                script.isScriptHashIn().should.equal(true);
                done();
              });
            });
          });
        });
      });
    });


    describe('Shared wallet / requiredFeeRate', function() {
      beforeEach(function(done) {
        http = sinon.stub();
        http.yields(null, TestData.payProRequestedFeeBuf);
        helpers.createAndJoinWallet(clients, 2, 2, function(w) {
          clients[0].createAddress(function(err, x0) {
            should.not.exist(err);
            should.exist(x0.address);
            blockchainExplorerMock.setUtxo(x0, 1, 2);
            blockchainExplorerMock.setUtxo(x0, 1, 2);
            var opts = {
              payProUrl: 'dummy',
            };
            clients[0].payProHttp = clients[1].payProHttp = http;

            clients[0].fetchPayPro(opts, function(err, paypro) {
              http.getCall(0).args[0].coin.should.equal('btc');
              paypro.requiredFeeRate.should.equal(1);
              helpers.createAndPublishTxProposal(clients[0], {
                toAddress: paypro.toAddress,
                amount: paypro.amount,
                message: paypro.memo,
                payProUrl: opts.payProUrl,
                feePerKb: paypro.requiredFeeRate*1024,
              }, function(err, x) {
                should.not.exist(err);
                done();
              });
            });
          });
        });
      });

      it('Should Create and Verify a Tx from PayPro', function(done) {
        clients[1].getTxProposals({}, function(err, txps) {
          should.not.exist(err);
          var tx = txps[0];
          // From the hardcoded paypro request
          tx.outputs[0].amount.should.equal(9400);
          tx.outputs[0].toAddress.should.equal('mrobN6UstsVWLHqxfRDFz3WYxnKwxEHCEv');
          tx.message.should.equal('Payment request for BitPay invoice 4QZqHsP42WWzkec74jTHc4 for merchant GusPay');
          tx.payProUrl.should.equal('dummy');
          tx.feePerKb.should.equal(1024);
          done();
        });
      });

      it('Should send the "payment message" when last copayer sign', function(done) {
        clients[0].getTxProposals({}, function(err, txps) {
          should.not.exist(err);
          clients[0].signTxProposal(txps[0], function(err, xx, paypro) {
            should.not.exist(err);
            clients[1].signTxProposal(xx, function(err, yy, paypro) {
              should.not.exist(err);
              yy.status.should.equal('accepted');
              http.onCall(5).yields(null, TestData.payProAckBuf);

              clients[1].broadcastTxProposal(yy, function(err, zz, memo) {
                should.not.exist(err);
                var args = http.lastCall.args[0];
                args.method.should.equal('POST');
                args.body.length.should.be.within(440, 460);
                memo.should.equal('Transaction received by BitPay. Invoice will be marked as paid if the transaction is confirmed.');
                zz.message.should.equal('Payment request for BitPay invoice 4QZqHsP42WWzkec74jTHc4 for merchant GusPay');
                zz.feePerKb.should.equal(1024);
                done();
              });
            });
          });
        });
      });


      it.skip('Should fail if requiredFeeRate is not meet', function(done) {
        clients[0].getTxProposals({}, function(err, txps) {
          should.not.exist(err);
          clients[0].signTxProposal(txps[0], function(err, xx, paypro) {
            should.not.exist(err);
            xx.feePerKb/=2;
            clients[1].signTxProposal(xx, function(err, yy, paypro) {
              err.message.should.equal('Server response could not be verified.');
              done()
            });
          });
        });
      });

    });



    describe('1-of-1 wallet', function() {
      beforeEach(function(done) {
        http = sinon.stub();
        http.yields(null, TestData.payProBuf);
        helpers.createAndJoinWallet(clients, 1, 1, function(w) {
          clients[0].createAddress(function(err, x0) {
            should.not.exist(err);
            should.exist(x0.address);
            blockchainExplorerMock.setUtxo(x0, 1, 2);
            blockchainExplorerMock.setUtxo(x0, 1, 2);
            var opts = {
              payProUrl: 'dummy',
            };
            clients[0].payProHttp = clients[1].payProHttp = http;

            clients[0].fetchPayPro(opts, function(err, paypro) {
              http.getCall(0).args[0].coin.should.equal('btc');
              helpers.createAndPublishTxProposal(clients[0], {
                toAddress: paypro.toAddress,
                amount: paypro.amount,
                message: paypro.memo,
                payProUrl: opts.payProUrl,
              }, function(err, x) {
                should.not.exist(err);
                done();
              });
            });
          });
        });
      });

      it('Should send correct refund address', function(done) {
        clients[0].getTxProposals({}, function(err, txps) {
          should.not.exist(err);
          var changeAddress = txps[0].changeAddress.address;
          clients[0].signTxProposal(txps[0], function(err, xx, paypro) {
            should.not.exist(err);
            xx.status.should.equal('accepted');
            http.onCall(5).yields(null, TestData.payProAckBuf);

            clients[0].broadcastTxProposal(xx, function(err, zz, memo) {
              should.not.exist(err);
              var args = http.lastCall.args[0];
              var data = BitcorePayPro.Payment.decode(args.body);
              var pay = new BitcorePayPro();
              var p = pay.makePayment(data);
              var refund_to = p.get('refund_to');
              refund_to.length.should.equal(1);

              refund_to = refund_to[0];

              var amount = refund_to.get('amount')
              amount.low.should.equal(404500);
              amount.high.should.equal(0);
              var s = refund_to.get('script');
              s = new Bitcore.Script(s.buffer.slice(s.offset, s.limit));
              var addr = new Bitcore.Address.fromScript(s, 'testnet');
              addr.toString().should.equal(changeAddress);
              done();
            });
          });
        });
      });

      it('Should send the signed tx in paypro', function(done) {
        clients[0].getTxProposals({}, function(err, txps) {
          should.not.exist(err);
          var changeAddress = txps[0].changeAddress.address;
          clients[0].signTxProposal(txps[0], function(err, xx, paypro) {
            should.not.exist(err);
            xx.status.should.equal('accepted');
            http.onCall(5).yields(null, TestData.payProAckBuf);

            clients[0].broadcastTxProposal(xx, function(err, zz, memo) {
              should.not.exist(err);
              var args = http.lastCall.args[0];
              var data = BitcorePayPro.Payment.decode(args.body);
              var pay = new BitcorePayPro();
              var p = pay.makePayment(data);
              var rawTx = p.get('transactions')[0].toBuffer();
              var tx = new Bitcore.Transaction(rawTx);
              var script = tx.inputs[0].script;
              script.isPublicKeyHashIn().should.equal(true);
              done();
            });
          });
        });
      });
    });


    describe('1-of-1 BCH wallet', function() {
      
      // note this is using BCH with BTC format testnet address
      beforeEach(function(done) {
        http = sinon.stub();
        http.yields(null, TestData.payProDataBchBuf);
        helpers.createAndJoinWallet(clients, 1, 1, {coin:'bch', network:'livenet'}, function(w) {
          clients[0].createAddress(function(err, x0) {
            should.not.exist(err);
            should.exist(x0.address);
            blockchainExplorerMock.setUtxo(x0, 1, 2);
            blockchainExplorerMock.setUtxo(x0, 1, 2);
            var opts = {
              payProUrl: 'dummy',
            };
            clients[0].payProHttp = clients[1].payProHttp = http;

            clients[0].fetchPayPro(opts, function(err, paypro) {
              paypro.toAddress.should.equal('CN4yN5kfov99EjS1amKYQnSfaehpyRGzv2');
              http.getCall(0).args[0].coin.should.equal('bch');
              helpers.createAndPublishTxProposal(clients[0], {
                toAddress: paypro.toAddress,
                amount: paypro.amount,
                message: paypro.memo,
                payProUrl: opts.payProUrl,
              }, function(err, x) {
                should.not.exist(err);
                done();
              });
            });
          });
        });
      });

      it('Should send correct refund address', function(done) {
        clients[0].getTxProposals({}, function(err, txps) {
          should.not.exist(err);
          var changeAddress = txps[0].changeAddress.address;
          clients[0].signTxProposal(txps[0], function(err, xx, paypro) {
            should.not.exist(err);
            xx.status.should.equal('accepted');
            http.onCall(5).yields(null, TestData.payProAckBuf);

            clients[0].broadcastTxProposal(xx, function(err, zz, memo) {

              should.not.exist(err);
              var args = http.lastCall.args[0];
              var data = BitcorePayPro.Payment.decode(args.body);
              var pay = new BitcorePayPro();
              var p = pay.makePayment(data);
              var refund_to = p.get('refund_to');
              refund_to.length.should.equal(1);

              refund_to = refund_to[0];

              var amount = refund_to.get('amount')
              amount.low.should.equal(830600);
              amount.high.should.equal(0);
              var s = refund_to.get('script');
              s = new Bitcore_['bch'].Script(s.buffer.slice(s.offset, s.limit));
              var addr = new Bitcore_['bch'].Address.fromScript(s);
              var addrStr = addr.toLegacyAddress();
              addrStr.should.equal(changeAddress);
              done();
            });
          });
        });
      });

      it('Should send the signed tx in paypro', function(done) {
        clients[0].getTxProposals({}, function(err, txps) {
          should.not.exist(err);
          var changeAddress = txps[0].changeAddress.address;
          clients[0].signTxProposal(txps[0], function(err, xx, paypro) {
            should.not.exist(err);
            xx.status.should.equal('accepted');
            http.onCall(5).yields(null, TestData.payProAckBuf);

            clients[0].broadcastTxProposal(xx, function(err, zz, memo) {
              should.not.exist(err);
              var args = http.lastCall.args[0];
              var data = BitcorePayPro.Payment.decode(args.body);
              var pay = new BitcorePayPro();
              var p = pay.makePayment(data);
              var rawTx = p.get('transactions')[0].toBuffer();
              var tx = new  Bitcore_['bch'].Transaction(rawTx);
              var script = tx.inputs[0].script;
              script.isPublicKeyHashIn().should.equal(true);
              done();
            });
          });
        });
      });
    });


    describe('New proposal flow', function() {

      beforeEach(function(done) {
        http = sinon.stub();
        http.yields(null, TestData.payProBuf);
        helpers.createAndJoinWallet(clients, 2, 2, function(w) {
          clients[0].createAddress(function(err, x0) {
            should.not.exist(err);
            should.exist(x0.address);
            blockchainExplorerMock.setUtxo(x0, 1, 2);
            blockchainExplorerMock.setUtxo(x0, 1, 2);
            var opts = {
              payProUrl: 'dummy',
            };
            clients[0].payProHttp = clients[1].payProHttp = http;

            clients[0].fetchPayPro(opts, function(err, paypro) {
              clients[0].createTxProposal({
                outputs: [{
                  toAddress: paypro.toAddress,
                  amount: paypro.amount,
                }],
                message: paypro.memo,
                payProUrl: opts.payProUrl,
                feePerKb: 100e2,
              }, function(err, txp) {
                should.not.exist(err);
                clients[0].publishTxProposal({
                  txp: txp
                }, function(err) {
                  should.not.exist(err);
                  done();
                });
              });
            });
          });
        });
      });

      it('Should Create and Verify a Tx from PayPro', function(done) {
        clients[1].getTxProposals({}, function(err, txps) {
          should.not.exist(err);
          var tx = txps[0];
          // From the hardcoded paypro request
          tx.amount.should.equal(404500);
          tx.outputs[0].toAddress.should.equal('mjfjcbuYwBUdEyq2m7AezjCAR4etUBqyiE');
          tx.message.should.equal('Payment request for BitPay invoice CibEJJtG1t9H77KmM61E2t for merchant testCopay');
          tx.payProUrl.should.equal('dummy');
          done();
        });
      });
    });
  });

  describe('Proposals with explicit ID', function() {
    it('Should create and publish a proposal', function(done) {
      helpers.createAndJoinWallet(clients, 1, 1, function(w) {
        var id = 'anId';
        clients[0].createAddress(function(err, x0) {
          should.not.exist(err);
          should.exist(x0.address);
          blockchainExplorerMock.setUtxo(x0, 1, 2);
          var toAddress = 'n2TBMPzPECGUfcT2EByiTJ12TPZkhN2mN5';
          var opts = {
            outputs: [{
              amount: 40000,
              toAddress: toAddress,
            }],
            feePerKb: 100e2,
            txProposalId: id,
          };
          clients[0].createTxProposal(opts, function(err, txp) {
            should.not.exist(err);
            should.exist(txp);
            clients[0].publishTxProposal({
              txp: txp,
            }, function(err, publishedTxp) {
              should.not.exist(err);
              publishedTxp.id.should.equal(id);
              clients[0].removeTxProposal(publishedTxp, function(err) {
                opts.txProposalId = null;
                clients[0].createTxProposal(opts, function(err, txp) {
                  should.not.exist(err);
                  should.exist(txp);
                  txp.id.should.not.equal(id);
                  done();
                });
              });
            });
          });
        });
      });
    });
  });

  describe('Multiple output proposals', function() {
    var toAddress = 'n2TBMPzPECGUfcT2EByiTJ12TPZkhN2mN5';
    var opts = {
      message: 'hello',
      outputs: [{
        amount: 10000,
        toAddress: toAddress,
        message: 'world',
      }],
      feePerKb: 100e2,
    };

    beforeEach(function(done) {
      var http = sinon.stub();
      http.yields(null, TestData.payProBuf);
      helpers.createAndJoinWallet(clients, 1, 1, function(w) {
        clients[0].createAddress(function(err, x0) {
          should.not.exist(err);
          should.exist(x0.address);
          blockchainExplorerMock.setUtxo(x0, 1, 1);
          clients[0].payProHttp = clients[1].payProHttp = http;
          done();
        });
      });
    });

    function doit(opts, doNotVerifyPayPro, doBroadcast, done) {
      helpers.createAndPublishTxProposal(clients[0], opts, function(err, x) {
        should.not.exist(err);
        clients[0].getTx(x.id, function(err, x2) {
          should.not.exist(err);
          x2.creatorName.should.equal('creator');
          x2.message.should.equal('hello');
          x2.outputs[0].toAddress.should.equal(toAddress);
          x2.outputs[0].amount.should.equal(10000);
          x2.outputs[0].message.should.equal('world');
          clients[0].doNotVerifyPayPro = doNotVerifyPayPro;
          clients[0].signTxProposal(x2, function(err, txp) {
            should.not.exist(err);
            txp.status.should.equal('accepted');
            if (doBroadcast) {
              clients[0].broadcastTxProposal(txp, function(err, txp) {
                should.not.exist(err);
                txp.status.should.equal('broadcasted');
                txp.txid.should.equal((new Bitcore.Transaction(blockchainExplorerMock.lastBroadcasted)).id);
                done();
              });
            } else {
              done();
            }
          });
        });
      });
    };
    it('should create, get, sign, and broadcast proposal with no payProUrl', function(done) {
      delete opts.payProUrl;
      doit(opts, false, true, done);
    });
    it('should create, get, sign, and broadcast proposal with null payProUrl', function(done) {
      opts.payProUrl = null;
      doit(opts, false, true, done);
    });
    it('should create, get, sign, and broadcast proposal with empty string payProUrl', function(done) {
      opts.payProUrl = '';
      doit(opts, false, true, done);
    });
    it('should create, get, and sign proposal with mal-formed payProUrl', function(done) {
      opts.payProUrl = 'dummy';
      doit(opts, true, false, done);
    });
    it('should create, get, and sign proposal with well-formed payProUrl', function(done) {
      opts.payProUrl = 'https://merchant.com/pay.php?h%3D2a8628fc2fbe';
      doit(opts, true, false, done);
    });
  });

  describe('Transactions Signatures and Rejection', function() {
    this.timeout(5000);
    it('Send and broadcast in 1-1 wallet', function(done) {
      helpers.createAndJoinWallet(clients, 1, 1, function(w) {
        clients[0].createAddress(function(err, x0) {
          should.not.exist(err);
          should.exist(x0.address);
          blockchainExplorerMock.setUtxo(x0, 1, 1);
          var opts = {
            outputs: [{
              amount: 10000000,
              toAddress: 'n2TBMPzPECGUfcT2EByiTJ12TPZkhN2mN5',
              message: 'output 0',
            }],
            message: 'hello',
            feePerKb: 100e2,
          };
          helpers.createAndPublishTxProposal(clients[0], opts, function(err, txp) {
            should.not.exist(err);
            txp.requiredRejections.should.equal(1);
            txp.requiredSignatures.should.equal(1);
            txp.status.should.equal('pending');
            txp.changeAddress.path.should.equal('m/1/0');
            txp.outputs[0].message.should.equal('output 0');
            txp.message.should.equal('hello');
            clients[0].signTxProposal(txp, function(err, txp) {
              should.not.exist(err);
              txp.status.should.equal('accepted');
              txp.outputs[0].message.should.equal('output 0');
              txp.message.should.equal('hello');
              clients[0].broadcastTxProposal(txp, function(err, txp) {
                should.not.exist(err);
                txp.status.should.equal('broadcasted');
                txp.txid.should.equal((new Bitcore.Transaction(blockchainExplorerMock.lastBroadcasted)).id);
                txp.outputs[0].message.should.equal('output 0');
                txp.message.should.equal('hello');
                done();
              });
            });
          });
        });
      });
    });

    it('should sign if signatures are empty', function(done) {
      helpers.createAndJoinWallet(clients, 1, 1, function(w) {
        clients[0].createAddress(function(err, x0) {
          should.not.exist(err);
          should.exist(x0.address);
          blockchainExplorerMock.setUtxo(x0, 1, 1);
          var opts = {
            amount: 10000000,
            toAddress: 'n2TBMPzPECGUfcT2EByiTJ12TPZkhN2mN5',
            message: 'hello',
          };
          helpers.createAndPublishTxProposal(clients[0], opts, function(err, txp) {
            should.not.exist(err);
            txp.requiredRejections.should.equal(1);
            txp.requiredSignatures.should.equal(1);
            txp.status.should.equal('pending');
            txp.changeAddress.path.should.equal('m/1/0');

            txp.signatures = [];
            clients[0].signTxProposal(txp, function(err, txp) {
              should.not.exist(err);
              txp.status.should.equal('accepted');
              done();
            });
          });
        });
      });
    });

    it('Send and broadcast in 2-3 wallet', function(done) {
      helpers.createAndJoinWallet(clients, 2, 3, function(w) {
        clients[0].createAddress(function(err, x0) {
          should.not.exist(err);
          should.exist(x0.address);
          blockchainExplorerMock.setUtxo(x0, 10, 2);
          var opts = {
            amount: 10000,
            toAddress: 'n2TBMPzPECGUfcT2EByiTJ12TPZkhN2mN5',
            message: 'hello',
          };
          helpers.createAndPublishTxProposal(clients[0], opts, function(err, txp) {
            should.not.exist(err);
            clients[0].getStatus({}, function(err, st) {
              should.not.exist(err);
              var txp = st.pendingTxps[0];
              txp.status.should.equal('pending');
              txp.requiredRejections.should.equal(2);
              txp.requiredSignatures.should.equal(2);
              var w = st.wallet;
              w.copayers.length.should.equal(3);
              w.status.should.equal('complete');
              var b = st.balance;
              b.totalAmount.should.equal(1000000000);
              b.lockedAmount.should.equal(1000000000);
              clients[0].signTxProposal(txp, function(err, txp) {
                should.not.exist(err, err);
                txp.status.should.equal('pending');
                clients[1].signTxProposal(txp, function(err, txp) {
                  should.not.exist(err);
                  txp.status.should.equal('accepted');
                  clients[1].broadcastTxProposal(txp, function(err, txp) {
                    txp.status.should.equal('broadcasted');
                    txp.txid.should.equal((new Bitcore.Transaction(blockchainExplorerMock.lastBroadcasted)).id);
                    done();
                  });
                });
              });
            });
          });
        });
      });
    });

    it.skip('Send, reject actions in 2-3 wallet must have correct copayerNames', function(done) {
      helpers.createAndJoinWallet(clients, 2, 3, function(w) {
        clients[0].createAddress(function(err, x0) {
          should.not.exist(err);
          blockchainExplorerMock.setUtxo(x0, 10, 2);
          var opts = {
            amount: 10000,
            toAddress: 'n2TBMPzPECGUfcT2EByiTJ12TPZkhN2mN5',
            message: 'hello 1-1',
          };
          helpers.createAndPublishTxProposal(clients[0], opts, function(err, txp) {
            should.not.exist(err);
            clients[0].rejectTxProposal(txp, 'wont sign', function(err, txp) {
              should.not.exist(err, err);
              clients[1].signTxProposal(txp, function(err, txp) {
                should.not.exist(err);
                done();
              });
            });
          });
        });
      });
    });



    it('Send, reject, 2 signs and broadcast in 2-3 wallet', function(done) {
      helpers.createAndJoinWallet(clients, 2, 3, function(w) {
        clients[0].createAddress(function(err, x0) {
          should.not.exist(err);
          should.exist(x0.address);
          blockchainExplorerMock.setUtxo(x0, 10, 2);
          var opts = {
            amount: 10000,
            toAddress: 'n2TBMPzPECGUfcT2EByiTJ12TPZkhN2mN5',
            message: 'hello 1-1',
          };
          helpers.createAndPublishTxProposal(clients[0], opts, function(err, txp) {
            should.not.exist(err);
            txp.status.should.equal('pending');
            txp.requiredRejections.should.equal(2);
            txp.requiredSignatures.should.equal(2);
            clients[0].rejectTxProposal(txp, 'wont sign', function(err, txp) {
              should.not.exist(err, err);
              txp.status.should.equal('pending');
              clients[1].signTxProposal(txp, function(err, txp) {
                should.not.exist(err);
                clients[2].signTxProposal(txp, function(err, txp) {
                  should.not.exist(err);
                  txp.status.should.equal('accepted');
                  clients[2].broadcastTxProposal(txp, function(err, txp) {
                    txp.status.should.equal('broadcasted');
                    txp.txid.should.equal((new Bitcore.Transaction(blockchainExplorerMock.lastBroadcasted)).id);
                    done();
                  });
                });
              });
            });
          });
        });
      });
    });

    it('Send, reject in 3-4 wallet', function(done) {
      helpers.createAndJoinWallet(clients, 3, 4, function(w) {
        clients[0].createAddress(function(err, x0) {
          should.not.exist(err);
          should.exist(x0.address);
          blockchainExplorerMock.setUtxo(x0, 10, 3);
          var opts = {
            amount: 10000,
            toAddress: 'n2TBMPzPECGUfcT2EByiTJ12TPZkhN2mN5',
            message: 'hello 1-1',
          };
          helpers.createAndPublishTxProposal(clients[0], opts, function(err, txp) {
            should.not.exist(err);
            txp.status.should.equal('pending');
            txp.requiredRejections.should.equal(2);
            txp.requiredSignatures.should.equal(3);

            clients[0].rejectTxProposal(txp, 'wont sign', function(err, txp) {
              should.not.exist(err, err);
              txp.status.should.equal('pending');
              clients[1].signTxProposal(txp, function(err, txp) {
                should.not.exist(err);
                txp.status.should.equal('pending');
                clients[2].rejectTxProposal(txp, 'me neither', function(err, txp) {
                  should.not.exist(err);
                  txp.status.should.equal('rejected');
                  done();
                });
              });
            });
          });
        });
      });
    });

    it('Should not allow to reject or sign twice', function(done) {
      helpers.createAndJoinWallet(clients, 2, 3, function(w) {
        clients[0].createAddress(function(err, x0) {
          should.not.exist(err);
          should.exist(x0.address);
          blockchainExplorerMock.setUtxo(x0, 10, 2);
          var opts = {
            amount: 10000,
            toAddress: 'n2TBMPzPECGUfcT2EByiTJ12TPZkhN2mN5',
            message: 'hello 1-1',
          };
          helpers.createAndPublishTxProposal(clients[0], opts, function(err, txp) {
            should.not.exist(err);
            txp.status.should.equal('pending');
            txp.requiredRejections.should.equal(2);
            txp.requiredSignatures.should.equal(2);
            clients[0].signTxProposal(txp, function(err, txp) {
              should.not.exist(err);
              txp.status.should.equal('pending');
              clients[0].signTxProposal(txp, function(err) {
                should.exist(err);
                err.should.be.an.instanceOf(Errors.COPAYER_VOTED);
                clients[1].rejectTxProposal(txp, 'xx', function(err, txp) {
                  should.not.exist(err);
                  clients[1].rejectTxProposal(txp, 'xx', function(err) {
                    should.exist(err);
                    err.should.be.an.instanceOf(Errors.COPAYER_VOTED);
                    done();
                  });
                });
              });
            });
          });
        });
      });
    });
  });

  describe('Broadcast raw transaction', function() {
    it('should broadcast raw tx', function(done) {
      helpers.createAndJoinWallet(clients, 1, 1, function(w) {
        var opts = {
          network: 'testnet',
          rawTx: '0100000001b1b1b1b0d9786e237ec6a4b80049df9e926563fee7bdbc1ac3c4efc3d0af9a1c010000006a47304402207c612d36d0132ed463526a4b2370de60b0aa08e76b6f370067e7915c2c74179b02206ae8e3c6c84cee0bca8521704eddb40afe4590f14fd5d6434da980787ba3d5110121031be732b984b0f1f404840f2479bcc81f90187298efecc67dd83e1f93d9b2860dfeffffff0200ab9041000000001976a91403383bd4cff200de3690db1ed17d0b1a228ea43f88ac25ad6ed6190000001976a9147ccbaf7bcc1e323548bd1d57d7db03f6e6daf76a88acaec70700',
        };
        clients[0].broadcastRawTx(opts, function(err, txid) {
          should.not.exist(err);
          txid.should.equal('d19871cf7c123d413ac71f9240ea234fac77bc95bcf41015d8bf5c03f221b92c');
          done();
        });
      });
    });
  });

  describe('Transaction history', function() {
    it('should get transaction history', function(done) {
      blockchainExplorerMock.setHistory(createTxsV8(2,1000));
      helpers.createAndJoinWallet(clients, 1, 1, function(w) {
        clients[0].createAddress(function(err, x0) {
          should.not.exist(err);
          should.exist(x0.address);
          clients[0].getTxHistory({}, function(err, txs) {
            should.not.exist(err);
            should.exist(txs);
            txs.length.should.equal(2);
            done();
          });
        });
      });
    });
    it('should get empty transaction history when there are no addresses', function(done) {
      blockchainExplorerMock.setHistory([]);
      helpers.createAndJoinWallet(clients, 1, 1, function(w) {
        clients[0].getTxHistory({}, function(err, txs) {
          should.not.exist(err);
          should.exist(txs);
          txs.length.should.equal(0);
          done();
        });
      });
    });
    it('should get transaction history decorated with proposal & notes', function(done) {
      this.timeout(5000);
      async.waterfall([

        function(next) {
          helpers.createAndJoinWallet(clients, 2, 3, function(w) {
            clients[0].createAddress(function(err, address) {
              should.not.exist(err);
              should.exist(address);
              next(null, address);
            });
          });
        },
        function(address, next) {
          blockchainExplorerMock.setUtxo(address, 10, 2);
          var opts = {
            amount: 10000,
            toAddress: 'n2TBMPzPECGUfcT2EByiTJ12TPZkhN2mN5',
            message: 'some message',
          };
          helpers.createAndPublishTxProposal(clients[0], opts, function(err, txp) {
            should.not.exist(err);
            clients[1].rejectTxProposal(txp, 'some reason', function(err, txp) {
              should.not.exist(err);
              clients[2].signTxProposal(txp, function(err, txp) {
                should.not.exist(err);
                clients[0].signTxProposal(txp, function(err, txp) {
                  should.not.exist(err);
                  txp.status.should.equal('accepted');
                  clients[0].broadcastTxProposal(txp, function(err, txp) {
                    should.not.exist(err);
                    txp.status.should.equal('broadcasted');
                    next(null, txp);
                  });
                });
              });
            });
          });
        },
        function(txp, next) {
          clients[1].editTxNote({
            txid: txp.txid,
            body: 'just a note'
          }, function(err) {
            return next(err, txp);
          });
        },
        function(txp, next) {
          var history = createTxsV8(2,1000);
          history[0].txid = txp.txid;
          _.each(history, function(h) {
            h.blockTime = (new Date).toISOString();
          });
          blockchainExplorerMock.setHistory(history);
          clients[0].getTxHistory({}, function(err, txs) {
            should.not.exist(err);
            should.exist(txs);
            txs.length.should.equal(2);
            var decorated = _.find(txs, {
              txid: txp.txid
            });
            should.exist(decorated);
            decorated.proposalId.should.equal(txp.id);
            decorated.message.should.equal('some message');
            decorated.actions.length.should.equal(3);
            var rejection = _.find(decorated.actions, {
              type: 'reject'
            });
            should.exist(rejection);
            rejection.comment.should.equal('some reason');

            var note = decorated.note;
            should.exist(note);
            note.body.should.equal('just a note');
            note.editedByName.should.equal('copayer 1');
            next();
          });
        }
      ], function(err) {
        should.not.exist(err);
        done();
      });
    });
    describe('should get paginated transaction history', function(done) {
      let testCases = [{
        opts: {},
        expected: [20, 10]
      }, {
        opts: {
          skip: 1,
        },
        expected: [10]
      }, {
        opts: {
          limit: 1,
        },
        expected: [20]
      }, {
        opts: {
          skip: 3,
        },
        expected: []
      }, {
        opts: {
          skip: 1,
          limit: 10,
        },
        expected: [10]
      }, ];

      beforeEach((done)=> {
        let txs = createTxsV8(2,1000);
        txs[0].blockTime= (new Date(20* 1000)).toISOString();
        txs[1].blockTime= (new Date(10* 1000)).toISOString();
        blockchainExplorerMock.setHistory(txs);
        helpers.createAndJoinWallet(clients, 1, 1, function(w) {
          clients[0].createAddress(function(err, x0) {
            should.not.exist(err);
            should.exist(x0.address);
            done();
          });
        });
      });
      _.each(testCases, function(testCase) {

        it(`should skip ${testCase.opts.skip} limit ${testCase.opts.limit}`, (done) => {
        clients[0].getTxHistory(testCase.opts, function(err, txs) {
          should.not.exist(err);
          should.exist(txs);
          var times = _.map(txs, 'time');
          times.should.deep.equal(testCase.expected);
          done();
        });
        });
      });
    });
  });

  describe('Transaction notes', function(done) {
    beforeEach(function(done) {
      helpers.createAndJoinWallet(clients, 1, 2, function(w) {
        done();
      });
    });

    it('should edit a note for an arbitrary txid', function(done) {
      clients[0].editTxNote({
        txid: '123',
        body: 'note body'
      }, function(err, note) {
        should.not.exist(err);
        should.exist(note);
        note.body.should.equal('note body');
        clients[0].getTxNote({
          txid: '123',
        }, function(err, note) {
          should.not.exist(err);
          should.exist(note);
          note.txid.should.equal('123');
          note.walletId.should.equal(clients[0].credentials.walletId);
          note.body.should.equal('note body');
          note.editedBy.should.equal(clients[0].credentials.copayerId);
          note.editedByName.should.equal(clients[0].credentials.copayerName);
          note.createdOn.should.equal(note.editedOn);
          done();
        });
      });
    });
    it('should not send note body in clear text', function(done) {
      var spy = sinon.spy(clients[0], '_doPutRequest');
      clients[0].editTxNote({
        txid: '123',
        body: 'a random note'
      }, function(err) {
        should.not.exist(err);
        var url = spy.getCall(0).args[0];
        var body = JSON.stringify(spy.getCall(0).args[1]);
        url.should.contain('/txnotes');
        body.should.contain('123');
        body.should.not.contain('a random note');
        done();
      });
    });

    it('should share notes between copayers', function(done) {
      clients[0].editTxNote({
        txid: '123',
        body: 'note body'
      }, function(err) {
        should.not.exist(err);
        clients[0].getTxNote({
          txid: '123',
        }, function(err, note) {
          should.not.exist(err);
          should.exist(note);
          note.editedBy.should.equal(clients[0].credentials.copayerId);
          var creator = note.editedBy;
          clients[1].getTxNote({
            txid: '123',
          }, function(err, note) {
            should.not.exist(err);
            should.exist(note);
            note.body.should.equal('note body');
            note.editedBy.should.equal(creator);
            done();
          });
        });
      });
    });
    it('should get all notes edited past a given date', function(done) {
      var clock = sinon.useFakeTimers({toFake:[ 'Date']});
      async.series([

        function(next) {
          clients[0].getTxNotes({}, function(err, notes) {
            should.not.exist(err);
            notes.should.be.empty;
            next();
          });
        },
        function(next) {
          clients[0].editTxNote({
            txid: '123',
            body: 'note body'
          }, next);
        },
        function(next) {
          clients[0].getTxNotes({
            minTs: 0,
          }, function(err, notes) {
            should.not.exist(err);
            notes.length.should.equal(1);
            notes[0].txid.should.equal('123');
            next();
          });
        },
        function(next) {
          clock.tick(60 * 1000);
          clients[0].editTxNote({
            txid: '456',
            body: 'another note'
          }, next);
        },
        function(next) {
          clients[0].getTxNotes({
            minTs: 0,
          }, function(err, notes) {
            should.not.exist(err);
            notes.length.should.equal(2);
            _.difference(_.map(notes, 'txid'), ['123', '456']).should.be.empty;
            next();
          });
        },
        function(next) {
          clients[0].getTxNotes({
            minTs: 50,
          }, function(err, notes) {
            should.not.exist(err);
            notes.length.should.equal(1);
            notes[0].txid.should.equal('456');
            next();
          });
        },
        function(next) {
          clock.tick(60 * 1000);
          clients[0].editTxNote({
            txid: '123',
            body: 'an edit'
          }, next);
        },
        function(next) {
          clients[0].getTxNotes({
            minTs: 100,
          }, function(err, notes) {
            should.not.exist(err);
            notes.length.should.equal(1);
            notes[0].txid.should.equal('123');
            notes[0].body.should.equal('an edit');
            next();
          });
        },
        function(next) {
          clients[0].getTxNotes({}, function(err, notes) {
            should.not.exist(err);
            notes.length.should.equal(2);
            next();
          });
        },
      ], function(err) {
        should.not.exist(err);
        clock.restore();
        done();
      });
    });
  });

  describe('Mobility, backup & restore', function() {
    describe('Export & Import', function() {
      var address, importedClient;
      describe('Compliant derivation', function() {
        beforeEach(function(done) {
          importedClient = null;
          helpers.createAndJoinWallet(clients, 1, 1, function() {
            clients[0].createAddress(function(err, addr) {
              should.not.exist(err);
              should.exist(addr.address);
              address = addr.address;
              done();
            });
          });
        });
        afterEach(function(done) {
          if (!importedClient) return done();
          importedClient.getMainAddresses({}, function(err, list) {
            should.not.exist(err);
            should.exist(list);
            list.length.should.equal(1);
            list[0].address.should.equal(address);
            done();
          });
        });

        it('should export & import', function() {
          var exported = clients[0].export();

          importedClient = helpers.newClient(app);
          importedClient.import(exported);
        });

        it('should export without signing rights', function() {
          clients[0].canSign().should.be.true;
          var exported = clients[0].export({
            noSign: true,
          });

          importedClient = helpers.newClient(app);
          importedClient.import(exported);
          importedClient.canSign().should.be.false;
        });

        it('should export & import encrypted', function() {
          clients[0].encryptPrivateKey('password');

          var exported = clients[0].export();

          importedClient = helpers.newClient(app);
          importedClient.import(exported);

          importedClient.isPrivKeyEncrypted().should.be.true;
        });

        it('should export & import decrypted when password is supplied', function() {
          clients[0].encryptPrivateKey('password');

          var exported = clients[0].export({
            password: 'password'
          });

          importedClient = helpers.newClient(app);
          importedClient.import(exported);

          importedClient.isPrivKeyEncrypted().should.be.false;
          clients[0].isPrivKeyEncrypted().should.be.true;
          should.not.exist(clients[0].xPrivKey);
          should.not.exist(clients[0].mnemonic);
        });

        it('should fail if wrong password provided', function() {
          clients[0].encryptPrivateKey('password');

          var exported = clients[0].export({
            password: 'password'
          });

          var err;
          try {
            var exported = clients[0].export({
              password: 'wrong'
            });
          } catch (ex) {
            err = ex;
          }
          should.exist(err);
        });

        it('should export & import with mnemonics + BWS', function(done) {
          var c = clients[0].credentials;
          var walletId = c.walletId;
          var walletName = c.walletName;
          var copayerName = c.copayerName;
          var key = c.xPrivKey;

          var exported = clients[0].getMnemonic();
          importedClient = helpers.newClient(app);
          importedClient.importFromMnemonic(exported, {
            network: c.network,
          }, function(err) {
            var c2 = importedClient.credentials;
            c2.xPrivKey.should.equal(key);
            should.not.exist(err);
            c2.walletId.should.equal(walletId);
            c2.walletName.should.equal(walletName);
            c2.copayerName.should.equal(copayerName);
            done();
          });
        });

        it('should export & import with xprivkey + BWS', function(done) {
          var c = clients[0].credentials;
          var walletId = c.walletId;
          var walletName = c.walletName;
          var copayerName = c.copayerName;
          var network = c.network;
          var key = c.xPrivKey;

          var exported = clients[0].getMnemonic();
          importedClient = helpers.newClient(app);
          importedClient.importFromExtendedPrivateKey(key, function(err) {
            var c2 = importedClient.credentials;
            c2.xPrivKey.should.equal(key);
            should.not.exist(err);
            c2.walletId.should.equal(walletId);
            c2.walletName.should.equal(walletName);
            c2.copayerName.should.equal(copayerName);
            done();
          });
        });
      });

      describe('Non-compliant derivation', function() {
        function setup(done) {
          clients[0].createWallet('mywallet', 'creator', 1, 1, {
            network: 'livenet'
          }, function(err) {
            should.not.exist(err);
            clients[0].createAddress(function(err, addr) {
              should.not.exist(err);
              address = addr.address;
              done();
            });
          });
        };

        beforeEach(function() {
          importedClient = null;
        });
        afterEach(function(done) {
          if (!importedClient) return done();
          importedClient.getMainAddresses({}, function(err, list) {
            should.not.exist(err);
            should.exist(list);
            list.length.should.equal(1);
            list[0].address.should.equal(address);
            done();
          });
        });
        it('should export & import with mnemonics + BWS', function(done) {
          clients[0].seedFromMnemonic('pink net pet stove boy receive task nephew book spawn pull regret', {
            network: 'livenet',
            nonCompliantDerivation: true,
          });
          clients[0].credentials.xPrivKey.toString().should.equal('xprv9s21ZrQH143K3E71Wm5nrxuMdqCTMG6AM5Xyp4dJ3ZkUj2gEpfifT5Hc1cfqnycKooRpzoH4gjmAKDmGGaH2k2cSe29EcQSarveq6STBZZW');
          clients[0].credentials.xPubKey.toString().should.equal('xpub6CLj2x8T5zwngq3Uq42PbXbAXnyaUtsANEZaBjAPNBn5PbhSJM29DM5nhrdJDNpEy9X3n5sQhk6CNA7PKTp48Xvq3QFdiYAXAcaWEJ6Xmug');
          setup(function() {
            importedClient = helpers.newClient(app);
            var spy = sinon.spy(importedClient, 'openWallet');
            importedClient.importFromMnemonic(clients[0].getMnemonic(), {
              network: 'livenet',
            }, function(err) {
              should.not.exist(err);
              spy.getCalls().length.should.equal(2);
              done();
            });
          });
        });

        it('should check BWS once if specific derivation is not problematic', function(done) {
          clients[0].seedFromMnemonic('relax about label gentle insect cross summer helmet come price elephant seek', {
            network: 'livenet',
          });
          importedClient = helpers.newClient(app);
          var spy = sinon.spy(importedClient, 'openWallet');
          importedClient.importFromMnemonic(clients[0].getMnemonic(), {
            network: 'livenet',
          }, function(err) {
            should.exist(err);
            err.should.be.an.instanceOf(Errors.NOT_AUTHORIZED);
            spy.getCalls().length.should.equal(1);
            importedClient = null;
            done();
          });
        });
        it('should export & import with xprivkey + BWS', function(done) {
          clients[0].seedFromMnemonic('relax about label gentle insect cross summer helmet come price elephant seek', {
            network: 'livenet',
          });
          importedClient = helpers.newClient(app);
          var spy = sinon.spy(importedClient, 'openWallet');
          importedClient.importFromExtendedPrivateKey(clients[0].getKeys().xPrivKey, {
            network: 'livenet',
          }, function(err) {
            should.exist(err);
            err.should.be.an.instanceOf(Errors.NOT_AUTHORIZED);
            spy.getCalls().length.should.equal(1);
            importedClient = null;
            done();
          });
        });

      });
    });

    describe('#validateKeyDerivation', function() {
      beforeEach(function(done) {
        helpers.createAndJoinWallet(clients, 1, 1, function() {
          done();
        });
      });
      it('should validate key derivation', function(done) {
        clients[0].validateKeyDerivation({}, function(err, isValid) {
          should.not.exist(err);
          isValid.should.be.true;
          clients[0].keyDerivationOk.should.be.true;

          var exported = JSON.parse(clients[0].export());

          // Tamper export with a wrong xpub
          exported.xPubKey = 'tpubD6NzVbkrYhZ4XJEQQWBgysPKJcBv8zLhHpfhcw4RyhakMxmffNRRRFDUe1Zh7fxvjt1FdNJcaxHgqxyKLL8XiZug7C8KJFLFtGfPVBcY6Nb';

          var importedClient = helpers.newClient(app);
          should.not.exist(importedClient.keyDerivationOk);

          importedClient.import(JSON.stringify(exported));
          importedClient.validateKeyDerivation({}, function(err, isValid) {
            should.not.exist(err);
            isValid.should.be.false;
            importedClient.keyDerivationOk.should.be.false;
            done();
          });
        });
      });
    });

    describe('Mnemonic related tests', function() {
      var importedClient;

      it('should import with mnemonics livenet', function(done) {
        var client = helpers.newClient(app);
        client.seedFromRandomWithMnemonic();
        var exported = client.getMnemonic();
        client.createWallet('mywallet', 'creator', 1, 1, {
          network: 'livenet'
        }, function(err) {
          should.not.exist(err);
          var c = client.credentials;
          importedClient = helpers.newClient(app);
          importedClient.importFromMnemonic(exported, {}, function(err) {
            should.not.exist(err);
            var c2 = importedClient.credentials;
            c2.network.should.equal('livenet');
            c2.xPubKey.should.equal(client.credentials.xPubKey);
            c2.personalEncryptingKey.should.equal(c.personalEncryptingKey);
            c2.walletId.should.equal(c.walletId);
            c2.walletName.should.equal(c.walletName);
            c2.copayerName.should.equal(c.copayerName);
            done();
          });
        });
      });
      // Generated with https://dcpos.github.io/bip39/
      it('should fail to import from words if not at BWS', function(done) {
        var exported = 'bounce tonight little spy earn void nominee ankle walk ten type update';
        importedClient = helpers.newClient(app);
        importedClient.importFromMnemonic(exported, {
          network: 'testnet',
        }, function(err) {
          err.should.be.an.instanceOf(Errors.NOT_AUTHORIZED);
          importedClient.mnemonicHasPassphrase().should.equal(false);
          importedClient.credentials.xPrivKey.should.equal('tprv8ZgxMBicQKsPdTYGTn3cPvTJJuuKHCYbfH1fbu4ceZ5tzYrcjYMKY1JfZiEFDDpEXWquSpX6jRsEoVPoaSw82tQ1Wn1U3K1bQDZBj3UGuEG');
          done();
        });
      });
      it('should fail to import from words if not at BWS, with passphrase', function(done) {
        var exported = 'bounce tonight little spy earn void nominee ankle walk ten type update';
        importedClient = helpers.newClient(app);
        importedClient.importFromMnemonic(exported, {
          network: 'testnet',
          passphrase: 'hola',
        }, function(err) {
          err.should.be.an.instanceOf(Errors.NOT_AUTHORIZED);
          importedClient.mnemonicHasPassphrase().should.equal(true);
          importedClient.credentials.xPrivKey.should.equal('tprv8ZgxMBicQKsPdVijVxEu7gVDi86PUZqbCe7xTGLwVXwZpsG3HuxLDjXL3DXRSaaNymMD7gRpXimxnUDYa5N7pLTKLQymdSotrb4co7Nwrs7');
          done();
        });
      });
    });

    describe('Recovery', function() {
      var db2; 
      before( (done) => {
        helpers.newDb(2,(err,in_db) => {
          db2 = in_db;
          return done(err);
        });
      });



      it('should be able to gain access to a 1-1 wallet with just the xPriv', function(done) {
        helpers.createAndJoinWallet(clients, 1, 1, function() {
          var xpriv = clients[0].credentials.xPrivKey;
          var walletName = clients[0].credentials.walletName;
          var copayerName = clients[0].credentials.copayerName;

          clients[0].createAddress(function(err, addr) {
            should.not.exist(err);
            should.exist(addr);

            var recoveryClient = helpers.newClient(app);
            recoveryClient.seedFromExtendedPrivateKey(xpriv);
            recoveryClient.openWallet(function(err) {
              should.not.exist(err);
              recoveryClient.credentials.walletName.should.equal(walletName);
              recoveryClient.credentials.copayerName.should.equal(copayerName);
              recoveryClient.getMainAddresses({}, function(err, list) {
                should.not.exist(err);
                should.exist(list);
                list[0].address.should.equal(addr.address);
                done();
              });
            });
          });
        });
      });

      it('should be able to see txp messages after gaining access', function(done) {
        helpers.createAndJoinWallet(clients, 1, 1, function() {
          var xpriv = clients[0].credentials.xPrivKey;
          var walletName = clients[0].credentials.walletName;
          clients[0].createAddress(function(err, x0) {
            should.not.exist(err);
            should.exist(x0.address);
            blockchainExplorerMock.setUtxo(x0, 1, 1, 0);
            var opts = {
              amount: 30000,
              toAddress: 'n2TBMPzPECGUfcT2EByiTJ12TPZkhN2mN5',
              message: 'hello',
            };
            helpers.createAndPublishTxProposal(clients[0], opts, function(err, x) {
              should.not.exist(err);
              var recoveryClient = helpers.newClient(app);
              recoveryClient.seedFromExtendedPrivateKey(xpriv);
              recoveryClient.openWallet(function(err) {
                should.not.exist(err);
                recoveryClient.credentials.walletName.should.equal(walletName);
                recoveryClient.getTx(x.id, function(err, x2) {
                  should.not.exist(err);
                  x2.message.should.equal(opts.message);
                  done();
                });
              });
            });
          });
        });
      });

      it('should be able to recreate wallet 2-2', function(done) {
        helpers.createAndJoinWallet(clients, 2, 2, function() {
          clients[0].createAddress(function(err, addr) {
            should.not.exist(err);
            should.exist(addr);

            var storage = new Storage({
              db: db2,
            });

            var newApp;
            var expressApp = new ExpressApp();
            expressApp.start({
              storage: storage,
              blockchainExplorer: blockchainExplorerMock,
              disableLogs: true,
            }, function() {
              newApp = expressApp.app;

              var oldPKR = _.clone(clients[0].credentials.publicKeyRing);
              var recoveryClient = helpers.newClient(newApp);
              recoveryClient.import(clients[0].export());

              recoveryClient.getStatus({}, function(err, status) {
                should.exist(err);
                err.should.be.an.instanceOf(Errors.NOT_AUTHORIZED);
                var spy = sinon.spy(recoveryClient, '_doPostRequest');
                recoveryClient.recreateWallet(function(err) {
                  should.not.exist(err);

                  // Do not send wallet name and copayer names in clear text
                  var url = spy.getCall(0).args[0];
                  var body = JSON.stringify(spy.getCall(0).args[1]);
                  url.should.contain('/wallets');
                  body.should.not.contain('mywallet');
                  var url = spy.getCall(1).args[0];
                  var body = JSON.stringify(spy.getCall(1).args[1]);
                  url.should.contain('/copayers');
                  body.should.not.contain('creator');
                  body.should.not.contain('copayer 1');

                  recoveryClient.getStatus({}, function(err, status) {
                    should.not.exist(err);
                    status.wallet.name.should.equal('mywallet');
                    _.difference(_.map(status.wallet.copayers, 'name'), ['creator', 'copayer 1']).length.should.equal(0);
                    recoveryClient.createAddress(function(err, addr2) {
                      should.not.exist(err);
                      should.exist(addr2);
                      addr2.address.should.equal(addr.address);
                      addr2.path.should.equal(addr.path);

                      var recoveryClient2 = helpers.newClient(newApp);
                      recoveryClient2.import(clients[1].export());
                      recoveryClient2.getStatus({}, function(err, status) {
                        should.not.exist(err);
                        done();
                      });
                    });
                  });
                });
              });
            });
          });
        });
      });

      it('should be able to recover funds from recreated wallet', function(done) {
        this.timeout(10000);
        helpers.createAndJoinWallet(clients, 2, 2, function() {
          clients[0].createAddress(function(err, addr) {
            should.not.exist(err);
            should.exist(addr);
            blockchainExplorerMock.setUtxo(addr, 1, 2);

            var storage = new Storage({
              db: db2,
            });
            var newApp;
            var expressApp = new ExpressApp();
            expressApp.start({
                storage: storage,
                blockchainExplorer: blockchainExplorerMock,
                disableLogs: true,
              },
              function() {
                newApp = expressApp.app;

                var recoveryClient = helpers.newClient(newApp);
                recoveryClient.import(clients[0].export());

                recoveryClient.getStatus({}, function(err, status) {
                  should.exist(err);
                  err.should.be.an.instanceOf(Errors.NOT_AUTHORIZED);
                  recoveryClient.recreateWallet(function(err) {
                    should.not.exist(err);
                    recoveryClient.getStatus({}, function(err, status) {
                      should.not.exist(err);
                      recoveryClient.startScan({}, function(err) {
                        should.not.exist(err);
                        var balance = 0;
                        async.whilst(function() {
                          return balance == 0;
                        }, function(next) {
                          setTimeout(function() {
                            recoveryClient.getBalance({}, function(err, b) {
                              balance = b.totalAmount;
                              next(err);
                            });
                          }, 200);
                        }, function(err) {
                          should.not.exist(err);
                          balance.should.equal(1e8);
                          done();
                        });
                      });
                    });
                  });
                });
              });
          });
        });
      });

      it('should be able call recreate wallet twice', function(done) {
        helpers.createAndJoinWallet(clients, 2, 2, function() {
          clients[0].createAddress(function(err, addr) {
            should.not.exist(err);
            should.exist(addr);

            var storage = new Storage({
              db: db2,
            });
            var newApp;
            var expressApp = new ExpressApp();
            expressApp.start({
                storage: storage,
                blockchainExplorer: blockchainExplorerMock,
                disableLogs: true,
              },
              function() {
                newApp = expressApp.app;

                var oldPKR = _.clone(clients[0].credentials.publicKeyRing);
                var recoveryClient = helpers.newClient(newApp);
                recoveryClient.import(clients[0].export());

                recoveryClient.getStatus({}, function(err, status) {
                  should.exist(err);
                  err.should.be.an.instanceOf(Errors.NOT_AUTHORIZED);
                  recoveryClient.recreateWallet(function(err) {
                    should.not.exist(err);
                    recoveryClient.recreateWallet(function(err) {
                      should.not.exist(err);
                      recoveryClient.getStatus({}, function(err, status) {
                        should.not.exist(err);
                        _.difference(_.map(status.wallet.copayers, 'name'), ['creator', 'copayer 1']).length.should.equal(0);
                        recoveryClient.createAddress(function(err, addr2) {
                          should.not.exist(err);
                          should.exist(addr2);
                          addr2.address.should.equal(addr.address);
                          addr2.path.should.equal(addr.path);

                          var recoveryClient2 = helpers.newClient(newApp);
                          recoveryClient2.import(clients[1].export());
                          recoveryClient2.getStatus({}, function(err, status) {
                            should.not.exist(err);
                            done();
                          });
                        });
                      });
                    });
                  });
                });
              });
          });
        });
      });

      it('should be able to recreate 1-of-1 wallet with external key (m/48) account 2', function(done) {
        clients[0].seedFromExtendedPublicKey('tprv8ZgxMBicQKsPdeZR4tV14PAJmzrWGsmafRVaHXUVYezrSbtnFM1CnqdbQuXfmSLxwr71axKewd3LTRDcQmtttUnZe27TQoGmGMeddv1H9JQ', 'ledger', 'b0937662dddea83b0ce037ff3991dd', {
          account: 2,
          derivationStrategy: 'BIP48',
        });
        clients[0].createWallet('mywallet', 'creator', 1, 1, {
          network: 'testnet'
        }, function(err, secret) {
          should.not.exist(err);

          clients[0].createAddress(function(err, addr) {
            should.not.exist(err);
            should.exist(addr);

            var storage = new Storage({
              db: db2,
            });

            var newApp;
            var expressApp = new ExpressApp();
            expressApp.start({
              storage: storage,
              blockchainExplorer: blockchainExplorerMock,
              disableLogs: true,
            }, function() {
              newApp = expressApp.app;

              var oldPKR = _.clone(clients[0].credentials.publicKeyRing);
              var recoveryClient = helpers.newClient(newApp);
              recoveryClient.import(clients[0].export());
              recoveryClient.credentials.derivationStrategy.should.equal('BIP48');
              recoveryClient.credentials.account.should.equal(2);
              recoveryClient.getStatus({}, function(err, status) {
                should.exist(err);
                err.should.be.an.instanceOf(Errors.NOT_AUTHORIZED);
                recoveryClient.recreateWallet(function(err) {
                  should.not.exist(err);
                  recoveryClient.getStatus({}, function(err, status) {
                    should.not.exist(err);
                    recoveryClient.createAddress(function(err, addr2) {
                      should.not.exist(err);
                      should.exist(addr2);
                      addr2.address.should.equal(addr.address);
                      addr2.path.should.equal(addr.path);
                      done();
                    });
                  });
                });
              });
            });
          });
        });
      });
    });
  });

  describe('Air gapped related flows', function() {
    it('should create wallet in proxy from airgapped', function(done) {
      var airgapped = new Client();
      airgapped.seedFromRandom({
        network: 'testnet'
      });
      var exported = airgapped.export({
        noSign: true
      });

      var proxy = helpers.newClient(app);
      proxy.import(exported);
      should.not.exist(proxy.credentials.xPrivKey);

      var seedSpy = sinon.spy(proxy, 'seedFromRandom');
      proxy.createWallet('mywallet', 'creator', 1, 1, {
        network: 'testnet'
      }, function(err) {
        should.not.exist(err);
        seedSpy.called.should.be.false;
        proxy.getStatus({}, function(err, status) {
          should.not.exist(err);
          status.wallet.name.should.equal('mywallet');
          done();
        });
      });
    });
    it('should fail to create wallet in proxy from airgapped when networks do not match', function(done) {
      var airgapped = new Client();
      airgapped.seedFromRandom({
        network: 'testnet'
      });
      var exported = airgapped.export({
        noSign: true
      });

      var proxy = helpers.newClient(app);
      proxy.import(exported);
      should.not.exist(proxy.credentials.xPrivKey);

      var seedSpy = sinon.spy(proxy, 'seedFromRandom');
      should.not.exist(proxy.credentials.xPrivKey);
      proxy.createWallet('mywallet', 'creator', 1, 1, {
        network: 'livenet'
      }, function(err) {
        should.exist(err);
        err.message.should.equal('Existing keys were created for a different network');
        done();
      });
    });
    it('should be able to sign from airgapped client and broadcast from proxy', function(done) {
      var airgapped = new Client();
      airgapped.seedFromRandom({
        network: 'testnet'
      });
      var exported = airgapped.export({
        noSign: true
      });

      var proxy = helpers.newClient(app);
      proxy.import(exported);
      should.not.exist(proxy.credentials.xPrivKey);

      async.waterfall([

          function(next) {
            proxy.createWallet('mywallet', 'creator', 1, 1, {
              network: 'testnet'
            }, function(err) {
              should.not.exist(err);
              proxy.createAddress(function(err, address) {
                should.not.exist(err);
                should.exist(address.address);
                blockchainExplorerMock.setUtxo(address, 1, 1);
                var opts = {
                  amount: 1200000,
                  toAddress: 'n2TBMPzPECGUfcT2EByiTJ12TPZkhN2mN5',
                  message: 'hello 1-1',
                };
                helpers.createAndPublishTxProposal(proxy, opts, next);
              });
            });
          },
          function(txp, next) {
            should.exist(txp);
            proxy.signTxProposal(txp, function(err, txp) {
              should.exist(err);
              should.not.exist(txp);
              err.message.should.equal('Missing private keys to sign.');
              next(null, txp);
            });
          },
          function(txp, next) {
            proxy.getTxProposals({
              forAirGapped: true
            }, next);
          },
          function(bundle, next) {
            var signatures = airgapped.signTxProposalFromAirGapped(bundle.txps[0], bundle.encryptedPkr, bundle.m, bundle.n);
            next(null, signatures);
          },
          function(signatures, next) {
            proxy.getTxProposals({}, function(err, txps) {
              should.not.exist(err);
              var txp = txps[0];
              txp.signatures = signatures;
              async.each(txps, function(txp, cb) {
                proxy.signTxProposal(txp, function(err, txp) {
                  should.not.exist(err);
                  proxy.broadcastTxProposal(txp, function(err, txp) {
                    should.not.exist(err);
                    txp.status.should.equal('broadcasted');
                    should.exist(txp.txid);
                    cb();
                  });
                });
              }, function(err) {
                next(err);
              });
            });
          },
        ],
        function(err) {
          should.not.exist(err);
          done();
        }
      );
    });
    it('should be able to sign from airgapped client with mnemonics (with unencrypted xpubkey ring)', function(done) {
      var client = helpers.newClient(app);
      client.seedFromRandomWithMnemonic({
        network: 'testnet',
        passphrase: 'passphrase',
      });

      var mnemonic = client.getMnemonic();
      client.encryptPrivateKey('password');
      client.isPrivKeyEncrypted().should.be.true;

      async.waterfall([

          function(next) {
            client.createWallet('mywallet', 'creator', 1, 1, {
              network: 'testnet'
            }, function(err) {
              should.not.exist(err);
              client.createAddress(function(err, address) {
                should.not.exist(err);
                should.exist(address.address);
                blockchainExplorerMock.setUtxo(address, 1, 1);
                var opts = {
                  amount: 1200000,
                  toAddress: 'n2TBMPzPECGUfcT2EByiTJ12TPZkhN2mN5',
                  message: 'hello 1-1',
                };
                helpers.createAndPublishTxProposal(client, opts, next);
              });
            });
          },
          function(txp, next) {
            should.exist(txp);
            client.getTxProposals({
              forAirGapped: true,
              doNotEncryptPkr: true,
            }, next);
          },
          function(bundle, next) {
            var signatures = Client.signTxProposalFromAirGapped(mnemonic, bundle.txps[0], bundle.unencryptedPkr, bundle.m, bundle.n, {
              passphrase: 'passphrase',
              account: 0,
              derivationStrategy: 'BIP44'
            });
            next(null, signatures);
          },
          function(signatures, next) {
            client.getTxProposals({}, function(err, txps) {
              should.not.exist(err);
              var txp = txps[0];
              txp.signatures = signatures;
              async.each(txps, function(txp, cb) {
                client.signTxProposal(txp, function(err, txp) {
                  should.not.exist(err);
                  client.broadcastTxProposal(txp, function(err, txp) {
                    should.not.exist(err);
                    txp.status.should.equal('broadcasted');
                    should.exist(txp.txid);
                    cb();
                  });
                });
              }, function(err) {
                next(err);
              });
            });
          },
        ],
        function(err) {
          should.not.exist(err);
          done();
        }
      );
    });
    describe('Failure and tampering', function() {
      var airgapped, proxy, bundle;

      beforeEach(function(done) {
        airgapped = new Client();
        airgapped.seedFromRandom({
          network: 'testnet'
        });
        var exported = airgapped.export({
          noSign: true
        });

        proxy = helpers.newClient(app);
        proxy.import(exported);
        should.not.exist(proxy.credentials.xPrivKey);

        async.waterfall([

            function(next) {
              proxy.createWallet('mywallet', 'creator', 1, 1, {
                network: 'testnet'
              }, function(err) {
                should.not.exist(err);
                proxy.createAddress(function(err, address) {
                  should.not.exist(err);
                  should.exist(address.address);
                  blockchainExplorerMock.setUtxo(address, 1, 1);
                  var opts = {
                    amount: 1200000,
                    toAddress: 'n2TBMPzPECGUfcT2EByiTJ12TPZkhN2mN5',
                    message: 'hello 1-1',
                  };
                  helpers.createAndPublishTxProposal(proxy, opts, next);
                });
              });
            },
            function(txp, next) {
              proxy.getTxProposals({
                forAirGapped: true
              }, function(err, result) {
                should.not.exist(err);
                bundle = result;
                next();
              });
            },
          ],
          function(err) {
            should.not.exist(err);
            done();
          }
        );
      });
      it('should fail to sign from airgapped client when there is no extended private key', function(done) {
        delete airgapped.credentials.xPrivKey;
        (function() {
          airgapped.signTxProposalFromAirGapped(bundle.txps[0], bundle.encryptedPkr, bundle.m, bundle.n);
        }).should.throw('Missing private keys');
        done();
      });
      it('should fail gracefully when PKR cannot be decrypted in airgapped client', function(done) {
        bundle.encryptedPkr = 'dummy';
        (function() {
          airgapped.signTxProposalFromAirGapped(bundle.txps[0], bundle.encryptedPkr, bundle.m, bundle.n);
        }).should.throw('Could not decrypt public key ring');
        done();
      });
      it('should be able to detect invalid or tampered PKR when signing on airgapped client', function(done) {
        (function() {
          airgapped.signTxProposalFromAirGapped(bundle.txps[0], bundle.encryptedPkr, bundle.m, 2);
        }).should.throw('Invalid public key ring');
        done();
      });
      it.skip('should be able to detect tampered proposal when signing on airgapped client', function(done) {
        bundle.txps[0].encryptedMessage = 'tampered message';
        (function() {
          airgapped.signTxProposalFromAirGapped(bundle.txps[0], bundle.encryptedPkr, bundle.m, bundle.n);
        }).should.throw('Fake transaction proposal');
        done();
      });
      it('should be able to detect tampered change address when signing on airgapped client', function(done) {
        bundle.txps[0].changeAddress.address = 'mqNkvNuhzZKeXYNRZ1bdj55smmW3acr6K7';
        (function() {
          airgapped.signTxProposalFromAirGapped(bundle.txps[0], bundle.encryptedPkr, bundle.m, bundle.n);
        }).should.throw('Fake transaction proposal');
        done();
      });
    });
  });

  describe('Legacy Copay Import', function() {
    var db2; 
    before( (done) => {
      helpers.newDb(2,(err,in_db) => {
        db2 = in_db;
        return done(err);
      });
    });

    it('Should get wallets from profile', function(done) {
      var t = ImportData.copayers[0];
      var c = helpers.newClient(app);
      var ids = c.getWalletIdsFromOldCopay(t.username, t.password, t.ls['profile::4872dd8b2ceaa54f922e8e6ba6a8eaa77b488721']);
      ids.should.deep.equal([
        '8f197244e661f4d0',
        '4d32f0737a05f072',
        'e2c2d72024979ded',
        '7065a73486c8cb5d'
      ]);
      done();
    });
    it('Should import a 1-1 wallet', function(done) {
      var t = ImportData.copayers[0];
      var c = helpers.newClient(app);
      c.createWalletFromOldCopay(t.username, t.password, t.ls['wallet::e2c2d72024979ded'], function(err) {
        should.not.exist(err);
        c.credentials.m.should.equal(1);
        c.credentials.n.should.equal(1);

        c.createAddress(function(err, x0) {
          // This is the first 'shared' address, created automatically
          // by old copay
          x0.address.should.equal('2N3w8sJUyAXCQirqNsTayWr7pWADFNdncmf');
          c.getStatus({}, function(err, status) {
            should.not.exist(err);
            status.wallet.name.should.equal('1-1');
            status.wallet.status.should.equal('complete');
            c.credentials.walletId.should.equal('e2c2d72024979ded');
            c.credentials.walletPrivKey.should.equal('c3463113c6e1d0fc2f2bd520f7d9d62f8e1fdcdd96005254571c64902aeb1648');
            c.credentials.sharedEncryptingKey.should.equal('x3D/7QHa4PkKMbSXEvXwaw==');
            status.wallet.copayers.length.should.equal(1);
            status.wallet.copayers[0].name.should.equal('123');
            done();
          });
        });
      });
    });

    it('Should to import the same wallet twice with different clients', function(done) {
      var t = ImportData.copayers[0];
      var c = helpers.newClient(app);
      c.createWalletFromOldCopay(t.username, t.password, t.ls['wallet::4d32f0737a05f072'], function(err) {
        should.not.exist(err);
        c.getStatus({}, function(err, status) {
          should.not.exist(err);
          status.wallet.status.should.equal('complete');
          c.credentials.walletId.should.equal('4d32f0737a05f072');
          var c2 = helpers.newClient(app);
          c2.createWalletFromOldCopay(t.username, t.password, t.ls['wallet::4d32f0737a05f072'], function(err) {
            should.not.exist(err);
            c2.getStatus({}, function(err, status) {
              should.not.exist(err);
              status.wallet.status.should.equal('complete');
              c2.credentials.walletId.should.equal('4d32f0737a05f072');
              done();
            });
          });
        });
      });
    });

    it('Should not fail when importing the same wallet twice, same copayer', function(done) {
      var t = ImportData.copayers[0];
      var c = helpers.newClient(app);
      c.createWalletFromOldCopay(t.username, t.password, t.ls['wallet::4d32f0737a05f072'], function(err) {
        should.not.exist(err);
        c.getStatus({}, function(err, status) {
          should.not.exist(err);
          status.wallet.status.should.equal('complete');
          c.credentials.walletId.should.equal('4d32f0737a05f072');
          c.createWalletFromOldCopay(t.username, t.password, t.ls['wallet::4d32f0737a05f072'], function(err) {
            should.not.exist(err);
            done();
          });
        });
      });
    });

    it('Should import and complete 2-2 wallet from 2 copayers, and create addresses', function(done) {
      var t = ImportData.copayers[0];
      var c = helpers.newClient(app);
      c.createWalletFromOldCopay(t.username, t.password, t.ls['wallet::4d32f0737a05f072'], function(err) {
        should.not.exist(err);
        c.getStatus({}, function(err, status) {
          should.not.exist(err);
          status.wallet.status.should.equal('complete');
          c.credentials.sharedEncryptingKey.should.equal('Ou2j4kq3z1w4yTr9YybVxg==');

          var t2 = ImportData.copayers[1];
          var c2 = helpers.newClient(app);
          c2.createWalletFromOldCopay(t2.username, t2.password, t2.ls['wallet::4d32f0737a05f072'], function(err) {
            should.not.exist(err);
            c2.credentials.sharedEncryptingKey.should.equal('Ou2j4kq3z1w4yTr9YybVxg==');

            // This should pull the non-temporary keys
            c2.getStatus({}, function(err, status) {
              should.not.exist(err);
              status.wallet.status.should.equal('complete');
              c2.createAddress(function(err, x0) {
                x0.address.should.be.equal('2Mv1DHpozzZ9fup2nZ1kmdRXoNnDJ8b1JF2');
                c.createAddress(function(err, x0) {
                  x0.address.should.be.equal('2N2dZ1HogpxHVKv3CD2R4WrhWRwqZtpDc2M');
                  done();
                });
              });
            });
          });
        });
      });
    });

    it('Should import and complete 2-3 wallet from 2 copayers, and create addresses', function(done) {
      var w = 'wallet::7065a73486c8cb5d';
      var key = 'fS4HhoRd25KJY4VpNpO1jg==';
      var t = ImportData.copayers[0];
      var c = helpers.newClient(app);
      c.createWalletFromOldCopay(t.username, t.password, t.ls[w], function(err) {
        should.not.exist(err);
        c.getStatus({}, function(err, status) {
          should.not.exist(err);
          status.wallet.status.should.equal('complete');
          c.credentials.sharedEncryptingKey.should.equal(key);

          var t2 = ImportData.copayers[1];
          var c2 = helpers.newClient(app);
          c2.createWalletFromOldCopay(t2.username, t2.password, t2.ls[w], function(err) {
            should.not.exist(err);
            c2.credentials.sharedEncryptingKey.should.equal(key);

            c2.getStatus({}, function(err, status) {
              should.not.exist(err);
              status.wallet.status.should.equal('complete');

              var t3 = ImportData.copayers[2];
              var c3 = helpers.newClient(app);
              c3.createWalletFromOldCopay(t3.username, t3.password, t3.ls[w], function(err) {
                should.not.exist(err);
                c3.credentials.sharedEncryptingKey.should.equal(key);

                // This should pull the non-temporary keys
                c3.getStatus({}, function(err, status) {
                  should.not.exist(err);
                  status.wallet.status.should.equal('complete');
                  done();
                });
              });
            });
          });
        });
      });
    });

    it('Should import a 2-3 wallet from 2 copayers, and recreate it, and then on the recreated other copayers should be able to access', function(done) {
      var w = 'wallet::7065a73486c8cb5d';
      var key = 'fS4HhoRd25KJY4VpNpO1jg==';
      var t = ImportData.copayers[0];
      var c = helpers.newClient(app);
      c.createWalletFromOldCopay(t.username, t.password, t.ls[w], function(err) {
        should.not.exist(err);
        var t2 = ImportData.copayers[1];
        var c2 = helpers.newClient(app);
        c2.createWalletFromOldCopay(t2.username, t2.password, t2.ls[w], function(err) {
          should.not.exist(err);

          // New BWS server...
          var storage = new Storage({
            db: db2,
          });
          var newApp;
          var expressApp = new ExpressApp();
          expressApp.start({
              storage: storage,
              blockchainExplorer: blockchainExplorerMock,
              disableLogs: true,
            },
            function() {
              newApp = expressApp.app;
            });
          var recoveryClient = helpers.newClient(newApp);
          recoveryClient.import(c.export());

          /*
           * This is to export 2 old BIP45 wallets
           var b= c.export();

           var e = sjcl.encrypt('hola', b, {
           iter: 10000
           });
           console.log("[client.js.4813] C EXPORT\n", e); //TODO

           b= c2.export();
           e= sjcl.encrypt('hola', b, {
           iter: 10000
           });

           console.log("[client.js.4813] C2 EXPORT\n", e); //TODO
           */

          recoveryClient.recreateWallet(function(err) {
            should.not.exist(err);
            recoveryClient.getStatus({}, function(err, status) {
              should.not.exist(err);
              _.map(status.wallet.copayers, 'name').sort().should.deep.equal(['123', '234', '345']);
              var t2 = ImportData.copayers[1];
              var c2p = helpers.newClient(newApp);
              c2p.createWalletFromOldCopay(t2.username, t2.password, t2.ls[w], function(err) {
                should.not.exist(err);
                c2p.getStatus({}, function(err, status) {
                  should.not.exist(err);
                  _.map(status.wallet.copayers, 'name').sort().should.deep.equal(['123', '234', '345']);
                  done();
                });
              });
            });
          });
        });
      });
    });
  });

  describe('Private key encryption', function() {
    var password = 'jesuissatoshi';
    var c1, c2;
    var importedClient;

    beforeEach(function(done) {
      c1 = clients[1];
      clients[1].seedFromRandomWithMnemonic({
        network: 'testnet'
      });
      clients[1].createWallet('mywallet', 'creator', 1, 1, {
        network: 'testnet',
      }, function() {
        clients[1].encryptPrivateKey(password);
        done();
      });
    });
    it('should fail to decrypt if not encrypted', function(done) {
      helpers.createAndJoinWallet(clients, 1, 1, function() {
        (function() {
          clients[0].decryptPrivateKey('wrong');
        }).should.throw('encrypted');
        done();
      });
    });
    it('should return priv key is not encrypted', function(done) {
      helpers.createAndJoinWallet(clients, 1, 1, function() {
        clients[0].isPrivKeyEncrypted().should.be.false;
        done();
      });
    });
    it('should return priv key is encrypted', function() {
      c1.isPrivKeyEncrypted().should.be.true;
    });
    it('should prevent to reencrypt the priv key', function() {
      (function() {
        c1.encryptPrivateKey('pepe');
      }).should.throw('Private key already encrypted');
    });
    it('should allow to decrypt', function() {
      c1.decryptPrivateKey(password);
      c1.isPrivKeyEncrypted().should.be.false;
    });
    it('should prevent to encrypt airgapped\'s proxy credentials', function() {
      var airgapped = new Client();
      airgapped.seedFromRandom({
        network: 'testnet'
      });
      var exported = airgapped.export({
        noSign: true
      });
      var proxy = helpers.newClient(app);
      proxy.import(exported);
      should.not.exist(proxy.credentials.xPrivKey);
      (function() {
        proxy.encryptPrivateKey('pepe');
      }).should.throw('No private key');
    });
    it('should not contain unencrypted fields when encrypted', function() {
      var keys = c1.getKeys(password);
      c1.isPrivKeyEncrypted().should.be.true;
      var str = JSON.stringify(c1);
      str.indexOf(keys.xPrivKey).should.equal(-1);
      str.indexOf(keys.mnemonic).should.equal(-1);
    });
    it('should restore cleartext fields when decrypting', function() {
      var keys = c1.getKeys(password);
      (function() {
        c1.getMnemonic();
      }).should.throw('encrypted');
      c1.decryptPrivateKey(password);
      c1.credentials.xPrivKey.should.equal(keys.xPrivKey);
      c1.getMnemonic().should.equal(keys.mnemonic);
    });
    it('should fail to decrypt with wrong password', function() {
      (function() {
        c1.decryptPrivateKey('wrong')
      }).should.throw('Could not decrypt');
    });
    it('should export & import encrypted', function(done) {
      var walletId = c1.credentials.walletId;
      var walletName = c1.credentials.walletName;
      var copayerName = c1.credentials.copayerName;
      var exported = c1.export({});
      importedClient = helpers.newClient(app);
      importedClient.import(exported, {});
      importedClient.openWallet(function(err) {
        should.not.exist(err);
        importedClient.credentials.walletId.should.equal(walletId);
        importedClient.credentials.walletName.should.equal(walletName);
        importedClient.credentials.copayerName.should.equal(copayerName);
        importedClient.isPrivKeyEncrypted().should.equal(true);
        importedClient.decryptPrivateKey(password);
        importedClient.isPrivKeyEncrypted().should.equal(false);
        done();
      });
    });
    it('should check right password', function() {
      var valid = c1.checkPassword(password);
      valid.should.equal(true);
    });
    it('should failt to check wrong password', function() {
      var valid = c1.checkPassword('x');
      valid.should.equal(false);
    });

    it('should fail to sign when encrypted and no password is provided', function(done) {
      c1.createAddress(function(err, x0) {
        should.not.exist(err);
        blockchainExplorerMock.setUtxo(x0, 1, 1);
        var opts = {
          amount: 10000000,
          toAddress: 'n2TBMPzPECGUfcT2EByiTJ12TPZkhN2mN5',
          message: 'hello 1-1',
        };
        helpers.createAndPublishTxProposal(c1, opts, function(err, txp) {
          should.not.exist(err);
          c1.signTxProposal(txp, function(err) {
            err.message.should.contain('encrypted');
            done();
          });
        });
      });
    });
    it('should sign when encrypted and password provided', function(done) {
      c1.createAddress(function(err, x0) {
        should.not.exist(err);
        blockchainExplorerMock.setUtxo(x0, 1, 1);
        var opts = {
          amount: 10000000,
          toAddress: 'n2TBMPzPECGUfcT2EByiTJ12TPZkhN2mN5',
          message: 'hello 1-1',
        };
        helpers.createAndPublishTxProposal(c1, opts, function(err, txp) {
          should.not.exist(err);
          c1.signTxProposal(txp, password, function(err) {
            should.not.exist(err);
            c1.isPrivKeyEncrypted().should.be.true;
            done();
          });
        });
      });
    });
    it('should fail to sign when encrypted and incorrect password', function(done) {
      c1.createAddress(function(err, x0) {
        should.not.exist(err);
        blockchainExplorerMock.setUtxo(x0, 1, 1);
        var opts = {
          amount: 10000000,
          toAddress: 'n2TBMPzPECGUfcT2EByiTJ12TPZkhN2mN5',
          message: 'hello 1-1',
        };
        helpers.createAndPublishTxProposal(c1, opts, function(err, txp) {
          should.not.exist(err);
          c1.signTxProposal(txp, 'wrong', function(err) {
            err.message.should.contain('not decrypt');
            done();
          });
        });
      });
    });
  });

  describe('#addAccess', function() {
    describe('1-1 wallets', function() {
      var opts;

      beforeEach(function(done) {
        opts = {
          amount: 10000,
          toAddress: 'n2TBMPzPECGUfcT2EByiTJ12TPZkhN2mN5',
          message: 'hello',
        };

        helpers.createAndJoinWallet(clients, 1, 1, function() {
          clients[0].createAddress(function(err, x0) {
            should.not.exist(err);
            blockchainExplorerMock.setUtxo(x0, 10, 1);
            var c = clients[0].credentials;

            // Ggenerate a new priv key, not registered
            var k = new Bitcore.PrivateKey();
            c.requestPrivKey = k.toString();
            c.requestPubKey = k.toPublicKey().toString();
            done();
          });
        });
      });

      it('should deny access before registering it ', function(done) {
        helpers.createAndPublishTxProposal(clients[0], opts, function(err, x) {
          err.should.be.an.instanceOf(Errors.NOT_AUTHORIZED);
          done();
        });
      });

      it('should grant access with current keys', function(done) {
        clients[0].addAccess({}, function(err, x) {
          helpers.createAndPublishTxProposal(clients[0], opts, function(err, x) {
            should.not.exist(err);
            done();
          });
        });
      });

      it('should add access with copayer name', function(done) {
        var spy = sinon.spy(clients[0], '_doPutRequest');
        clients[0].addAccess({
          name: 'pepe',
        }, function(err, x, key) {
          should.not.exist(err);
          var url = spy.getCall(0).args[0];
          var body = JSON.stringify(spy.getCall(0).args[1]);
          url.should.contain('/copayers');
          body.should.not.contain('pepe');

          var k = new Bitcore.PrivateKey(key);
          var c = clients[0].credentials;
          c.requestPrivKey = k.toString();
          c.requestPubKey = k.toPublicKey().toString();

          clients[0].getStatus({}, function(err, status) {
            should.not.exist(err);
            var keys = status.wallet.copayers[0].requestPubKeys;
            keys.length.should.equal(2);
            _.filter(keys, {
              name: 'pepe'
            }).length.should.equal(1);

            helpers.createAndPublishTxProposal(clients[0], opts, function(err, x) {
              should.not.exist(err);
              // TODO: verify tx's creator is 'pepe'
              done();
            });
          });
        });
      });

      it('should grant access with *new* keys then deny access with old keys', function(done) {
        clients[0].addAccess({
          generateNewKey: true
        }, function(err, x) {
          helpers.createAndPublishTxProposal(clients[0], opts, function(err, x) {
            err.should.be.an.instanceOf(Errors.NOT_AUTHORIZED);
            done();
          });
        });
      });

      it('should grant access with new keys', function(done) {
        clients[0].addAccess({
          generateNewKey: true
        }, function(err, x, key) {
          var k = new Bitcore.PrivateKey(key);
          var c = clients[0].credentials;
          c.requestPrivKey = k.toString();
          c.requestPubKey = k.toPublicKey().toString();
          helpers.createAndPublishTxProposal(clients[0], opts, function(err, x) {
            should.not.exist(err);
            done();
          });
        });
      });

      it('should verify tx proposals of added access', function(done) {
        clients[0].addAccess({}, function(err, x) {
          helpers.createAndPublishTxProposal(clients[0], opts, function(err, x) {
            should.not.exist(err);
            clients[0].getTxProposals({}, function(err, txps) {
              should.not.exist(err);
              done();
            });
          });
        });
      });


      it('should detect tampered tx proposals of added access (case 1)', function(done) {
        clients[0].addAccess({}, function(err, x) {
          helpers.createAndPublishTxProposal(clients[0], opts, function(err, x) {
            should.not.exist(err);
            helpers.tamperResponse(clients[0], 'get', '/v1/txproposals/', {}, function(txps) {
              txps[0].proposalSignature = '304402206e4a1db06e00068582d3be41cfc795dcf702451c132581e661e7241ef34ca19202203e17598b4764913309897d56446b51bc1dcd41a25d90fdb5f87a6b58fe3a6920';
            }, function() {
              clients[0].getTxProposals({}, function(err, txps) {
                err.should.be.an.instanceOf(Errors.SERVER_COMPROMISED);
                done();
              });
            });
          });
        });
      });

      it('should detect tampered tx proposals of added access (case 2)', function(done) {
        clients[0].addAccess({}, function(err, x) {
          helpers.createAndPublishTxProposal(clients[0], opts, function(err, x) {
            should.not.exist(err);
            helpers.tamperResponse(clients[0], 'get', '/v1/txproposals/', {}, function(txps) {
              txps[0].proposalSignaturePubKey = '02d368d7f03a57b2ad3ad9c2766739da83b85ab9c3718fb02ad36574f9391d6bf6';
            }, function() {
              clients[0].getTxProposals({}, function(err, txps) {
                err.should.be.an.instanceOf(Errors.SERVER_COMPROMISED);
                done();
              });
            });
          });
        });
      });


      it('should detect tampered tx proposals of added access (case 3)', function(done) {
        clients[0].addAccess({}, function(err, x) {
          helpers.createAndPublishTxProposal(clients[0], opts, function(err, x) {
            should.not.exist(err);
            helpers.tamperResponse(clients[0], 'get', '/v1/txproposals/', {}, function(txps) {
              txps[0].proposalSignaturePubKeySig = '304402201528748eafc5083fe67c84cbf0eb996eba9a65584a73d8c07ed6e0dc490c195802204f340488266c804cf1033f8b852efd1d4e05d862707c119002dc3fbe7a805c35';
            }, function() {
              clients[0].getTxProposals({}, function(err, txps) {
                err.should.be.an.instanceOf(Errors.SERVER_COMPROMISED);
                done();
              });
            });
          });
        });
      });
    });
  });

  var addrMap = {
    btc: ['1PuKMvRFfwbLXyEPXZzkGi111gMUCs6uE3','1GG3JQikGC7wxstyavUBDoCJ66bWLLENZC'],
    bch: ['CfNCvxmKYzZsS78pDKKfrDd2doZt3w4jUs','CXivsT4p9F6Us1oQGfo6oJpKiDovJjRVUE']
  };
  _.each(['bch', 'btc'], function(coin) {
    var addr= addrMap[coin];

    describe('Sweep paper wallet ' + coin, function() {


      beforeEach( () => {
        blockchainExplorerMock.supportsGrouping = () => { return true; }
      });


      afterEach( () => {
        blockchainExplorerMock.supportsGrouping = () => { return false; }
      });

      var B = Bitcore_[coin];
      it.skip('should decrypt bip38 encrypted private key', function(done) {
        this.timeout(60000);
        clients[0].decryptBIP38PrivateKey('6PfRh9ZnWtiHrGoPPSzXe6iafTXc6FSXDhSBuDvvDmGd1kpX2Gvy1CfTcA', 'passphrase', {}, function(err, result) {
          should.not.exist(err);
          result.should.equal('5KjBgBiadWGhjWmLN1v4kcEZqWSZFqzgv7cSUuZNJg4tD82c4xp');
          done();
        });
      });
      it.skip('should fail to decrypt bip38 encrypted private key with incorrect passphrase', function(done) {
        this.timeout(60000);
        clients[0].decryptBIP38PrivateKey('6PfRh9ZnWtiHrGoPPSzXe6iafTXc6FSXDhSBuDvvDmGd1kpX2Gvy1CfTcA', 'incorrect passphrase', {}, function(err, result) {
          should.exist(err);
          err.message.should.contain('passphrase');
          done();
        });
      });
      it('should get balance from single private key', function(done) {
        var address = {
          address: addr[0],
          type: 'P2PKH',
          coin: coin,
        };
        helpers.createAndJoinWallet(clients, 1, 1, {coin: coin, network: 'livenet'}, function() {
          blockchainExplorerMock.setUtxo(address, 123, 1);
          clients[0].getBalanceFromPrivateKey('5KjBgBiadWGhjWmLN1v4kcEZqWSZFqzgv7cSUuZNJg4tD82c4xp', coin, function(err, balance) {
            should.not.exist(err);
            balance.should.equal(123 * 1e8);
            done();
          });
        });
      });
      it('should build tx for single private key', function(done) {
        var address = {
          address: addr[0],
          type: 'P2PKH',
          coin: coin,
        };
        helpers.createAndJoinWallet(clients, 1, 1,  {coin: coin, network: 'livenet'}, function() {
          blockchainExplorerMock.setUtxo(address, 123, 1);
          clients[0].buildTxFromPrivateKey('5KjBgBiadWGhjWmLN1v4kcEZqWSZFqzgv7cSUuZNJg4tD82c4xp', addr[1], { 
            coin: coin
          }, function(err, tx) {
            should.not.exist(err);
            should.exist(tx);
            tx.outputs.length.should.equal(1);
            var output = tx.outputs[0];
            output.satoshis.should.equal(123 * 1e8 - 10000);
            var script = B.Script.buildPublicKeyHashOut(B.Address.fromString(addr[1]));
            output.script.toString('hex').should.equal(script.toString('hex'));
            done();
          });
        });
      });

      it('should handle tx serialization error when building tx', function(done) {
        var sandbox = sinon.sandbox.create();

        var se = sandbox.stub(B.Transaction.prototype, 'serialize').callsFake(function() {
          throw new Error('this is an error');
        });

        var address = {
          address: addr[0],
          type: 'P2PKH',
          coin: coin,
        };
        helpers.createAndJoinWallet(clients, 1, 1,  {coin: coin, network: 'livenet'}, function() {
          blockchainExplorerMock.setUtxo(address, 123, 1);
          clients[0].buildTxFromPrivateKey('5KjBgBiadWGhjWmLN1v4kcEZqWSZFqzgv7cSUuZNJg4tD82c4xp', addr[1],  {
            coin: coin,
          }, function(err, tx) {
            should.exist(err);
            should.not.exist(tx);
            err.should.be.an.instanceOf(Errors.COULD_NOT_BUILD_TRANSACTION);
            sandbox.restore();
            done();
          });
        });
      });

      it('should fail to build tx for single private key if insufficient funds', function(done) {
        var address = {
          address: addr[0],
          type: 'P2PKH',
          coin: coin,
        };
        helpers.createAndJoinWallet(clients, 1, 1,  {coin: coin, network: 'livenet'}, function() {
          blockchainExplorerMock.setUtxo(address, 123 / 1e8, 1);
          clients[0].buildTxFromPrivateKey('5KjBgBiadWGhjWmLN1v4kcEZqWSZFqzgv7cSUuZNJg4tD82c4xp', addr[1], {
            fee: 500,
            coin: coin,
          }, function(err, tx) {
            should.exist(err);
            err.should.be.an.instanceOf(Errors.INSUFFICIENT_FUNDS);
            done();
          });
        });
      });
    });
  });

  describe('#formatAmount', function() {
    it('should successfully format amount', function() {
      var cases = [{
        args: [1, 'bit'],
        expected: '0',
      }, {
        args: [1, 'bit', {
          fullPrecision: true
        }],
        expected: '0.01',
      }, {
        args: [1, 'btc'],
        expected: '0.00',
      }, {
        args: [1, 'btc', {
          fullPrecision: true
        }],
        expected: '0.00000001',
      }, {
        args: [1234567899999, 'btc', {
          thousandsSeparator: ' ',
          decimalSeparator: ','
        }],
        expected: '12 345,678999',
      }, ];

      _.each(cases, function(testCase) {
        Utils.formatAmount.apply(this, testCase.args).should.equal(testCase.expected);
      });
    });
  });

  describe('_initNotifications', function() {
    it('should handle NOT_FOUND error from _fetchLatestNotifications', function(done) {
      var sandbox = sinon.sandbox.create();
      var clock = sandbox.useFakeTimers();

      var client = new Client();

      var _f = sandbox.stub(client, '_fetchLatestNotifications').callsFake(function(interval, cb) {
        cb(new Errors.NOT_FOUND);
      });

      client._initNotifications({
        notificationIntervalSeconds: 1
      });
      should.exist(client.notificationsIntervalId);
      clock.tick(1000);
      should.not.exist(client.notificationsIntervalId);
      sandbox.restore();
      done();
    });

    it('should handle NOT_AUTHORIZED error from _fetLatestNotifications', function(done) {
      var sandbox = sinon.sandbox.create();
      var clock = sandbox.useFakeTimers();

      var client = new Client();

      var _f = sandbox.stub(client, '_fetchLatestNotifications').callsFake(function(interval, cb) {
        cb(new Errors.NOT_AUTHORIZED);
      });

      client._initNotifications({
        notificationIntervalSeconds: 1
      });
      should.exist(client.notificationsIntervalId);
      clock.tick(1000);
      should.not.exist(client.notificationsIntervalId);
      sandbox.restore();
      done();
    });
  });

  describe('Import', function() {

    describe('#import', function(done) {
      it('should handle import with invalid JSON', function(done) {
        var importString = 'this is not valid JSON';
        var client = new Client();
        (function() {
          client.import(importString);
        }).should.throw(Errors.INVALID_BACKUP);
        done();
      });
    });

    describe('#_import', function() {
      it('should handle not being able to add access', function(done) {
        var sandbox = sinon.sandbox.create();
        var client = new Client();
        client.credentials = {};

        var ow = sandbox.stub(client, 'openWallet').callsFake(function(callback) {
          callback(new Error());
        });

        var ip = sandbox.stub(client, 'isPrivKeyExternal').callsFake(function() {
          return false;
        });

        var aa = sandbox.stub(client, 'addAccess').callsFake(function(options, callback) {
          callback(new Error());
        });

        client._import(function(err) {
          should.exist(err);
          err.should.be.an.instanceOf(Errors.WALLET_DOES_NOT_EXIST);
          sandbox.restore();
          done();
        });
      });
    });

    describe('#importFromMnemonic', function() {
      it('should handle importing an invalid mnemonic', function(done) {
        var client = new Client();
        var mnemonicWords = 'this is an invalid mnemonic';
        client.importFromMnemonic(mnemonicWords, {}, function(err) {
          should.exist(err);
          err.should.be.an.instanceOf(Errors.INVALID_BACKUP);
          done();
        });
      });
    });

    describe('#importFromExtendedPrivateKey', function() {
      it('should handle importing an invalid extended private key', function(done) {
        var client = new Client();
        var xPrivKey = 'this is an invalid key';
        client.importFromExtendedPrivateKey(xPrivKey, function(err) {
          should.exist(err);
          err.should.be.an.instanceOf(Errors.INVALID_BACKUP);
          done();
        });
      });
    });

    describe('#importFromExtendedPublicKey', function() {
      it('should handle importing an invalid extended private key', function(done) {
        var client = new Client();
        var xPubKey = 'this is an invalid key';
        client.importFromExtendedPublicKey(xPubKey, {}, {}, {}, function(err) {
          should.exist(err);
          err.should.be.an.instanceOf(Errors.INVALID_BACKUP);
          done();
        });
      });
    });

    it('should import with external priv key', function(done) {
      var client = helpers.newClient(app);
      client.seedFromExtendedPublicKey('xpub661MyMwAqRbcGVyYUcHbZi9KNhN9Tdj8qHi9ZdoUXP1VeKiXDGGrE9tSoJKYhGFE2rimteYdwvoP6e87zS5LsgcEvsvdrpPBEmeWz9EeAUq', 'ledger', '1a1f001a1f001a1f001a1f001a1f001a1f001a1f001a1f001a1f001a1f001a1f001a1f001a1f001a1f001a1f001a1f001a1f001a1f001a1f001a1f001a1f001a1f001a1f001a1f001a1f001a1f001a1f001a1f001a1f001a1f001a1f001a1f00');
      client.createWallet('mywallet', 'creator', 1, 1, {
        network: 'livenet'
      }, function(err) {
        should.not.exist(err);
        var c = client.credentials;
        var importedClient = helpers.newClient(app);
        importedClient.importFromExtendedPublicKey('xpub661MyMwAqRbcGVyYUcHbZi9KNhN9Tdj8qHi9ZdoUXP1VeKiXDGGrE9tSoJKYhGFE2rimteYdwvoP6e87zS5LsgcEvsvdrpPBEmeWz9EeAUq', 'ledger', '1a1f001a1f001a1f001a1f001a1f001a1f001a1f001a1f001a1f001a1f001a1f001a1f001a1f001a1f001a1f001a1f001a1f001a1f001a1f001a1f001a1f001a1f001a1f001a1f001a1f001a1f001a1f001a1f001a1f001a1f001a1f001a1f00', {}, function(err) {
          should.not.exist(err);
          var c2 = importedClient.credentials;
          c2.account.should.equal(0);
          c2.xPubKey.should.equal(client.credentials.xPubKey);
          c2.personalEncryptingKey.should.equal(c.personalEncryptingKey);
          c2.walletId.should.equal(c.walletId);
          c2.walletName.should.equal(c.walletName);
          c2.copayerName.should.equal(c.copayerName);
          done();
        });
      });
    });

    it('should fail to import with external priv key when not enought entropy', function() {
      var client = helpers.newClient(app);
      (function() {
        client.seedFromExtendedPublicKey('xpub661MyMwAqRbcGVyYUcHbZi9KNhN9Tdj8qHi9ZdoUXP1VeKiXDGGrE9tSoJKYhGFE2rimteYdwvoP6e87zS5LsgcEvsvdrpPBEmeWz9EeAUq', 'ledger', '1a1f00');
      }).should.throw('entropy');
    });

  });

  describe('_doRequest', function() {
    it('should handle connection error', function(done) {
      var client = new Client();
      client.credentials = {};
      client.request = helpers.stubRequest(null, {});
      client._doRequest('get', 'url', {}, false, function(err, body, header) {
        should.exist(err);
        should.not.exist(body);
        should.not.exist(header);
        err.should.be.an.instanceOf(Errors.CONNECTION_ERROR);
        done();
      });
    });

    it('should handle ECONNRESET error', function(done) {
      var client = new Client();
      client.credentials = {};
      client.request = helpers.stubRequest(null, {
        status: 200,
        body: '{"error":"read ECONNRESET"}',
      });
      client._doRequest('get', 'url', {}, false, function(err, body, header) {
        should.exist(err);
        should.not.exist(body);
        should.not.exist(header);
        err.should.be.an.instanceOf(Errors.ECONNRESET_ERROR);
        done();
      });
    });
  });

  describe('Single-address wallets', function() {
    beforeEach(function(done) {
      helpers.createAndJoinWallet(clients, 1, 2, {
        singleAddress: true
      }, function(wallet) {
        done();
      });
    });
    it('should always return same address', function(done) {
      clients[0].createAddress(function(err, x) {
        should.not.exist(err);
        should.exist(x);
        x.path.should.equal('m/0/0');
        clients[0].createAddress(function(err, y) {
          should.not.exist(err);
          should.exist(y);
          y.path.should.equal('m/0/0');
          y.address.should.equal(x.address);
          clients[1].createAddress(function(err, z) {
            should.not.exist(err);
            should.exist(z);
            z.path.should.equal('m/0/0');
            z.address.should.equal(x.address);
            clients[0].getMainAddresses({}, function(err, addr) {
              should.not.exist(err);
              addr.length.should.equal(1);
              done();
            });
          });
        });
      });
    });
    it('should reuse address as change address on tx proposal creation', function(done) {
      clients[0].createAddress(function(err, address) {
        should.not.exist(err);
        should.exist(address.address);
        blockchainExplorerMock.setUtxo(address, 2, 1);

        var toAddress = 'n2TBMPzPECGUfcT2EByiTJ12TPZkhN2mN5';
        var opts = {
          outputs: [{
            amount: 1e8,
            toAddress: toAddress,
          }],
          feePerKb: 100e2,
        };
        clients[0].createTxProposal(opts, function(err, txp) {
          should.not.exist(err);
          should.exist(txp);
          should.exist(txp.changeAddress);
          txp.changeAddress.address.should.equal(address.address);
          txp.changeAddress.path.should.equal(address.path);
          done();
        });
      });
    });
  });
});<|MERGE_RESOLUTION|>--- conflicted
+++ resolved
@@ -213,15 +213,6 @@
 };
 
 
-<<<<<<< HEAD
-// v8
-blockchainExplorerMock.getAddressUtxos = function(address, cb) {
-  return cb(null, blockchainExplorerMock.utxos);
-};
-
-
-=======
->>>>>>> 5d7c7c6b
 
 blockchainExplorerMock.setUtxo = function(address, amount, m, confirmations) {
   var B = Bitcore_[address.coin];
