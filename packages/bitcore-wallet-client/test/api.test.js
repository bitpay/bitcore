--- conflicted
+++ resolved
@@ -5240,11 +5240,7 @@
       });
     });
 
-<<<<<<< HEAD
     it('Send and broadcast in 1-1 wallet ETH with no nonce', done => {
-=======
-    it('Prevent signing of TXs with lower Nonces in 1-1 wallet ETH', function(done) {
->>>>>>> 4ffcb7a3
       helpers.createAndJoinWallet(clients, keys, 1, 1, { coin: 'eth' }, w => {
         clients[0].createAddress((err, x0) => {
           should.not.exist(err);
@@ -5261,7 +5257,6 @@
             message: 'hello',
             feePerKb: 100e2
           };
-<<<<<<< HEAD
           helpers.createAndPublishTxProposal(clients[0], opts, async (err, txp) => {
             should.not.exist(err);
             txp.requiredRejections.should.equal(1);
@@ -5296,7 +5291,31 @@
                 txp.status.should.equal('broadcasted');
                 txp.txid.should.contain('0x');
                 txp.message.should.equal('hello');
-=======
+                done();
+              });
+            });
+          });
+        });
+      });
+    });
+  
+    it('Prevent signing of TXs with lower Nonces in 1-1 wallet ETH', function(done) {
+      helpers.createAndJoinWallet(clients, keys, 1, 1, { coin: 'eth' }, w => {
+        clients[0].createAddress((err, x0) => {
+          should.not.exist(err);
+          should.exist(x0.address);
+          var opts = {
+            outputs: [
+              {
+                amount: 10000000,
+                toAddress: '0x37d7B3bBD88EFdE6a93cF74D2F5b0385D3E3B08A',
+                message: 'output 0',
+                gasLimit: 21000
+              }
+            ],
+            message: 'hello',
+            feePerKb: 100e2
+          };
           let opts1 = opts;
           opts1.nonce = 1
           helpers.createAndPublishTxProposal(clients[0], opts1, (err, txp1) => {
@@ -5320,7 +5339,6 @@
               let signatures = keys[0].sign(clients[0].getRootPath(), txp2);
               clients[0].pushSignatures(txp2, signatures, err => {
                 should.exist(err);
->>>>>>> 4ffcb7a3
                 done();
               });
             });
@@ -5328,11 +5346,7 @@
         });
       });
     });
-<<<<<<< HEAD
-  
-=======
-
->>>>>>> 4ffcb7a3
+
     it('Send and broadcast in 1-1 wallet MATIC', done => {
       helpers.createAndJoinWallet(clients, keys, 1, 1, { coin: 'matic', chain: 'matic' }, w => {
         clients[0].createAddress((err, x0) => {
