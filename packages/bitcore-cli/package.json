--- conflicted
+++ resolved
@@ -38,13 +38,8 @@
     "precommit": "npm run lint; npm run fix"
   },
   "dependencies": {
-<<<<<<< HEAD
     "@clack/prompts": "1.0.0-alpha.1",
-    "bitcore-wallet-client": "^11.2.1",
-=======
-    "@clack/prompts": "0.11.0",
     "bitcore-wallet-client": "^11.2.2",
->>>>>>> 5ff0db5b
     "commander": "14.0.0",
     "crypto-wallet-core": "^11.2.0",
     "external-editor": "3.1.0",
