--- conflicted
+++ resolved
@@ -14,17 +14,12 @@
   Txp
 } from 'bitcore-wallet-client';
 import {
-<<<<<<< HEAD
   BitcoreLib,
-  Message,
-  Transactions,
-=======
->>>>>>> 27c7ec62
   type Types as CWCTypes,
   Utils as CWCUtils,
   Message,
-  Web3,
-  ethers
+  Transactions,
+  Web3
 } from 'crypto-wallet-core';
 import { Constants } from './constants';
 import { ERC20Abi } from './erc20Abi';
@@ -479,10 +474,7 @@
     const { txp, password } = args;
 
     const isUtxo = BWCUtils.isUtxoChain(txp.chain);
-    const isEvm = BWCUtils.isEvmChain(txp.chain);
-    // eslint-disable-next-line @typescript-eslint/no-unused-vars -- TODO add support for SVM chains
     const isSvm = BWCUtils.isSvmChain(txp.chain);
-    const isXrp = BWCUtils.isXrpChain(txp.chain);
 
     if (isSvm) {
       throw new Error('TSS wallets do not yet support Solana.');
