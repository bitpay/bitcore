--- conflicted
+++ resolved
@@ -1,9 +1,4 @@
-<<<<<<< HEAD
 import { Component, Injectable, Input, NgZone, OnDestroy, OnInit } from '@angular/core';
-import { NavController } from 'ionic-angular';
-=======
-import { Component, Input, NgZone, OnDestroy, OnInit } from '@angular/core';
->>>>>>> 6cd42b12
 import { Subscription } from 'rxjs';
 import { Logger } from '../../providers/logger/logger';
 import { ApiProvider } from '../../providers/api/api';
@@ -39,11 +34,8 @@
     private ngZone: NgZone,
     public currency: CurrencyProvider,
     public defaults: DefaultProvider,
-<<<<<<< HEAD
-    private logger: Logger
-=======
+    private logger: Logger,
     public redirProvider: RedirProvider
->>>>>>> 6cd42b12
   ) {
     this.numBlocks = parseInt(defaults.getDefault('%NUM_BLOCKS%'), 10);
   }
