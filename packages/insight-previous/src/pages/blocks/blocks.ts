<<<<<<< HEAD
import { Component, Injectable } from '@angular/core';
import { IonicPage, NavController, NavParams } from 'ionic-angular';
import { Logger } from '../../providers/logger/logger';
=======
import { Component } from '@angular/core';
import { IonicPage, NavParams } from 'ionic-angular';
>>>>>>> 6cd42b12
import { ApiProvider } from '../../providers/api/api';
import { BlocksProvider } from '../../providers/blocks/blocks';

@Injectable()

@IonicPage({
  name: 'blocks',
  segment: ':chain/:network/blocks'
})
@Component({
  selector: 'page-blocks',
  templateUrl: 'blocks.html'
})
export class BlocksPage {
  public loading = true;
  public blocks: any[] = [];

  constructor(
    public navParams: NavParams,
    private apiProvider: ApiProvider,
    private blocksProvider: BlocksProvider,
    private logger: Logger
  ) {
    const chain: string = this.apiProvider.getConfig().chain;
    const network: string = this.apiProvider.getConfig().network;
    this.apiProvider.changeNetwork({ chain, network });

    this.blocksProvider.getBlocks().subscribe(
      ({ blocks }) => {
        this.blocks = blocks;
        this.loading = false;
      },
      err => {
        this.logger.error(err);
        this.loading = false;
      }
    );
  }
}<|MERGE_RESOLUTION|>--- conflicted
+++ resolved
@@ -1,11 +1,6 @@
-<<<<<<< HEAD
 import { Component, Injectable } from '@angular/core';
 import { IonicPage, NavController, NavParams } from 'ionic-angular';
 import { Logger } from '../../providers/logger/logger';
-=======
-import { Component } from '@angular/core';
-import { IonicPage, NavParams } from 'ionic-angular';
->>>>>>> 6cd42b12
 import { ApiProvider } from '../../providers/api/api';
 import { BlocksProvider } from '../../providers/blocks/blocks';
 
