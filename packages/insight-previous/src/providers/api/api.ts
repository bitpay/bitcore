--- conflicted
+++ resolved
@@ -22,13 +22,8 @@
     network: this.defaults.getDefault('%NETWORK%')
   };
   public networkSettings = new BehaviorSubject<NetworkSettings>({
-<<<<<<< HEAD
-    availableNetworks: [{ chain: 'XVG', network: 'mainnet' }],
-    selectedNetwork: { chain: 'XVG', network: 'mainnet' }
-=======
     availableNetworks: [this.defaultNetwork],
     selectedNetwork: this.defaultNetwork
->>>>>>> 40b1d39d
   });
   public ratesAPI = {
     btc: 'https://bitpay.com/api/rates',
