--- conflicted
+++ resolved
@@ -8,19 +8,11 @@
     '%NETWORK%': string;
     '%NUM_BLOCKS%': string;
   } = {
-<<<<<<< HEAD
-      '%CHAIN%': process.env.CHAIN || 'XVG',
-      '%API_PREFIX%': process.env.API_PREFIX || '/api',
-      '%NETWORK%': process.env.NETWORK || 'regtest',
-      '%NUM_BLOCKS%': process.env.NUM_BLOCKS || '15'
-    };
-=======
-    '%CHAIN%': process.env.CHAIN || 'BTC',
+    '%CHAIN%': process.env.CHAIN || 'XVG',
     '%API_PREFIX%': process.env.API_PREFIX || '/api',
     '%NETWORK%': process.env.NETWORK || 'regtest',
     '%NUM_BLOCKS%': process.env.NUM_BLOCKS || '15'
   };
->>>>>>> 008795a5
 
   constructor() {}
 
