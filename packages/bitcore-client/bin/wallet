#!/usr/bin/env node

const program = require('commander');

program
  .version(require('../package.json').version)
  .description('CLI wallet utility for Bitcore-node')
  .command('balance', 'check wallet balance').alias('b')
  .command('broadcast', 'broadcast transaction')
  .command('bump-tx', 'increase transaction fee')
  .command('check', 'check if wallet is registered and print last address').alias('h')
  .command('create', 'create a wallet').alias('c')
  .command('derive', 'derive an address').alias('d')
  .command('flags', 'check or set wallet flags (XRP only)')
  .command('import', 'import addresses/keys').alias('i')
  .command('list', 'list wallets').alias('l')
  .command('paypro', 'pay using payment protocol').alias('p')
  .command('register', 'register a wallet with bitcore-node').alias('r')
  .command('send', 'simple send from wallet to an address').alias('s')
  .command('sign', 'sign a transaction')
<<<<<<< HEAD
=======
  .command('token', 'add an ERC20 token to an EVM wallet')
  .command('token-rm', 'remove an ERC20 token from an EVM wallet')
  .command('flags', 'check or set wallet flags (XRP only)')
  .command('storage', 'storage util for wallets')
>>>>>>> 19122c7b
  .command('sign-message', 'sign a message with an address')
  .command('storage', 'storage util for wallets')
  .command('token', 'add an ERC20 token to an eth wallet')
  .command('tx', 'create transaction').alias('t')
  .command('tx-list', 'list wallet transactions').alias('txns')
  .command('utxos', 'get wallet utxos').alias('u')
  .parse(process.argv);


<|MERGE_RESOLUTION|>--- conflicted
+++ resolved
@@ -18,16 +18,10 @@
   .command('register', 'register a wallet with bitcore-node').alias('r')
   .command('send', 'simple send from wallet to an address').alias('s')
   .command('sign', 'sign a transaction')
-<<<<<<< HEAD
-=======
+  .command('sign-message', 'sign a message with an address')
+  .command('storage', 'storage util for wallets')
   .command('token', 'add an ERC20 token to an EVM wallet')
   .command('token-rm', 'remove an ERC20 token from an EVM wallet')
-  .command('flags', 'check or set wallet flags (XRP only)')
-  .command('storage', 'storage util for wallets')
->>>>>>> 19122c7b
-  .command('sign-message', 'sign a message with an address')
-  .command('storage', 'storage util for wallets')
-  .command('token', 'add an ERC20 token to an eth wallet')
   .command('tx', 'create transaction').alias('t')
   .command('tx-list', 'list wallet transactions').alias('txns')
   .command('utxos', 'get wallet utxos').alias('u')
