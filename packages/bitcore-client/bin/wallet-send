#!/usr/bin/env node

'use strict';

const program = require('commander');
const { Wallet } = require('../ts_build/src/wallet');
const { utils } = require('../ts_build/src/utils');
const promptly = require('promptly');
const { Web3 } = require('crypto-wallet-core');

program
  .version(require('../package.json').version)
  .requiredOption('--name <name>',        'REQUIRED - Wallet Name')
  .requiredOption('--to <to>',            'REQUIRED - String address')
  .requiredOption('--amount <amount>',    'REQUIRED - Number amount (in btc/bch/eth/xrp). \'max\' to send all')
  .option('--token <tokenName>',          'Name of ERC-20 token to send')
  .option('--feeRate <rate>',             'Fee rate in sats/byte (UTXO), Gwei (EVM), or drops (XRP)')
  .option('--rbf',                        'Enable Replace-by-Fee')
  .option('--tag <tag>',                  'Destination tag (XRP only)')
  .option('--account <index>',            'EVM Account index to use (default 0)')
  .option('--storageType <storageType>',  'Name of the database to use (default Level)')
  .option('--path <path>',                'Custom wallet storage path')
  .parse(process.argv);

let wallet;

const main = async () => {
  const { name, path, to, amount, token: tokenName, storageType, rbf, tag, account = 0 } = program.opts();
  let { feeRate: feeRateParam } = program.opts();
  try {
    wallet = await Wallet.loadWallet({ name, path, storageType });
    const from = await wallet.deriveAddress(account); // only used for non-UTXO chains
    const chain = wallet.chain;
    const tokenObj = wallet.getTokenObj({ tokenName }); // null if no tokenName is provided
<<<<<<< HEAD
    const currencyObj = await getCurrencyObj(chain, wallet.network, tokenObj?.address);
=======
    const currencyObj = await utils.getCurrencyObj(chain, tokenObj?.address);
>>>>>>> 930939b2
    const { decimals } = currencyObj;
    const scale = Math.pow(10, decimals);
    const recipients = [];
    const sendMax = amount === 'max';
    if (isNaN(amount) && !sendMax) {
      throw new Error('Amount must be a number or \'max\'');
    }
    if (!sendMax || !wallet.isUtxoChain()) {
      recipients.push({ address: to, amount: amount * scale });
    }
    const utxos = await wallet.getUtxosArray();
    const params = {
      utxos,
      recipients: [],
      from,
      tokenName,
      replaceByFee: rbf,
      tag,
      isSweep: sendMax
    };
    
    let feeRate = feeRateParam;
    if (!feeRate) {
      const feerate = await wallet.getNetworkFee();
      feeRate = feerate.feerate;
    }

    if (wallet.chain.toUpperCase() === 'XRP') {
      params.nonce = parseInt(await wallet.getNonce());
      params.fee = feeRateParam == null ? feeRate : parseInt(feeRateParam);
      console.log('Fee:', params.fee, 'drops'); // XRP doesn't really have a fee "rate"
    } else if (wallet.isUtxoChain()) {
      feeRate = feeRate ?? 1e-8; // default to 1 sat/byte in case wallet.getNetworkFee() returns null
      params.feeRate = Math.ceil(feeRateParam == null ? (feeRate * scale) : feeRateParam); // convert feeRate from BTC to sats/B
      console.log('Fee rate:', params.feeRate, 'sats/byte');
    } else {
      params.nonce = parseInt(await wallet.getNonce());
      params.feeRate = feeRateParam == null ? feeRate : parseInt(Web3.utils.toWei(feeRateParam.toString(), 'gwei')); // convert feeRateParam from Gwei to Wei
      console.log('Fee rate:', Web3.utils.fromWei(params.feeRate.toString(), 'Gwei'), 'Gwei');
    }

    if (!sendMax) {
      params.recipients.push({ address: to, amount: amount * scale });
    } else {
      // Send max amount
      if (wallet.isUtxoChain()) {
        params.change = to; // send all
      } else if (wallet.isEvmChain()) {
        const balance = await wallet.getBalance({ tokenName, address: from, hex: true });
        const tx = await wallet.newTx({ ...params, recipients: [{ address: to, amount: 1 }] }); // create dummy tx to estimate gas
        const { data } = wallet.getLib().ethers.utils.parseTransaction(tx);
        const gasLimit = await wallet.estimateGas({ to, from, data, value: BigInt(balance.confirmed).toString() });
        const l1FeeWei = await wallet.getL1Fee(tx); // OP-stack chains have a "hidden" layer-1 data fee (in wei). Returns 0 for non-OP-stack chains.
        const amtToSend = (BigInt(balance.confirmed) - (BigInt(gasLimit) * BigInt(params.feeRate)) - BigInt(l1FeeWei)).toString();
        params.recipients.push({ address: to, amount: amtToSend });
        params.gasLimit = gasLimit;
      } else if (wallet.chain.toUpperCase() === 'XRP') {
        const delWallet = await promptly.confirm('Would you like to send the reserve and delete your XRP wallet from the blockchain? (y/N)', { default: 'n' });
        if (delWallet) {
          const baseUrl = wallet.client.apiUrl;
          const tip = JSON.parse(await wallet.client._request({ url: baseUrl + '/block/tip', method: 'GET' }));
          if (params.nonce + 256 >= tip.height) {
            throw new Error(`Cannot delete wallet: wallet sequence needs to be at least 256 less than the current ledger index. Current sequence: ${sequence}, current ledger: ${tip.height}`);
          }
          params.recipients = [{ address: to, amount: null }];
          params.fee = 2 * scale; // 2 XRP fee for AccountDelete
          params.type = 'AccountDelete';
        } else {
          const balance = await wallet.getBalance();
          params.recipients = [{ address: to, amount: balance.confirmed }];
          console.log(`Sending ${balance.confirmed / scale} XRP to ${to}`);
        }
      } else {
        throw new Error(`sendMax not supported for ${wallet.chain}`);
      }
    }
    

    params.change = wallet.isUtxoChain() ? wallet.deriveAddress(wallet.addressIndex, true) : null;
    const changeIdx = params.change ? wallet.addressIndex : null;
    const tx = await wallet.newTx(params);
    console.log('UnsignedRawTx: ', tx);
    const passphrase = await promptly.password('Wallet Password:');
    wallet = await wallet.unlock(passphrase);
    const signedTx = await wallet.signTx({ tx, passphrase, changeAddressIdx: changeIdx });
    console.log('SignedRawTx: ', signedTx);
    const broadcast = await promptly.confirm('Broadcast? (y/n)');
    if (!broadcast) {
      return;
    }
    const transaction = await wallet.broadcast({ tx: signedTx });
    console.log('Txid: ', transaction.txid);
    console.log('Transaction broadcasted');
  } catch (e) {
    console.error(e);
  }
};


main()
  .catch(console.error)
  .finally(() => wallet?.storage?.close());<|MERGE_RESOLUTION|>--- conflicted
+++ resolved
@@ -32,11 +32,7 @@
     const from = await wallet.deriveAddress(account); // only used for non-UTXO chains
     const chain = wallet.chain;
     const tokenObj = wallet.getTokenObj({ tokenName }); // null if no tokenName is provided
-<<<<<<< HEAD
-    const currencyObj = await getCurrencyObj(chain, wallet.network, tokenObj?.address);
-=======
     const currencyObj = await utils.getCurrencyObj(chain, tokenObj?.address);
->>>>>>> 930939b2
     const { decimals } = currencyObj;
     const scale = Math.pow(10, decimals);
     const recipients = [];
