--- conflicted
+++ resolved
@@ -48,10 +48,7 @@
         'No wallet found'
       );
     }
-<<<<<<< HEAD
-=======
     wallet = await Wallet.loadWallet({ name, path });
->>>>>>> a25b670d
     wallet = await wallet.unlock(password);
     let keyInput = [];
     if (file) {
