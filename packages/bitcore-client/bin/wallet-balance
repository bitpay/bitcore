--- conflicted
+++ resolved
@@ -12,18 +12,12 @@
 const main = async () => {
   const { name, path } = program;
   try {
-<<<<<<< HEAD
-    const password = await promptly.password('Wallet Password:');
-    wallet = await Wallet.loadWallet({ path });
+    const wallet = await Wallet.loadWallet({ name, path });
     if (!wallet) {
       throw new Error(
         'No wallet found'
       );
     }
-    wallet = await wallet.unlock(password);
-=======
-    const wallet = await Wallet.loadWallet({ name, path });
->>>>>>> a25b670d
     const balance = await wallet.getBalance();
     console.log(
       Object.assign(balance, {
