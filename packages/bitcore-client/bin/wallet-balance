--- conflicted
+++ resolved
@@ -26,11 +26,7 @@
   const { name, path, time, storageType, token: tokenName, account = 0, normalize } = program.opts();
   wallet = await Wallet.loadWallet({ name, path, storageType });
   const tokenObj = wallet.getTokenObj({ tokenName }); // null if no tokenName provided
-<<<<<<< HEAD
-  const currencyObj = await getCurrencyObj(wallet.chain, wallet.network, tokenObj?.address);
-=======
   const currencyObj = await utils.getCurrencyObj(wallet.chain, tokenObj?.address);
->>>>>>> 930939b2
   const currency = currencyObj?.displayCode || tokenName || wallet.chain;
   const decimals = Number(tokenObj?.decimals || currencyObj?.decimals || 0);
   let accountAddress;
