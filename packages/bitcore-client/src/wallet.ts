import 'source-map-support/register'
import * as Bcrypt from 'bcryptjs';
import { Encryption } from './encryption';
import { Client } from './client';
import { Storage } from './storage';
import { Transactions, Deriver } from 'crypto-wallet-core';
const { PrivateKey } = require('crypto-wallet-core').BitcoreLib;
const Mnemonic = require('bitcore-mnemonic');
const { ParseApiStream } = require('./stream-util');

export namespace Wallet {
  export type KeyImport = {
    address: string;
    privKey?: string;
    pubKey?: string;
  };
  export type WalletObj = {
    name: string;
    baseUrl: string;
    chain: string;
    network: string;
    path: string;
    phrase: string;
    password: string;
    storage: Storage;
<<<<<<< HEAD
    storageType: string;
    lite: boolean;
    authKey: any;
    xPubKey: any;
=======
    addressIndex: number;
>>>>>>> f0ca2a46
  };
}
export class Wallet {
  masterKey: any;
  baseUrl: string;
  chain: string;
  network: string;
  client: Client;
  storage: Storage;
  unlocked?: { encryptionKey: string; masterKey: string };
  password: string;
  encryptionKey: string;
  authPubKey: string;
  pubKey: string;
  xPubKey: string;
  name: string;
  path: string;
  addressIndex?: number;
  authKey: string;
  derivationPath: string;
  lite: boolean;

  constructor(params: Wallet | Wallet.WalletObj) {
    Object.assign(this, params);
    if (!this.baseUrl) {
      this.baseUrl = `https://api.bitcore.io/api`;
    }
    this.client = new Client({
      apiUrl: this.getApiUrl(),
      authKey: this.getAuthSigningKey()
    });
    this.addressIndex = this.addressIndex || 0;
  }

  getApiUrl() {
    return `${this.baseUrl}/${this.chain}/${this.network}`;
  }

  saveWallet() {
    const walletInstance = Object.assign({}, this);
    delete walletInstance.unlocked;
    return this.storage.saveWallet({ wallet: walletInstance });
  }

  static async create(params: Partial<Wallet.WalletObj>) {
    const { chain, network, name, phrase, password, path, storageType, lite } = params;
    let { storage, authKey, xPubKey } = params;
    if (!chain || !network || !name) {
      throw new Error('Missing required parameter');
    }

    let mnemonic;
    let hdPrivKey;
    let privKeyObj;
    if (!lite) {
      // Generate wallet private keys
      mnemonic = new Mnemonic(phrase);
      hdPrivKey = mnemonic
        .toHDPrivateKey()
        .derive(Deriver.pathFor(chain, network));
      privKeyObj = hdPrivKey.toObject();
      xPubKey = hdPrivKey.xpubkey
    }

    // Generate authentication keys
    authKey = new PrivateKey(authKey);
    const authPubKey = authKey.toPublicKey().toString();

    let pubKey;
    if (!lite) {
      // Generate public keys
      // bip44 compatible pubKey
      pubKey = hdPrivKey.publicKey.toString();
    }

    // Generate and encrypt the encryption key and private key
    const walletEncryptionKey = Encryption.generateEncryptionKey();
    const encryptionKey = Encryption.encryptEncryptionKey(
      walletEncryptionKey,
      password
    );
    let encPrivateKey;
    if (!lite) {
      encPrivateKey = Encryption.encryptPrivateKey(
        JSON.stringify(privKeyObj),
        pubKey,
        walletEncryptionKey
      );
    }
    storage =
      storage ||
      new Storage({
        path,
        errorIfExists: false,
        createIfMissing: true,
        storageType
      });
    let alreadyExists;
    try {
      alreadyExists = await this.loadWallet({ storage, name });
    } catch (err) {}
    if (alreadyExists) {
      throw new Error('Wallet already exists');
    }

    const wallet = Object.assign(params, {
      encryptionKey,
      authKey,
      authPubKey,
      masterKey: encPrivateKey,
      password: await Bcrypt.hash(password, 10),
      xPubKey,
      pubKey
    });

    // save wallet to storage and then bitcore-node
    await storage.saveWallet({ wallet });
    const loadedWallet = await this.loadWallet({
      storage,
      name
    });

    if (!lite) {
      console.log(mnemonic.toString());
    }

    await loadedWallet.register().catch(e => {
      console.debug(e);
      console.error('Failed to register wallet with bitcore-node.');
    });

    return loadedWallet;
  }

  static async exists(params: {
    name: string;
    path?: string;
    storage?: Storage;
  }) {
    const { storage, name } = params;
    let alreadyExists;
    try {
      alreadyExists = await Wallet.loadWallet({
        storage,
        name
      });
    } catch (err) {
      console.log(err);
    }
    return alreadyExists != undefined && alreadyExists != [];
  }

  static async loadWallet(params: {
    name: string;
    path?: string;
    storage?: Storage;
    storageType?: string;
  }) {
    const { name, path, storageType } = params;
    let { storage } = params;
    storage =
      storage ||
      new Storage({ errorIfExists: false, createIfMissing: false, path, storageType });
    const loadedWallet = await storage.loadWallet({ name });
    return new Wallet(Object.assign(loadedWallet, { storage }));
  }

  lock() {
    this.unlocked = undefined;
    return this;
  }

  async unlock(password) {
    const encMasterKey = this.masterKey;
    let validPass = await Bcrypt.compare(password, this.password).catch(
      () => false
    );
    if (!validPass) {
      throw new Error('Incorrect Password');
    }
    const encryptionKey = await Encryption.decryptEncryptionKey(
      this.encryptionKey,
      password
    );
    if (!this.lite) {
      const masterKeyStr = await Encryption.decryptPrivateKey(
        encMasterKey,
        this.pubKey,
        encryptionKey
      );
      const masterKey = JSON.parse(masterKeyStr);
      this.unlocked = {
        encryptionKey,
        masterKey
      };
    }
    return this;
  }

  async register(params: { baseUrl?: string } = {}) {
    const { baseUrl } = params;
    if (baseUrl) {
      // save the new url without chain and network
      // then use the new url with chain and network below
      this.baseUrl = baseUrl;
      await this.saveWallet();
    }
    const payload = {
      name: this.name,
      pubKey: this.authPubKey,
      path: this.derivationPath,
      network: this.network,
      chain: this.chain,
      apiUrl: this.getApiUrl()
    };
    return this.client.register({ payload });
  }

  getAuthSigningKey() {
    return new PrivateKey(this.authKey);
  }

  getBalance(time?: string) {
    return this.client.getBalance({ pubKey: this.authPubKey, time });
  }

  getNetworkFee(params: { target?: number } = {}) {
    const target = params.target || 2;
    return this.client.getFee({ target });
  }

  getUtxos(params: { includeSpent?: boolean } = {}) {
    const { includeSpent = false } = params;
    return this.client.getCoins({
      pubKey: this.authPubKey,
      includeSpent
    });
  }

  getUtxosArray(params: { includeSpent?: boolean } = {}) {
    return new Promise((resolve, reject) => {
      const utxoArray = [];
      const { includeSpent = false } = params;
      const utxoRequest = this.client.getCoins({
        pubKey: this.authPubKey,
        includeSpent
      });
      utxoRequest
        .pipe(new ParseApiStream())
        .on('data', utxo => utxoArray.push(utxo))
        .on('end', () => resolve(utxoArray))
        .on('err', err => reject(err));
    });
  }

  listTransactions(params) {
    return this.client.listTransactions({
      ...params,
      pubKey: this.authPubKey
    });
  }

  async newTx(params: {
    utxos?: any[];
    recipients: { address: string; amount: number }[];
    from?: string;
    change?: string;
    invoiceID?: string;
    fee?: number;
    nonce?: number;
    tag? : number;
    data? : string;
  }) {
    const payload = {
      network: this.network,
      chain: this.chain,
      recipients: params.recipients,
      from: params.from,
      change: params.change,
      invoiceID: params.invoiceID,
      fee: params.fee,
      wallet: this,
      utxos: params.utxos,
      nonce: params.nonce,
      tag: params.tag,
      gasPrice: params.fee,
      gasLimit: 200000,
      data: params.data,
    };
    return Transactions.create(payload);
  }

  async broadcast(params: { tx: string }) {
    const { tx } = params;
    const payload = {
      network: this.network,
      chain: this.chain,
      rawTx: tx
    };
    return this.client.broadcast({ payload });
  }

  async importKeys(params: { keys: Wallet.KeyImport[] }) {
    const { keys } = params;
    const { encryptionKey } = this.unlocked;
    const keysToSave = keys.filter(key => typeof key.privKey === 'string');
    if (keysToSave.length) {
      await this.storage.addKeys({
        keys: keysToSave,
        encryptionKey,
        name: this.name
      });
    }
    const addedAddresses = keys.map(key => {
      return { address: key.address };
    });
    return this.client.importAddresses({
      pubKey: this.authPubKey,
      payload: addedAddresses
    });
  }

  async signTx(params) {
    let { tx, keys, utxos, passphrase } = params;
    if (!utxos) {
      utxos = [];
      await new Promise((resolve, reject) => {
        this.getUtxos()
          .pipe(new ParseApiStream())
          .on('data', utxo => utxos.push(utxo))
          .on('end', () => resolve())
          .on('err', err => reject(err));
      });
    }
    let addresses = [];
    let decryptedKeys;
    if (!keys) {
      for (let utxo of utxos) {
        addresses.push(utxo.address);
      }
      addresses = addresses.length > 0 ? addresses : await this.getAddresses();
      decryptedKeys = await this.storage.getKeys({
        addresses,
        name: this.name,
        encryptionKey: this.unlocked.encryptionKey
      });
    } else {
      addresses.push(keys[0]);
      utxos.forEach(function(element) {
        let keyToDecrypt = keys.find(key => key.address === element.address);
        addresses.push(keyToDecrypt);
      });
      let decryptedParams = Encryption.bitcoinCoreDecrypt(
        addresses,
        passphrase
      );
      decryptedKeys = [...decryptedParams.jsonlDecrypted];
    }
    const payload = {
      chain: this.chain,
      network: this.network,
      tx,
      keys: decryptedKeys,
      key: decryptedKeys[0],
      utxos
    };
    return Transactions.sign({ ...payload });
  }

  async checkWallet() {
    return this.client.checkWallet({
      pubKey: this.authPubKey
    });
  }

  async getAddresses() {
    const walletAddresses = await this.client.getAddresses({
      pubKey: this.authPubKey
    });
    return walletAddresses.map(walletAddress => walletAddress.address);
  }

<<<<<<< HEAD
  async deriveAddress(addressIndex, isChange, register) {
=======
  deriveAddress(addressIndex, isChange) {
>>>>>>> f0ca2a46
    const address = Deriver.deriveAddress(
      this.chain,
      this.network,
      this.xPubKey,
      addressIndex,
      isChange
    );
    if (register) {
      console.log(this.authPubKey);
      console.log(address);
      await this.client.importAddresses({
        pubKey: this.authPubKey,
        payload: [{ address }]
      });
    }
    return address;
  }

  async derivePrivateKey(isChange) {
    const keyToImport = await Deriver.derivePrivateKey(
      this.chain,
      this.network,
      this.unlocked.masterKey,
      this.addressIndex || 0,
      isChange
    );
    return keyToImport;
  }

  async nextAddressPair(withChangeAddress?: boolean) {
    this.addressIndex = this.addressIndex || 0;
    const newPrivateKey = await this.derivePrivateKey(false);
    const keys = [newPrivateKey];
    if (withChangeAddress) {
      const newChangePrivateKey = await this.derivePrivateKey(true);
      keys.push(newChangePrivateKey);
    }
    this.addressIndex++;
    await this.importKeys({ keys });
    await this.saveWallet();
    return keys.map(key => key.address.toString());
  }

  async getNonce(addressIndex: number = 0, isChange?: boolean) {
<<<<<<< HEAD
    const address = await this.deriveAddress(0, isChange, false);
=======
    const address = this.deriveAddress(0, isChange);
>>>>>>> f0ca2a46
    const count = await this.client.getNonce({ address });
    if (!count || typeof count.nonce !== 'number') {
      throw new Error('Unable to get nonce');
    }
    return count.nonce;
  }
}<|MERGE_RESOLUTION|>--- conflicted
+++ resolved
@@ -23,14 +23,11 @@
     phrase: string;
     password: string;
     storage: Storage;
-<<<<<<< HEAD
     storageType: string;
     lite: boolean;
     authKey: any;
     xPubKey: any;
-=======
     addressIndex: number;
->>>>>>> f0ca2a46
   };
 }
 export class Wallet {
@@ -413,11 +410,7 @@
     return walletAddresses.map(walletAddress => walletAddress.address);
   }
 
-<<<<<<< HEAD
   async deriveAddress(addressIndex, isChange, register) {
-=======
-  deriveAddress(addressIndex, isChange) {
->>>>>>> f0ca2a46
     const address = Deriver.deriveAddress(
       this.chain,
       this.network,
@@ -462,11 +455,7 @@
   }
 
   async getNonce(addressIndex: number = 0, isChange?: boolean) {
-<<<<<<< HEAD
     const address = await this.deriveAddress(0, isChange, false);
-=======
-    const address = this.deriveAddress(0, isChange);
->>>>>>> f0ca2a46
     const count = await this.client.getNonce({ address });
     if (!count || typeof count.nonce !== 'number') {
       throw new Error('Unable to get nonce');
