--- conflicted
+++ resolved
@@ -8,31 +8,10 @@
 const Mnemonic = require('bitcore-mnemonic');
 const { ParseApiStream } = require('./stream-util');
 
-<<<<<<< HEAD
 export interface KeyImport {
   address: string;
   privKey?: string;
   pubKey?: string;
-=======
-export namespace Wallet {
-  export type KeyImport = {
-    address: string;
-    privKey?: string;
-    pubKey?: string;
-  };
-  export type WalletObj = {
-    name: string;
-    baseUrl: string;
-    chain: string;
-    network: string;
-    path: string;
-    phrase: string;
-    password: string;
-    storage: Storage;
-    addressIndex: number;
-    tokens: Array<any>;
-  };
->>>>>>> e35e279f
 }
 export interface WalletObj {
   name: string;
@@ -43,6 +22,8 @@
   phrase: string;
   password: string;
   storage: Storage;
+    addressIndex: number;
+    tokens: Array<any>;
 }
 
 export class Wallet {
@@ -292,13 +273,9 @@
     invoiceID?: string;
     fee?: number;
     nonce?: number;
-<<<<<<< HEAD
     tag?: number;
-=======
-    tag? : number;
     data? : string;
     token? : string;
->>>>>>> e35e279f
   }) {
     const chain = params.token ? 'ERC20' : this.chain;
     let tokenContractAddress;
@@ -415,19 +392,8 @@
     return walletAddresses.map(walletAddress => walletAddress.address);
   }
 
-<<<<<<< HEAD
-  async deriveAddress(addressIndex, isChange) {
+  deriveAddress(addressIndex, isChange) {
     const address = Deriver.deriveAddress(this.chain, this.network, this.xPubKey, addressIndex, isChange);
-=======
-  deriveAddress(addressIndex, isChange) {
-    const address = Deriver.deriveAddress(
-      this.chain,
-      this.network,
-      this.xPubKey,
-      addressIndex,
-      isChange
-    );
->>>>>>> e35e279f
     return address;
   }
 
