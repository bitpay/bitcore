import * as Bcrypt from 'bcrypt';
import { Deriver, Transactions } from 'crypto-wallet-core';
import 'source-map-support/register';
import { Client } from './client';
import { Encryption } from './encryption';
import { Storage } from './storage';
const { PrivateKey } = require('crypto-wallet-core').BitcoreLib;
const Mnemonic = require('bitcore-mnemonic');
const { ParseApiStream } = require('./stream-util');

<<<<<<< HEAD
export namespace Wallet {
  export type KeyImport = {
    address: string;
    privKey?: string;
    pubKey?: string;
  };
  export type WalletObj = {
    name: string;
    baseUrl: string;
    chain: string;
    network: string;
    path: string;
    phrase: string;
    password: string;
    storage: Storage;
    storageType: string;
    lite: boolean;
    authKey: any;
    xPubKey: any;
    addressIndex: number;
    tokens: Array<any>;
  };
=======
export interface KeyImport {
  address: string;
  privKey?: string;
  pubKey?: string;
}
export interface WalletObj {
  name: string;
  baseUrl: string;
  chain: string;
  network: string;
  path: string;
  phrase: string;
  password: string;
  storage: Storage;
  addressIndex: number;
  tokens: Array<any>;
>>>>>>> abb90192
}
export class Wallet {
  masterKey: any;
  baseUrl: string;
  chain: string;
  network: string;
  client: Client;
  storage: Storage;
  unlocked?: { encryptionKey: string; masterKey: string };
  password: string;
  encryptionKey: string;
  authPubKey: string;
  pubKey: string;
  xPubKey: string;
  name: string;
  path: string;
  addressIndex?: number;
  authKey: string;
  derivationPath: string;
  lite: boolean;
  tokens?: Array<any>;

  constructor(params: Wallet | WalletObj) {
    Object.assign(this, params);
    if (!this.baseUrl) {
      this.baseUrl = 'https://api.bitcore.io/api';
    }
    this.client = new Client({
      apiUrl: this.getApiUrl(),
      authKey: this.getAuthSigningKey()
    });
    this.addressIndex = this.addressIndex || 0;
  }

  getApiUrl() {
    return `${this.baseUrl}/${this.chain}/${this.network}`;
  }

  saveWallet() {
    const walletInstance = Object.assign({}, this);
    delete walletInstance.unlocked;
    return this.storage.saveWallet({ wallet: walletInstance });
  }

<<<<<<< HEAD
  static async create(params: Partial<Wallet.WalletObj>) {
    const { chain, network, name, phrase, password, path, storageType, lite } = params;
    let { storage, authKey, xPubKey } = params;
    if (!chain || !network || !name) {
      throw new Error('Missing required parameter');
    }

    let mnemonic;
    let hdPrivKey;
    let privKeyObj;
    if (!lite) {
      // Generate wallet private keys
      mnemonic = new Mnemonic(phrase);
      hdPrivKey = mnemonic
        .toHDPrivateKey()
        .derive(Deriver.pathFor(chain, network));
      privKeyObj = hdPrivKey.toObject();
      xPubKey = hdPrivKey.xpubkey
    }
=======
  static async create(params: Partial<WalletObj>) {
    const { chain, network, name, phrase, password, path } = params;
    let { storage } = params;
    if (!chain || !network || !name) {
      throw new Error('Missing required parameter');
    }
    // Generate wallet private keys
    const mnemonic = new Mnemonic(phrase);
    const hdPrivKey = mnemonic.toHDPrivateKey().derive(Deriver.pathFor(chain, network));
    const privKeyObj = hdPrivKey.toObject();
>>>>>>> abb90192

    // Generate authentication keys
    authKey = new PrivateKey(authKey);
    const authPubKey = authKey.toPublicKey().toString();

    let pubKey;
    if (!lite) {
      // Generate public keys
      // bip44 compatible pubKey
      pubKey = hdPrivKey.publicKey.toString();
    }

    // Generate and encrypt the encryption key and private key
    const walletEncryptionKey = Encryption.generateEncryptionKey();
<<<<<<< HEAD
    const encryptionKey = Encryption.encryptEncryptionKey(
      walletEncryptionKey,
      password
    );
    let encPrivateKey;
    if (!lite) {
      encPrivateKey = Encryption.encryptPrivateKey(
        JSON.stringify(privKeyObj),
        pubKey,
        walletEncryptionKey
      );
    }
=======
    const encryptionKey = Encryption.encryptEncryptionKey(walletEncryptionKey, password);
    const encPrivateKey = Encryption.encryptPrivateKey(JSON.stringify(privKeyObj), pubKey, walletEncryptionKey);

>>>>>>> abb90192
    storage =
      storage ||
      new Storage({
        path,
        errorIfExists: false,
        createIfMissing: true,
        storageType
      });
    let alreadyExists;
    try {
      alreadyExists = await this.loadWallet({ storage, name });
    } catch (err) {}
    if (alreadyExists) {
      throw new Error('Wallet already exists');
    }

    const wallet = Object.assign(params, {
      encryptionKey,
      authKey,
      authPubKey,
      masterKey: encPrivateKey,
      password: await Bcrypt.hash(password, 10),
      xPubKey: hdPrivKey.xpubkey,
      pubKey,
      tokens: []
    });

    // save wallet to storage and then bitcore-node
    await storage.saveWallet({ wallet });
    const loadedWallet = await this.loadWallet({
      storage,
      name
    });

    if (!lite) {
      console.log(mnemonic.toString());
    }

    await loadedWallet.register().catch(e => {
      console.debug(e);
      console.error('Failed to register wallet with bitcore-node.');
    });

    return loadedWallet;
  }

  static async exists(params: { name: string; path?: string; storage?: Storage }) {
    const { storage, name } = params;
    let alreadyExists;
    try {
      alreadyExists = await Wallet.loadWallet({
        storage,
        name
      });
    } catch (err) {
      console.log(err);
    }
    return alreadyExists != undefined && alreadyExists != [];
  }

<<<<<<< HEAD
  static async loadWallet(params: {
    name: string;
    path?: string;
    storage?: Storage;
    storageType?: string;
  }) {
    const { name, path, storageType } = params;
    let { storage } = params;
    storage =
      storage ||
      new Storage({ errorIfExists: false, createIfMissing: false, path, storageType });
=======
  static async loadWallet(params: { name: string; path?: string; storage?: Storage }) {
    const { name, path } = params;
    let { storage } = params;
    storage = storage || new Storage({ errorIfExists: false, createIfMissing: false, path });
>>>>>>> abb90192
    const loadedWallet = await storage.loadWallet({ name });
    return new Wallet(Object.assign(loadedWallet, { storage }));
  }

  lock() {
    this.unlocked = undefined;
    return this;
  }

  async unlock(password) {
    const encMasterKey = this.masterKey;
    let validPass = await Bcrypt.compare(password, this.password).catch(() => false);
    if (!validPass) {
      throw new Error('Incorrect Password');
    }
<<<<<<< HEAD
    const encryptionKey = await Encryption.decryptEncryptionKey(
      this.encryptionKey,
      password
    );
    if (!this.lite) {
      const masterKeyStr = await Encryption.decryptPrivateKey(
        encMasterKey,
        this.pubKey,
        encryptionKey
      );
      const masterKey = JSON.parse(masterKeyStr);
      this.unlocked = {
        encryptionKey,
        masterKey
      };
    }
=======
    const encryptionKey = await Encryption.decryptEncryptionKey(this.encryptionKey, password);
    const masterKeyStr = await Encryption.decryptPrivateKey(encMasterKey, this.pubKey, encryptionKey);
    const masterKey = JSON.parse(masterKeyStr);
    this.unlocked = {
      encryptionKey,
      masterKey
    };
>>>>>>> abb90192
    return this;
  }

  async register(params: { baseUrl?: string } = {}) {
    const { baseUrl } = params;
    if (baseUrl) {
      // save the new url without chain and network
      // then use the new url with chain and network below
      this.baseUrl = baseUrl;
      await this.saveWallet();
    }
    const payload = {
      name: this.name,
      pubKey: this.authPubKey,
      path: this.derivationPath,
      network: this.network,
      chain: this.chain,
      apiUrl: this.getApiUrl()
    };
    return this.client.register({ payload });
  }

  getAuthSigningKey() {
    return new PrivateKey(this.authKey);
  }

  getBalance(time?: string, token?: string) {
    let payload;
    if (token) {
      let tokenContractAddress;
      const tokenObj = this.tokens.find(tok => tok.symbol === token);
      if (!tokenObj) {
        throw new Error(`${token} not found on wallet ${this.name}`);
      }
      tokenContractAddress = tokenObj.address;
      payload = { tokenContractAddress };
    }
    return this.client.getBalance({ payload, pubKey: this.authPubKey, time });
  }

  getNetworkFee(params: { target?: number } = {}) {
    const target = params.target || 2;
    return this.client.getFee({ target });
  }

  getUtxos(params: { includeSpent?: boolean } = {}) {
    const { includeSpent = false } = params;
    return this.client.getCoins({
      pubKey: this.authPubKey,
      includeSpent
    });
  }

  getUtxosArray(params: { includeSpent?: boolean } = {}) {
    return new Promise((resolve, reject) => {
      const utxoArray = [];
      const { includeSpent = false } = params;
      const utxoRequest = this.client.getCoins({
        pubKey: this.authPubKey,
        includeSpent
      });
      utxoRequest
        .pipe(new ParseApiStream())
        .on('data', utxo => utxoArray.push(utxo))
        .on('end', () => resolve(utxoArray))
        .on('err', err => reject(err));
    });
  }

  listTransactions(params) {
    return this.client.listTransactions({
      ...params,
      pubKey: this.authPubKey
    });
  }

  async getToken(contractAddress) {
    return this.client.getToken(contractAddress);
  }

  async addToken(params) {
    if (!this.tokens) {
      this.tokens = [];
    }
    this.tokens.push({
      symbol: params.symbol,
      address: params.address,
      decimals: params.decimals
    });
    await this.saveWallet();
  }

  async newTx(params: {
    utxos?: any[];
    recipients: { address: string; amount: number }[];
    from?: string;
    change?: string;
    invoiceID?: string;
    fee?: number;
    nonce?: number;
    tag?: number;
    data?: string;
    token?: string;
  }) {
    const chain = params.token ? 'ERC20' : this.chain;
    let tokenContractAddress;
    if (params.token) {
      const tokenObj = this.tokens.find(tok => tok.symbol === params.token);
      if (!tokenObj) {
        throw new Error(`${params.token} not found on wallet ${this.name}`);
      }
      tokenContractAddress = tokenObj.address;
    }
    const payload = {
      network: this.network,
      chain,
      recipients: params.recipients,
      from: params.from,
      change: params.change,
      invoiceID: params.invoiceID,
      fee: params.fee,
      wallet: this,
      utxos: params.utxos,
      nonce: params.nonce,
      tag: params.tag,
      gasPrice: params.fee,
      gasLimit: 200000,
      data: params.data,
      tokenAddress: tokenContractAddress
    };
    return Transactions.create(payload);
  }

  async broadcast(params: { tx: string }) {
    const { tx } = params;
    const payload = {
      network: this.network,
      chain: this.chain,
      rawTx: tx
    };
    return this.client.broadcast({ payload });
  }
<<<<<<< HEAD

  async importKeys(params: { keys: Wallet.KeyImport[] }) {
=======
  async importKeys(params: { keys: KeyImport[] }) {
>>>>>>> abb90192
    const { keys } = params;
    const { encryptionKey } = this.unlocked;
    const keysToSave = keys.filter(key => typeof key.privKey === 'string');
    if (keysToSave.length) {
      await this.storage.addKeys({
        keys: keysToSave,
        encryptionKey,
        name: this.name
      });
    }
    const addedAddresses = keys.map(key => {
      return { address: key.address };
    });
    return this.client.importAddresses({
      pubKey: this.authPubKey,
      payload: addedAddresses
    });
  }

  async signTx(params) {
    let { tx, keys, utxos, passphrase } = params;
    if (!utxos) {
      utxos = [];
      await new Promise((resolve, reject) => {
        this.getUtxos()
          .pipe(new ParseApiStream())
          .on('data', utxo => utxos.push(utxo))
          .on('end', () => resolve())
          .on('err', err => reject(err));
      });
    }
    let addresses = [];
    let decryptedKeys;
    if (!keys) {
      for (let utxo of utxos) {
        addresses.push(utxo.address);
      }
      addresses = addresses.length > 0 ? addresses : await this.getAddresses();
      decryptedKeys = await this.storage.getKeys({
        addresses,
        name: this.name,
        encryptionKey: this.unlocked.encryptionKey
      });
    } else {
      addresses.push(keys[0]);
      utxos.forEach(function(element) {
        let keyToDecrypt = keys.find(key => key.address === element.address);
        addresses.push(keyToDecrypt);
      });
      let decryptedParams = Encryption.bitcoinCoreDecrypt(addresses, passphrase);
      decryptedKeys = [...decryptedParams.jsonlDecrypted];
    }
    const payload = {
      chain: this.chain,
      network: this.network,
      tx,
      keys: decryptedKeys,
      key: decryptedKeys[0],
      utxos
    };
    return Transactions.sign({ ...payload });
  }

  async checkWallet() {
    return this.client.checkWallet({
      pubKey: this.authPubKey
    });
  }

  async getAddresses() {
    const walletAddresses = await this.client.getAddresses({
      pubKey: this.authPubKey
    });
    return walletAddresses.map(walletAddress => walletAddress.address);
  }

<<<<<<< HEAD
  async deriveAndStoreAddress(params: { index: number, isChange: boolean, register: boolean, open: boolean, keepAlive: boolean }) {
    if (!this.lite) {
      throw new Error('deriveAndStoreAddress is only for lite wallets, for a complete wallet use nextAddressPair');
    }
    const { index, isChange, register } = params;
    this.addressIndex = this.addressIndex || 0;
    const address = await this.deriveAddress(index, isChange);
    this.addressIndex++;
    const obj = { address, index };
    await this.storage.addAddress({
      name: this.name,
      addressObj: obj,
      keepAlive: false,
      open: true
    });
    if (register) {
      await this.client.importAddresses({
        pubKey: this.authPubKey,
        payload: [obj.address]
      });
    }
    await this.saveWallet();
    return address;
  }

  async deriveAddress(addressIndex, isChange) {
    const address = Deriver.deriveAddress(
      this.chain,
      this.network,
      this.xPubKey,
      addressIndex,
      isChange
    );
=======
  deriveAddress(addressIndex, isChange) {
    const address = Deriver.deriveAddress(this.chain, this.network, this.xPubKey, addressIndex, isChange);
>>>>>>> abb90192
    return address;
  }

  async derivePrivateKey(isChange) {
    const keyToImport = await Deriver.derivePrivateKey(
      this.chain,
      this.network,
      this.unlocked.masterKey,
      this.addressIndex || 0,
      isChange
    );
    return keyToImport;
  }

  async nextAddressPair(withChangeAddress?: boolean) {
    this.addressIndex = this.addressIndex || 0;
    const newPrivateKey = await this.derivePrivateKey(false);
    const keys = [newPrivateKey];
    if (withChangeAddress) {
      const newChangePrivateKey = await this.derivePrivateKey(true);
      keys.push(newChangePrivateKey);
    }
    this.addressIndex++;
    await this.importKeys({ keys });
    await this.saveWallet();
    return keys.map(key => key.address.toString());
  }

  async getNonce(addressIndex: number = 0, isChange?: boolean) {
    const address = await this.deriveAddress(0, isChange);
    const count = await this.client.getNonce({ address });
    if (!count || typeof count.nonce !== 'number') {
      throw new Error('Unable to get nonce');
    }
    return count.nonce;
  }
}<|MERGE_RESOLUTION|>--- conflicted
+++ resolved
@@ -1,6 +1,6 @@
+import 'source-map-support/register'
 import * as Bcrypt from 'bcrypt';
 import { Deriver, Transactions } from 'crypto-wallet-core';
-import 'source-map-support/register';
 import { Client } from './client';
 import { Encryption } from './encryption';
 import { Storage } from './storage';
@@ -8,30 +8,6 @@
 const Mnemonic = require('bitcore-mnemonic');
 const { ParseApiStream } = require('./stream-util');
 
-<<<<<<< HEAD
-export namespace Wallet {
-  export type KeyImport = {
-    address: string;
-    privKey?: string;
-    pubKey?: string;
-  };
-  export type WalletObj = {
-    name: string;
-    baseUrl: string;
-    chain: string;
-    network: string;
-    path: string;
-    phrase: string;
-    password: string;
-    storage: Storage;
-    storageType: string;
-    lite: boolean;
-    authKey: any;
-    xPubKey: any;
-    addressIndex: number;
-    tokens: Array<any>;
-  };
-=======
 export interface KeyImport {
   address: string;
   privKey?: string;
@@ -46,9 +22,12 @@
   phrase: string;
   password: string;
   storage: Storage;
+    storageType: string;
+    lite: boolean;
+    authKey: any;
+    xPubKey: any;
   addressIndex: number;
   tokens: Array<any>;
->>>>>>> abb90192
 }
 export class Wallet {
   masterKey: any;
@@ -93,8 +72,7 @@
     return this.storage.saveWallet({ wallet: walletInstance });
   }
 
-<<<<<<< HEAD
-  static async create(params: Partial<Wallet.WalletObj>) {
+  static async create(params: Partial<Wallet>) {
     const { chain, network, name, phrase, password, path, storageType, lite } = params;
     let { storage, authKey, xPubKey } = params;
     if (!chain || !network || !name) {
@@ -113,18 +91,6 @@
       privKeyObj = hdPrivKey.toObject();
       xPubKey = hdPrivKey.xpubkey
     }
-=======
-  static async create(params: Partial<WalletObj>) {
-    const { chain, network, name, phrase, password, path } = params;
-    let { storage } = params;
-    if (!chain || !network || !name) {
-      throw new Error('Missing required parameter');
-    }
-    // Generate wallet private keys
-    const mnemonic = new Mnemonic(phrase);
-    const hdPrivKey = mnemonic.toHDPrivateKey().derive(Deriver.pathFor(chain, network));
-    const privKeyObj = hdPrivKey.toObject();
->>>>>>> abb90192
 
     // Generate authentication keys
     authKey = new PrivateKey(authKey);
@@ -139,7 +105,6 @@
 
     // Generate and encrypt the encryption key and private key
     const walletEncryptionKey = Encryption.generateEncryptionKey();
-<<<<<<< HEAD
     const encryptionKey = Encryption.encryptEncryptionKey(
       walletEncryptionKey,
       password
@@ -152,11 +117,6 @@
         walletEncryptionKey
       );
     }
-=======
-    const encryptionKey = Encryption.encryptEncryptionKey(walletEncryptionKey, password);
-    const encPrivateKey = Encryption.encryptPrivateKey(JSON.stringify(privKeyObj), pubKey, walletEncryptionKey);
-
->>>>>>> abb90192
     storage =
       storage ||
       new Storage({
@@ -217,7 +177,6 @@
     return alreadyExists != undefined && alreadyExists != [];
   }
 
-<<<<<<< HEAD
   static async loadWallet(params: {
     name: string;
     path?: string;
@@ -226,15 +185,7 @@
   }) {
     const { name, path, storageType } = params;
     let { storage } = params;
-    storage =
-      storage ||
-      new Storage({ errorIfExists: false, createIfMissing: false, path, storageType });
-=======
-  static async loadWallet(params: { name: string; path?: string; storage?: Storage }) {
-    const { name, path } = params;
-    let { storage } = params;
-    storage = storage || new Storage({ errorIfExists: false, createIfMissing: false, path });
->>>>>>> abb90192
+    storage = storage || new Storage({ errorIfExists: false, createIfMissing: false, path, storageType });
     const loadedWallet = await storage.loadWallet({ name });
     return new Wallet(Object.assign(loadedWallet, { storage }));
   }
@@ -250,7 +201,6 @@
     if (!validPass) {
       throw new Error('Incorrect Password');
     }
-<<<<<<< HEAD
     const encryptionKey = await Encryption.decryptEncryptionKey(
       this.encryptionKey,
       password
@@ -267,15 +217,6 @@
         masterKey
       };
     }
-=======
-    const encryptionKey = await Encryption.decryptEncryptionKey(this.encryptionKey, password);
-    const masterKeyStr = await Encryption.decryptPrivateKey(encMasterKey, this.pubKey, encryptionKey);
-    const masterKey = JSON.parse(masterKeyStr);
-    this.unlocked = {
-      encryptionKey,
-      masterKey
-    };
->>>>>>> abb90192
     return this;
   }
 
@@ -418,12 +359,7 @@
     };
     return this.client.broadcast({ payload });
   }
-<<<<<<< HEAD
-
-  async importKeys(params: { keys: Wallet.KeyImport[] }) {
-=======
   async importKeys(params: { keys: KeyImport[] }) {
->>>>>>> abb90192
     const { keys } = params;
     const { encryptionKey } = this.unlocked;
     const keysToSave = keys.filter(key => typeof key.privKey === 'string');
@@ -500,7 +436,6 @@
     return walletAddresses.map(walletAddress => walletAddress.address);
   }
 
-<<<<<<< HEAD
   async deriveAndStoreAddress(params: { index: number, isChange: boolean, register: boolean, open: boolean, keepAlive: boolean }) {
     if (!this.lite) {
       throw new Error('deriveAndStoreAddress is only for lite wallets, for a complete wallet use nextAddressPair');
@@ -534,10 +469,6 @@
       addressIndex,
       isChange
     );
-=======
-  deriveAddress(addressIndex, isChange) {
-    const address = Deriver.deriveAddress(this.chain, this.network, this.xPubKey, addressIndex, isChange);
->>>>>>> abb90192
     return address;
   }
 
