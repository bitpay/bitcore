--- conflicted
+++ resolved
@@ -150,19 +150,6 @@
 
   async getFee(params) {
     const { target, txType } = params;
-<<<<<<< HEAD
-    let url = `${this.apiUrl}/fee/${target}`;
-    if (txType) {
-      url += `/${txType}`;
-    }
-    return new Promise(resolve =>
-      request
-        .get(url, {
-          json: true
-        })
-        .on('data', d => resolve(d))
-    );
-=======
     const url = `${this.apiUrl}/fee/${target}${this._buildQueryString({ txType })}`;
     const result = await this._request({ method: 'GET', url, json: true });
     if (result.errors?.length) {
@@ -179,7 +166,6 @@
       throw new Error(result.errors[0]);
     }
     return result;
->>>>>>> 6dffb989
   }
 
   async importAddresses(params) {
