--- conflicted
+++ resolved
@@ -1,10 +1,6 @@
 import { describe, it, beforeEach, afterEach, before, after } from 'node:test';
 import assert from 'assert';
 import sinon from 'sinon';
-<<<<<<< HEAD
-=======
-import * as chai from 'chai';
->>>>>>> 930939b2
 import crypto from 'crypto';
 import * as CWC from 'crypto-wallet-core';
 import supertest from 'supertest';
