--- conflicted
+++ resolved
@@ -12,13 +12,8 @@
 Bitcore Wallet Service facilitates multisig HD wallets creation and operation through a (hopefully) simple and intuitive REST API.
 
 BWS can usually be installed within minutes and accommodates all the needed infrastructure for peers in a multisig wallet to communicate and operate – with minimum server trust.
-<<<<<<< HEAD
-
-See [Bitcore-wallet-client](https://github.com/bitpay/bitcore-wallet-client) for the *official* client library that communicates to BWS and verifies its response. Also check [Bitcore-wallet](https://github.com/bitpay/bitcore-wallet) for a simple CLI wallet implementation that relies on BWS.
-=======
-  
+
 See [bitcore-wallet-client](https://github.com/bitpay/bitcore/tree/master/packages/bitcore-wallet-client) for the *official* client library that communicates to BWS and verifies its response. Also check [bitcore-wallet](https://github.com/bitpay/bitcore/tree/master/packages/bitcore-wallet) for a simple CLI wallet implementation that relies on BWS.
->>>>>>> a613a85a
 
 BWS is been used in production enviroments for [Copay Wallet](https://copay.io), [Bitpay App wallet](https://bitpay.com/wallet) and others.
 
@@ -37,11 +32,7 @@
 
 BWS needs mongoDB. You can configure the connection at `config.js`
 
-<<<<<<< HEAD
-BWS supports SSL and Clustering. For a detailed guide on installing BWS with extra features see [Installing BWS](https://github.com/bitpay/bitcore-wallet-service/blob/master/installation.md).
-=======
 BWS supports SSL and Clustering. For a detailed guide on installing BWS with extra features see [Installing BWS](https://github.com/bitpay/bitcore/blob/master/packages/bitcore-wallet-service/installation.md).
->>>>>>> a613a85a
 
 BWS uses by default a Request Rate Limitation to CreateWallet endpoint. If you need to modify it, check defaults.js' `Defaults.RateLimit`
 
@@ -49,11 +40,7 @@
 
 BWS can be used with PM2 with the provided `app.js` script:
 
-<<<<<<< HEAD
-```
-=======
 ```sh
->>>>>>> a613a85a
   pm2 start app.js --name "bitcoin-wallet-service"
 ```
 
@@ -84,14 +71,8 @@
 ```
 
 @dabura667 made a report about how to use letsencrypt with BWS: https://github.com/bitpay/bitcore-wallet-service/issues/423
-<<<<<<< HEAD
-
-
-# TX proposal life cycle
-=======
-  
+
 ## TX proposal life cycle
->>>>>>> a613a85a
 
 Tx proposal need to be:
 
@@ -104,9 +85,8 @@
 
 The are plenty example creating and sending proposals in the `/test/integration` code.
 
-<<<<<<< HEAD
-# Enabling Regtest Mode for BWS and Copay
-## Requirements
+## Enabling Regtest Mode for BWS and Copay
+### Requirements
 - bitcore-node running on http://localhost:3000
 - bws running locally on http://localhost:3232/bws/api
 - mongod running
@@ -114,12 +94,12 @@
 - bitcoin-core running on regtest mode (blue icon logo)
 
 > mongo topology crashes sometimes due to notifications being incompatible in a web browser
-### bitcore-wallet-service/lib/notificationbroadcaster.js
+**bitcore-wallet-service/lib/notificationbroadcaster.js**
 > Note: If testing on a PC browser, comment out notificationbroadcaster.js to disable notifications.
 
-## Steps:
-
-### bitcore.config.json
+### Steps:
+
+**bitcore.config.json**
 1.  Add testnet and regtest to bitcore.config.json. Testnet config must match regtest settings.
 ```
 "testnet": {
@@ -153,7 +133,7 @@
           }
         }
 ```
-### bitcore-wallet-service/config.js
+**bitcore-wallet-service/config.js**
 2. Point testnet to http://localhost:3000 in BWS/config.js and set regtestEnabled to true.
 ```
 blockchainExplorerOpts: {
@@ -170,7 +150,7 @@
     },
 ...
 ```
-### packages/bitcore-wallet-service/lib/blockchainexplorers/v8.js
+**packages/bitcore-wallet-service/lib/blockchainexplorers/v8.js**
 - Pull the enableRegtest flag from config
 ```
 const config = require('../../config');
@@ -190,16 +170,16 @@
   return bwsNetwork;
 }
 ```
-## Copay changes
-### copay/app-template/index-template.html
+### Copay changes
+**copay/app-template/index-template.html**
 1. Comment out content security meta tag in the ```<head>```
 ```
 // <meta http-equiv="Content-Security-Policy" content="default-src 'self'  ... >
 ```
 
-# Creating a wallet on regtest network
-
-## Steps:
+## Creating a wallet on regtest network
+
+### Steps:
 
 1. Set the wallet service URL to
 ```
@@ -235,8 +215,6 @@
 http://10.10.11.73:3232/bws/api
 ```
 
-=======
->>>>>>> a613a85a
 # REST API
 
 Note: all currency amounts are in units of satoshis (1/100,000,000 of a bitcoin).
@@ -260,29 +238,6 @@
 
 Returns:
 
-<<<<<<< HEAD
-`/v1/txhistory/`: Get Wallet's transaction history
-
-Optional Arguments:
- * skip: Records to skip from the result (defaults to 0)
- * limit: Total number of records to return (return all available records if not specified).
-
-Returns:
- * History of incoming and outgoing transactions of the wallet. The list is paginated using the `skip` & `limit` params. Each item has the following fields:
- * action ('sent', 'received', 'moved')
- * amount
- * fees
- * time
- * addressTo
- * confirmations
- * proposalId
- * creatorName
- * message
- * actions array ['createdOn', 'type', 'copayerId', 'copayerName', 'comment']
-
-
-`/v2/txproposals/`:  Get Wallet's pending transaction proposals and their status
-=======
 - Wallet object. (see [fields on the source code](https://github.com/bitpay/bitcore/blob/master/packages/bitcore-wallet-service/lib/model/wallet.js)).
 
 ### `/v1/txhistory/`: Get Wallet's transaction history
@@ -305,10 +260,9 @@
 - creatorName
 - message
 - actions array ['createdOn', 'type', 'copayerId', 'copayerName', 'comment']
-  
+
 ### `/v2/txproposals/`:  Get Wallet's pending transaction proposals and their status
 
->>>>>>> a613a85a
 Returns:
 
 - List of pending TX Proposals. (see [fields on the source code](https://github.com/bitpay/bitcore/blob/master/packages/bitcore-wallet-service/lib/model/txproposal.js))
@@ -353,35 +307,20 @@
 - ts: The timestamp for the fiat rate (defaults to now).
 
 Returns:
-<<<<<<< HEAD
- * The fiat exchange rate.
-=======
 
 - The fiat exchange rate.
->>>>>>> a613a85a
 
 ## POST Endpoints
 
 ### `/v1/wallets/`: Create a new Wallet
 
  Required Arguments:
-<<<<<<< HEAD
- * name: Name of the wallet
- * m: Number of required peers to sign transactions
- * n: Number of total peers on the wallet
- * pubKey: Wallet Creation Public key to check joining copayer's signatures (the private key is unknown by BWS and must be communicated
-  by the creator peer to other peers).
-
-Returns:
- * walletId: Id of the new created wallet
-=======
-
-- name: Name of the wallet 
-- m: Number of required peers to sign transactions 
+
+- name: Name of the wallet
+- m: Number of required peers to sign transactions
 - n: Number of total peers on the wallet
 - pubKey: Wallet Creation Public key to check joining copayer's signatures (the private key is unknown by BWS and must be communicated
 by the creator peer to other peers).
->>>>>>> a613a85a
 
 Returns:
 
@@ -434,34 +373,20 @@
 ### `/v1/txproposals/:id/signatures/`: Sign a transaction proposal
 
 Required Arguments:
-<<<<<<< HEAD
- * signatures:  All Transaction's input signatures, in order of appearance.
-
-Returns:
- * TX Proposal object. (see [fields on the source code](https://github.com/bitpay/bitcore-wallet-service/blob/master/lib/model/txproposal.js)). `.status` is probably needed in this case.
-
-`/v1/txproposals/:id/broadcast/`: Broadcast a transaction proposal
-
-Returns:
- * TX Proposal object. (see [fields on the source code](https://github.com/bitpay/bitcore-wallet-service/blob/master/lib/model/txproposal.js)). `.status` is probably needed in this case.
-
-`/v1/txproposals/:id/rejections`: Reject a transaction proposal
-=======
 
 - signatures:  All Transaction's input signatures, in order of appearance.
-  
+
 Returns:
 
 - TX Proposal object. (see [fields on the source code](https://github.com/bitpay/bitcore/blob/master/packages/bitcore-wallet-service/lib/model/txproposal.js)). `.status` is probably needed in this case.
-  
+
 ### `/v1/txproposals/:id/broadcast/`: Broadcast a transaction proposal
 
 Returns:
 
 - TX Proposal object. (see [fields on the source code](https://github.com/bitpay/bitcore/blob/master/packages/bitcore-wallet-service/lib/model/txproposal.js)). `.status` is probably needed in this case.
-  
+
 ### `/v1/txproposals/:id/rejections`: Reject a transaction proposal
->>>>>>> a613a85a
 
 Returns:
 
@@ -470,10 +395,6 @@
 ### `/v1/addresses/scan`: Start an address scan process looking for activity.
 
  Optional Arguments:
-<<<<<<< HEAD
- * includeCopayerBranches: Scan all copayer branches following BIP45 recommendation (defaults to false).
-=======
->>>>>>> a613a85a
 
 - includeCopayerBranches: Scan all copayer branches following BIP45 recommendation (defaults to false).
 
@@ -497,23 +418,12 @@
 
 ### `/v1/txconfirmations/:txid`: Unsubscribe from transaction `txid` and no longer listen to its confirmation
 
-<<<<<<< HEAD
-
-=======
->>>>>>> a613a85a
 # Push Notifications
 
   Recomended to complete config.js file:
-<<<<<<< HEAD
-
-  * [GCM documentation to get your API key](https://developers.google.com/cloud-messaging/gcm)
-  * [Apple's Notification guide to know how to get your certificates for APN](https://developer.apple.com/library/ios/documentation/NetworkingInternet/Conceptual/RemoteNotificationsPG/Chapters/Introduction.html)
-
-=======
-  
+
 - [FCM documentation](https://firebase.google.com/docs/cloud-messaging/)
 - [Apple's Notification](https://developer.apple.com/documentation/usernotifications)
->>>>>>> a613a85a
 
 ## POST Endpoints
 
@@ -521,9 +431,6 @@
 
 ## DELETE Endpoints
 
-<<<<<<< HEAD
-
-=======
 ### `/v2/pushnotifications/subscriptions/`: Remove subscriptions for push notifications service from database
 
 ## Contributing
@@ -531,7 +438,6 @@
 See [CONTRIBUTING.md](https://github.com/bitpay/bitcore/blob/master/Contributing.md) on the main bitcore repo for information about how to contribute.
 
 ## License
->>>>>>> a613a85a
 
 Code released under [the MIT license](https://github.com/bitpay/bitcore/blob/master/LICENSE).
 
