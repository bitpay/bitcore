--- conflicted
+++ resolved
@@ -22,14 +22,9 @@
   "dependencies": {
     "@sendgrid/mail": "^6.3.1",
     "async": "^0.9.2",
-<<<<<<< HEAD
-    "bitcore-lib": "^8.1.0",
-    "bitcore-lib-cash": "^8.1.0",
-    "bitcore-stealth": "0.0.2",
-=======
     "bitcore-lib": "^8.1.1",
     "bitcore-lib-cash": "^8.1.1",
->>>>>>> 77271ff7
+    "bitcore-stealth": "0.0.2",
     "body-parser": "^1.11.0",
     "compression": "^1.6.2",
     "email-validator": "^1.0.1",
