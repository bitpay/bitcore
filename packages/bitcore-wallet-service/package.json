--- conflicted
+++ resolved
@@ -24,13 +24,8 @@
   "scripts": {
     "start": "npm run clean && npm run build && ./start.sh",
     "stop": "./stop.sh",
-<<<<<<< HEAD
-    "test": "npx mocha -r tsx 'test/**/*.test.ts'",
-    "coverage": "nyc mocha -r tsx 'test/**/*.test.ts'",
-=======
-    "coverage": "npm run compile && ./node_modules/.bin/istanbul cover ./node_modules/.bin/_mocha -- --reporter spec test",
-    "test": "tsc --noEmit && npx mocha -r tsx 'test/**/*.test.ts'",
->>>>>>> 3a623330
+    "test": "tsc --noEmit && mocha -r tsx 'test/**/*.test.ts'",
+    "coverage": "tsc --noEmit && nyc mocha -r tsx 'test/**/*.test.ts'",
     "test:ci": "BWS_LOG_LEVEL=none npm run test",
     "build": "tsc && npm run cp:templates",
     "build:prod": "tsc -p tsconfig.prod.json && npm run cp:templates",
