var config = {
  basePath: '/vws/api',
  disableLogs: false,
  port: 3232,

  // Uncomment to make BWS a forking server
  // cluster: true,

  // Uncomment to set the number or process (will use the nr of availalbe CPUs by default)
  // clusterInstances: 4,

  // https: true,
  // privateKeyFile: 'private.pem',
  // certificateFile: 'cert.pem',
  ////// The following is only for certs which are not
  ////// trusted by nodejs 'https' by default
  ////// CAs like Verisign do not require this
  // CAinter1: '', // ex. 'COMODORSADomainValidationSecureServerCA.crt'
  // CAinter2: '', // ex. 'COMODORSAAddTrustCA.crt'
  // CAroot: '', // ex. 'AddTrustExternalCARoot.crt'

  storageOpts: {
    mongoDb: {
      uri: 'mongodb://localhost:27017/bws',
    },
  },
  messageBrokerOpts: {
    //  To use message broker server, uncomment this:
    messageBrokerServer: {
      url: 'http://localhost:3380',
    },
  },
  blockchainExplorerOpts: {
    xvg: {
      livenet: {
        provider: 'v8',
        url: 'http://localhost:3000'
      },
      testnet: {
<<<<<<< HEAD
        provider: 'v8',
        url: 'http://localhost:3000'
=======
        url: 'https://api.bitcore.io',
        regtestEnabled: false
>>>>>>> 77271ff7
      },
    },
  },
  pushNotificationsOpts: {
    templatePath: './lib/templates',
    defaultLanguage: 'en',
    defaultUnit: 'btc',
    subjectPrefix: '',
    pushServerUrl: 'https://fcm.googleapis.com/fcm',
    authorizationKey: 'You_have_to_put_something_here',
  },
  fiatRateServiceOpts: {
    defaultProvider: 'BitPay',
    fetchInterval: 60, // in minutes
  },
  // To use email notifications uncomment this:
  // emailOpts: {
  //  host: 'localhost',
  //  port: 25,
  //  ignoreTLS: true,
  //  subjectPrefix: '[Wallet Service]',
  //  from: 'wallet-service@bitcore.io',
  //  templatePath: './lib/templates',
  //  defaultLanguage: 'en',
  //  defaultUnit: 'btc',
  //  publicTxUrlTemplate: {
  //    btc: {
  //      livenet: 'https://insight.bitpay.com/tx/{{txid}}',
  //      testnet: 'https://test-insight.bitpay.com/tx/{{txid}}',
  //    },
  //    bch: {
  //      livenet: 'https://bch-insight.bitpay.com/#/tx/{{txid}}',
  //      testnet: 'https://test-bch-insight.bitpay.com/#/tx/{{txid}}',
  //    }
  //  },
  // },
  // To use sendgrid:
  // const sgMail = require('@sendgrid/mail');
  // sgMail.setApiKey(process.env.SENDGRID_API_KEY);
  //
  //
  // //then add:
  // mailer: sgMail,
};
module.exports = config;<|MERGE_RESOLUTION|>--- conflicted
+++ resolved
@@ -37,13 +37,8 @@
         url: 'http://localhost:3000'
       },
       testnet: {
-<<<<<<< HEAD
-        provider: 'v8',
-        url: 'http://localhost:3000'
-=======
-        url: 'https://api.bitcore.io',
+        url: 'http://localhost:3000',
         regtestEnabled: false
->>>>>>> 77271ff7
       },
     },
   },
