--- conflicted
+++ resolved
@@ -5195,13 +5195,8 @@
                 server.getBalance({}, function(err, balance) {
                   should.not.exist(err);
                   balance.totalAmount.should.equal(2 * ts + lockedFunds);
-<<<<<<< HEAD
-                  if (flags.noChange) {
-                    balance.lockedAmount.should.equal(txAmount + lockedFunds);
-=======
                   if(flags.noChange) {
                     balance.lockedAmount.should.equal(txAmount + tx.fee + lockedFunds);
->>>>>>> d09a9a82
                     txOpts.outputs[0].amount = 2 * ts;
                   } else {
                     balance.lockedAmount.should.equal(2 * ts);
