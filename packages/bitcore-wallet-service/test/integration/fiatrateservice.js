--- conflicted
+++ resolved
@@ -752,11 +752,7 @@
     it('should get the rates of all coins supported', function(done) {
       service.getRates({}, function(err, res) {
         should.not.exist(err);
-<<<<<<< HEAD
-        Object.keys(res).length.should.equal(Object.keys(Constants.COINS).length);
-=======
         Object.keys(res).length.should.equal( Object.keys(Constants.BITPAY_SUPPORTED_COINS).length)
->>>>>>> fd018637
         done();
       });
     });
@@ -767,13 +763,8 @@
         },
         function(err, res) {
           should.not.exist(err);
-<<<<<<< HEAD
-          Object.keys(res).length.should.equal(Object.keys(Constants.COINS).length);
-          Object.keys(res).forEach(key => {
-=======
           Object.keys(res).length.should.equal( Object.keys(Constants.BITPAY_SUPPORTED_COINS).length)
           Object.keys(res).forEach(key=>{
->>>>>>> fd018637
             res[key].length.should.equal(1);
           });
           done();
