--- conflicted
+++ resolved
@@ -2994,43 +2994,6 @@
     }
   });
 
-<<<<<<< HEAD
-  var ret =  _.map([].concat(txs), function(tx) {
-    var t = (new Date(tx.blockTime)).getTime()/1000;
-    var c =  (bcHeight && tx.height >= 0) ?  bcHeight - tx.height + 1 : 0;
-    var ret = {
-      id: tx.id,
-      txid: tx.txid,
-      confirmations: c,
-      blockheight: tx.height > 0  ? tx.height:  null,
-      fees:  tx.fee || (indexedFee[tx.txid] ?  Math.abs(indexedFee[tx.txid].satoshis) : null),
-      time: parseInt(t),
-      size: tx.size,
-    };
-    switch (tx.category) {
-      case 'send':
-        ret.action = 'sent';
-        ret.amount= Math.abs(_.sumBy(tx.outputs,'amount'));
-        ret.addressTo= tx.outputs ? tx.outputs[0].address : null;
-        ret.outputs= tx.outputs;
-        break;
-      case 'receive':
-        ret.action = 'received';
-        ret.outputs= tx.outputs;
-        ret.amount =  Math.abs(tx.satoshis);
-        break;
-      case 'move':
-        ret.action = 'moved';
-        ret.amount =  Math.abs(tx.satoshis);
-        break;
-      default:
-        ret.action = 'invalid';
-    }; 
-
-    // not available
-    //inputs: inputs,
-    return ret;
-=======
   // Filter out moves:
   // This are moves from the wallet to itself. There are 2+ outputs. one if the change
   // the other a main address for the wallet.
@@ -3102,7 +3065,6 @@
 
     //console.log('[server.js.2965:ret:] END',ret); //TODO
     return cb(null, ret);
->>>>>>> 008795a5
   });
 };
 
