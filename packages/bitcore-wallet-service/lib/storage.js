'use strict';

const crypto = require('crypto');
var _ = require('lodash');
var async = require('async');
var $ = require('preconditions').singleton();
var log = require('npmlog');
log.debug = log.verbose;
log.disableColor();
var util = require('util');
var Bitcore = require('bitcore-lib');
var mongodb = require('mongodb');

var Model = require('./model');

<<<<<<< HEAD
=======
// only for migration
var BCHAddressTranslator = require('./bchaddresstranslator');

>>>>>>> 5bbb1608
var collections = {
  WALLETS: 'wallets',
  TXS: 'txs',
  ADDRESSES: 'addresses',
  NOTIFICATIONS: 'notifications',
  COPAYERS_LOOKUP: 'copayers_lookup',
  PREFERENCES: 'preferences',
  EMAIL_QUEUE: 'email_queue',
  CACHE: 'cache',
  FIAT_RATES: 'fiat_rates',
  TX_NOTES: 'tx_notes',
  SESSIONS: 'sessions',
  PUSH_NOTIFICATION_SUBS: 'push_notification_subs',
  TX_CONFIRMATION_SUBS: 'tx_confirmation_subs',
  LOCKS: 'locks',
};

var Storage = function(opts) {
  opts = opts || {};
  this.db = opts.db;
};


Storage.BCHEIGHT_KEY = 'bcheight';

Storage.prototype._createIndexes = function() {
  this.db.collection(collections.WALLETS).createIndex({
    id: 1
  });
  this.db.collection(collections.COPAYERS_LOOKUP).createIndex({
    copayerId: 1
  });
  this.db.collection(collections.COPAYERS_LOOKUP).createIndex({
     walletId: 1
  });
  this.db.collection(collections.TXS).createIndex({
    walletId: 1,
    id: 1,
  });
  this.db.collection(collections.TXS).createIndex({
    walletId: 1,
    isPending: 1,
    txid: 1,
  });
  this.db.collection(collections.TXS).createIndex({
    walletId: 1,
    createdOn: -1,
  });
  this.db.collection(collections.TXS).createIndex({
    txid: 1
  });
  this.db.collection(collections.NOTIFICATIONS).createIndex({
    walletId: 1,
    id: 1,
  });
  this.db.collection(collections.ADDRESSES).createIndex({
    walletId: 1,
    createdOn: 1,
  });
  this.db.collection(collections.ADDRESSES).createIndex({
    address: 1,
  }, {unique: 1});
   this.db.collection(collections.ADDRESSES).createIndex({
    address: 1,
    beRegistered: 1
  });
  this.db.collection(collections.ADDRESSES).createIndex({
    walletId: 1,
    address: 1,
  });
  this.db.collection(collections.EMAIL_QUEUE).createIndex({
    id: 1,
  });
  this.db.collection(collections.EMAIL_QUEUE).createIndex({
    notificationId: 1,
  });
  this.db.collection(collections.CACHE).createIndex({
    walletId: 1,
    type: 1,
    key: 1,
  });
  this.db.collection(collections.TX_NOTES).createIndex({
    walletId: 1,
    txid: 1,
  });
  this.db.collection(collections.PREFERENCES).createIndex({
    walletId: 1
  });
  this.db.collection(collections.FIAT_RATES).createIndex({
    provider: 1,
    code: 1,
    ts: 1
  });
  this.db.collection(collections.PUSH_NOTIFICATION_SUBS).createIndex({
    copayerId: 1,
  });
  this.db.collection(collections.TX_CONFIRMATION_SUBS).createIndex({
    copayerId: 1,
    txid: 1,
  });
  this.db.collection(collections.SESSIONS).createIndex({
    copayerId: 1
  });
};

Storage.prototype.connect = function(opts, cb) {
  var self = this;

  opts = opts || {};

  if (this.db) return cb();

  var config = opts.mongoDb || {};
  mongodb.MongoClient.connect(config.uri, function(err, db) {
    if (err) {
      log.error('Unable to connect to the mongoDB. Check the credentials.');
      return cb(err);
    }
    self.db = db;
    self._createIndexes();
    console.log('Connection established to mongoDB');
    return cb();
  });
};


Storage.prototype.disconnect = function(cb) {
  var self = this;
  this.db.close(true, function(err) {
    if (err) return cb(err);
    self.db = null;
    return cb();
  });
};

Storage.prototype.fetchWallet = function(id, cb) {
  if (!this.db) return cb('not ready');

  this.db.collection(collections.WALLETS).findOne({
    id: id
  }, function(err, result) {
    if (err) return cb(err);
    if (!result) return cb();
    return cb(null, Model.Wallet.fromObj(result));
  });
};

Storage.prototype.storeWallet = function(wallet, cb) {
  this.db.collection(collections.WALLETS).update({
    id: wallet.id
  }, wallet.toObject(), {
    w: 1,
    upsert: true,
  }, cb);
};

Storage.prototype.storeWalletAndUpdateCopayersLookup = function(wallet, cb) {
  var self = this;

  var copayerLookups = _.map(wallet.copayers, function(copayer) {

    try {
      $.checkState(copayer.requestPubKeys);
    } catch (e) {
      return cb(e);
    };

    return {
      copayerId: copayer.id,
      walletId: wallet.id,
      requestPubKeys: copayer.requestPubKeys,
    };
  });

  this.db.collection(collections.COPAYERS_LOOKUP).remove({
    walletId: wallet.id
  }, {
    w: 1
  }, function(err) {
    if (err) return cb(err);
    self.db.collection(collections.COPAYERS_LOOKUP).insert(copayerLookups, {
      w: 1
    }, function(err) {
      if (err) return cb(err);
      return self.storeWallet(wallet, cb);
    });
  });
};

Storage.prototype.fetchCopayerLookup = function(copayerId, cb) {

  this.db.collection(collections.COPAYERS_LOOKUP).findOne({
    copayerId: copayerId
  }, function(err, result) {
    if (err) return cb(err);
    if (!result) return cb();

    if (!result.requestPubKeys) {
      result.requestPubKeys = [{
        key: result.requestPubKey,
        signature: result.signature,
      }];
    }

    return cb(null, result);
  });
};

// TODO: should be done client-side
Storage.prototype._completeTxData = function(walletId, txs, cb) {
  var self = this;

  self.fetchWallet(walletId, function(err, wallet) {
    if (err) return cb(err);
    _.each([].concat(txs), function(tx) {
      tx.derivationStrategy = wallet.derivationStrategy || 'BIP45';
      tx.creatorName = wallet.getCopayer(tx.creatorId).name;
      _.each(tx.actions, function(action) {
        action.copayerName = wallet.getCopayer(action.copayerId).name;
      });

      if (tx.status == 'accepted')
        tx.raw = tx.getRawTx();

    });
    return cb(null, txs);
  });
};

// TODO: remove walletId from signature
Storage.prototype.fetchTx = function(walletId, txProposalId, cb) {
  var self = this;
  if (!this.db) return cb();

  this.db.collection(collections.TXS).findOne({
    id: txProposalId,
    walletId: walletId
  }, function(err, result) {
    if (err) return cb(err);
    if (!result) return cb();
    return self._completeTxData(walletId, Model.TxProposal.fromObj(result), cb);
  });
};

Storage.prototype.fetchTxByHash = function(hash, cb) {
  var self = this;
  if (!this.db) return cb();

  this.db.collection(collections.TXS).findOne({
    txid: hash,
  }, function(err, result) {
    if (err) return cb(err);
    if (!result) return cb();

    return self._completeTxData(result.walletId, Model.TxProposal.fromObj(result), cb);
  });
};

Storage.prototype.fetchLastTxs = function(walletId, creatorId, limit, cb) {
  var self = this;

  this.db.collection(collections.TXS).find({
    walletId: walletId,
    creatorId: creatorId,
  }, {
    limit: limit || 5
  }).sort({
    createdOn: -1
  }).toArray(function(err, result) {
    if (err) return cb(err);
    if (!result) return cb();
    var txs = _.map(result, function(tx) {
      return Model.TxProposal.fromObj(tx);
    });
    return cb(null, txs);
  });
};



Storage.prototype.fetchPendingTxs = function(walletId, cb) {
  var self = this;

  self.db.collection(collections.TXS).find({
    walletId: walletId,
    isPending: true,
  }).sort({
    createdOn: -1
  }).toArray(function(err, result) {
    if (err) return cb(err);
    if (!result) return cb();
    var txs = _.map(result, function(tx) {
      return Model.TxProposal.fromObj(tx);
    });
    return self._completeTxData(walletId, txs, cb);
  });
};

/**
 * fetchTxs. Times are in UNIX EPOCH (seconds)
 *
 * @param walletId
 * @param opts.minTs
 * @param opts.maxTs
 * @param opts.limit
 */
Storage.prototype.fetchTxs = function(walletId, opts, cb) {
  var self = this;

  opts = opts || {};

  var tsFilter = {};
  if (_.isNumber(opts.minTs)) tsFilter.$gte = opts.minTs;
  if (_.isNumber(opts.maxTs)) tsFilter.$lte = opts.maxTs;

  var filter = {
    walletId: walletId
  };
  if (!_.isEmpty(tsFilter)) filter.createdOn = tsFilter;

  var mods = {};
  if (_.isNumber(opts.limit)) mods.limit = opts.limit;

  this.db.collection(collections.TXS).find(filter, mods).sort({
    createdOn: -1
  }).toArray(function(err, result) {
    if (err) return cb(err);
    if (!result) return cb();
    var txs = _.map(result, function(tx) {
      return Model.TxProposal.fromObj(tx);
    });
    return self._completeTxData(walletId, txs, cb);
  });
};

/**
 * fetchBroadcastedTxs. Times are in UNIX EPOCH (seconds)
 *
 * @param walletId
 * @param opts.minTs
 * @param opts.maxTs
 * @param opts.limit
 */
Storage.prototype.fetchBroadcastedTxs = function(walletId, opts, cb) {
  var self = this;

  opts = opts || {};

  var tsFilter = {};
  if (_.isNumber(opts.minTs)) tsFilter.$gte = opts.minTs;
  if (_.isNumber(opts.maxTs)) tsFilter.$lte = opts.maxTs;

  var filter = {
    walletId: walletId,
    status: 'broadcasted',
  };
  if (!_.isEmpty(tsFilter)) filter.broadcastedOn = tsFilter;

  var mods = {};
  if (_.isNumber(opts.limit)) mods.limit = opts.limit;

  this.db.collection(collections.TXS).find(filter, mods).sort({
    createdOn: -1
  }).toArray(function(err, result) {
    if (err) return cb(err);
    if (!result) return cb();
    var txs = _.map(result, function(tx) {
      return Model.TxProposal.fromObj(tx);
    });
    return self._completeTxData(walletId, txs, cb);
  });
};

/**
 * Retrieves notifications after a specific id or from a given ts (whichever is more recent).
 *
 * @param {String} notificationId
 * @param {Number} minTs
 * @returns {Notification[]} Notifications
 */
Storage.prototype.fetchNotifications = function(walletId, notificationId, minTs, cb) {
  function makeId(timestamp) {
    return _.padStart(timestamp, 14, '0') + _.repeat('0', 4);
  };

  var self = this;

  var minId = makeId(minTs);
  if (notificationId) {
    minId = notificationId > minId ? notificationId : minId;
  }

  this.db.collection(collections.NOTIFICATIONS)
    .find({
      walletId: walletId,
      id: {
        $gt: minId,
      },
    })
    .sort({
      id: 1
    })
    .toArray(function(err, result) {
      if (err) return cb(err);
      if (!result) return cb();
      var notifications = _.map(result, function(notification) {
        return Model.Notification.fromObj(notification);
      });
      return cb(null, notifications);
    });
};

// TODO: remove walletId from signature
Storage.prototype.storeNotification = function(walletId, notification, cb) {
  this.db.collection(collections.NOTIFICATIONS).insert(notification, {
    w: 1
  }, cb);
};

// TODO: remove walletId from signature
Storage.prototype.storeTx = function(walletId, txp, cb) {
  this.db.collection(collections.TXS).update({
    id: txp.id,
    walletId: walletId
  }, txp.toObject(), {
    w: 1,
    upsert: true,
  }, cb);
};

Storage.prototype.removeTx = function(walletId, txProposalId, cb) {
  this.db.collection(collections.TXS).findAndRemove({
    id: txProposalId,
    walletId: walletId
  }, {
    w: 1
  }, cb);
};

Storage.prototype.removeWallet = function(walletId, cb) {
  var self = this;

  async.parallel([

    function(next) {
      self.db.collection(collections.WALLETS).findAndRemove({
        id: walletId
      }, next);
    },
    function(next) {
      var otherCollections = _.without(_.values(collections), collections.WALLETS);
      async.each(otherCollections, function(col, next) {
        self.db.collection(col).remove({
          walletId: walletId
        }, next);
      }, next);
    },
  ], cb);
};


Storage.prototype.fetchAddresses = function(walletId, cb) {
  var self = this;
  this.db.collection(collections.ADDRESSES).find({
    walletId: walletId,
  }).sort({
    createdOn: 1
  }).toArray(function(err, result) {
    if (err) return cb(err);
    if (!result) return cb();

    return cb(null, result.map(Model.Address.fromObj));
  });
};

Storage.prototype.migrateToCashAddr = function(walletId, cb) {
  var self = this;

  var cursor = self.db.collection(collections.ADDRESSES).find({
    walletId: walletId,
  });


  cursor.on("end", function() {
    console.log(`Migration to cash address of ${walletId} Finished`);
    return self.clearWalletCache(walletId,cb);
  }); 

  cursor.on("err", function(err) {
    return cb(err);
  });

  cursor.on("data", function(doc) {
      cursor.pause();
      let x;
      try {
        x = BCHAddressTranslator.translate(doc.address, 'cashaddr');
      } catch (e) {
        return cb(e);
      }

      self.db.collection(collections.ADDRESSES).update({_id: doc._id}, {$set:{address: x}}, {multi:true});
      cursor.resume();
  });
};


Storage.prototype.fetchUnsyncAddresses = function(walletId, cb) {
  var self = this;

  this.db.collection(collections.ADDRESSES).find({
    walletId: walletId,
    beRegistered: null,
  }).toArray(function(err, result) {
    if (err) return cb(err);
    if (!result) return cb();
    return cb(null, result);
  });
};

Storage.prototype.fetchNewAddresses = function(walletId, fromTs, cb) {
  var self = this;

  this.db.collection(collections.ADDRESSES).find({
    walletId: walletId,
    createdOn: {
      $gte: fromTs,
    },
  }).sort({
    createdOn: 1
  }).toArray(function(err, result) {
    if (err) return cb(err);
    if (!result) return cb();
    return cb(null, addresses.map(Model.Address.fromObj));
  });
};


Storage.prototype.storeAddress = function(address, cb) {
  var self = this;

  self.db.collection(collections.ADDRESSES).update({
    walletId: address.walletId,
    address: address.address
  }, address, {
    w: 1,
    upsert: false,
  }, cb);
};


Storage.prototype.markSyncedAddresses = function(addresses, cb) {
  var self = this;
  self.db.collection(collections.ADDRESSES).update({
    address: { '$in': addresses }, 
  }, { '$set': { beRegistered: true }} , {
    w: 1,
    upsert: false,
    multi: 1,
  }, cb);
};


Storage.prototype.deregisterWallet = function(walletId, cb) {
  var self = this;

  self.db.collection(collections.WALLETS).update({
    id:  walletId
  }, { '$set': { beRegistered: null }} , {
    w: 1,
    upsert: false,
  }, function () { 
    self.db.collection(collections.ADDRESSES).update({
      walletId:  walletId
    }, { '$set': { beRegistered: null }} , {
      w: 1,
      upsert: false,
      multi: 1,

    }, () => {
      self.clearWalletCache(walletId, cb);
    });
  });
};


Storage.prototype.storeAddressAndWallet = function(wallet, addresses, cb) {
  var self = this;

  var addresses = [].concat(addresses);
  if (_.isEmpty(addresses)) return cb();

  self.db.collection(collections.ADDRESSES).insert(addresses, {
    w: 1
  }, function(err) {
    if (err) return cb(err);
    self.storeWallet(wallet, cb);
  });
};

Storage.prototype.fetchAddressByWalletId = function(walletId, address, cb) {
  var self = this;

  this.db.collection(collections.ADDRESSES).findOne({
    walletId: walletId,
    address: address,
  }, function(err, result) {
    if (err) return cb(err);
    if (!result) return cb();

    return cb(null, Model.Address.fromObj(result));
  });
};


Storage.prototype.fetchAddressesByWalletId = function(walletId, addresses, cb) {
  var self = this;

  this.db.collection(collections.ADDRESSES).find({
    walletId: walletId,
    address: { '$in': addresses }, 
  }, {address: true, isChange: true} ).toArray(function(err, result) {
    if (err) return cb(err);
    if (!result) return cb();
    return cb(null, result);
  });
};


Storage.prototype.fetchAddressByCoin = function(coin, address, cb) {
  var self = this;
  if (!this.db) return cb();

  this.db.collection(collections.ADDRESSES).find({
    address: address,
  }).toArray(function(err, result) {
    if (err) return cb(err);
    if (!result || _.isEmpty(result)) return cb();
    if (result.length > 1) {
      result = _.find(result, function(address) {
        return coin == (address.coin || 'btc');
      });
    } else {
      result = _.head(result);
    }
    if (!result) return cb();

    return cb(null, Model.Address.fromObj(result));
  });
};

Storage.prototype.fetchPreferences = function(walletId, copayerId, cb) {
  this.db.collection(collections.PREFERENCES).find({
    walletId: walletId,
  }).toArray(function(err, result) {
    if (err) return cb(err);

    if (copayerId) {
      result = _.find(result, {
        copayerId: copayerId
      });
    }
    if (!result) return cb();

    var preferences = _.map([].concat(result), function(r) {
      return Model.Preferences.fromObj(r);
    });
    if (copayerId) {
      preferences = preferences[0];
    }
    return cb(null, preferences);
  });
};

Storage.prototype.storePreferences = function(preferences, cb) {
  this.db.collection(collections.PREFERENCES).update({
    walletId: preferences.walletId,
    copayerId: preferences.copayerId,
  }, preferences, {
    w: 1,
    upsert: true,
  }, cb);
};

Storage.prototype.storeEmail = function(email, cb) {
  this.db.collection(collections.EMAIL_QUEUE).update({
    id: email.id,
  }, email, {
    w: 1,
    upsert: true,
  }, cb);
};

Storage.prototype.fetchUnsentEmails = function(cb) {
  this.db.collection(collections.EMAIL_QUEUE).find({
    status: 'fail',
  }).toArray(function(err, result) {
    if (err) return cb(err);
    if (!result || _.isEmpty(result)) return cb(null, []);

    var emails = _.map(result, function(x) {
      return Model.Email.fromObj(x);
    });

    return cb(null, emails);
  });
};

Storage.prototype.fetchEmailByNotification = function(notificationId, cb) {
  this.db.collection(collections.EMAIL_QUEUE).findOne({
    notificationId: notificationId,
  }, function(err, result) {
    if (err) return cb(err);
    if (!result) return cb();

    return cb(null, Model.Email.fromObj(result));
  });
};


Storage.prototype.getTxHistoryCacheStatusV8 = function(walletId, cb) {
  var self = this;
  self.db.collection(collections.CACHE).findOne({
    walletId: walletId,
    type: 'historyCacheStatusV8',
    key: null
  }, function(err, result) {
    if (err) return cb(err);
    if (!result) return cb(null, {
      tipId: null,
      tipIndex: null
    });

    return cb(null, {
      updatedOn: result.updatedOn,
      updatedHeight: result.updatedHeight,
      tipIndex: result.tipIndex,
      tipTxId: result.tipTxId,
      tipHeight: result.tipHeight,
    });
  });
};


Storage.prototype.getWalletAddressChecked = function(walletId, cb) {
  var self = this;
  self.db.collection(collections.CACHE).findOne({
    walletId: walletId,
    type: 'addressChecked',
    key: null
  }, function(err, result) {
    if (err || !result) return cb(err);
    return cb(null, result.totalAddresses);
  });
};

Storage.prototype.setWalletAddressChecked = function(walletId, totalAddresses, cb) {
  this.db.collection(collections.CACHE).update({
    walletId: walletId,
    type: 'addressChecked',
    key: null
  }, {
    walletId: walletId,
    type: 'addressChecked',
    key: null,
    totalAddresses: totalAddresses
  }, {
    w: 1,
    upsert: true,
  }, cb);
};

// Since cache TX are "hard confirmed" skip, and limit
// should be reliable to query the database.
//
//
// skip=0 -> Latest TX of the wallet. (heights heigth, -1 doest not count because this
// are confirmed TXs).
//
// In a query, tipIndex - skip - limit would be the oldest tx to be queried.

Storage.prototype.getTxHistoryCacheV8 = function(walletId, skip, limit, cb) {
  var self = this;
  $.checkArgument(skip >= 0);
  $.checkArgument(limit >= 0);

  self.getTxHistoryCacheStatusV8(walletId, (err, cacheStatus) => {
      if (err) return cb(err);

      if (_.isNull(cacheStatus.tipId))
        return cb(null, []);
      //console.log('Cache status in GET:', cacheStatus); //TODO


      var firstPosition = cacheStatus.tipIndex - skip - limit + 1;
      var lastPosition = cacheStatus.tipIndex - skip + 1;

      if (firstPosition < 0) 
        firstPosition=0;
      if (lastPosition <= 0) 
        return cb(null, []);

      console.log('[storage.js.750:first/lastPosition:]',firstPosition + '/'+lastPosition); //TODO

      self.db.collection(collections.CACHE).find({
        walletId: walletId,
        type: 'historyCacheV8',
        key: {
          $gte: firstPosition,
          $lt: lastPosition,
        },
      }).sort({
        key: -1,
      }).toArray(function(err, result) {
        if (err) return cb(err);
        if (!result) return cb();
        var txs = _.map(result, 'tx');
        return cb(null, txs);
      });
  });
};



Storage.prototype.clearWalletCache = function(walletId, cb) {
  var self = this;
  self.db.collection(collections.CACHE).remove({
    walletId: walletId,
  }, {
    multi: 1
  }, cb);
};


/*
 * This represent a ongoing query stream from a Wallet client
 */
Storage.prototype.storeTxHistoryStreamV8 = function(walletId, streamKey, items, cb) {
  var self = this;

  // only 1 per wallet is allowed
  self.db.collection(collections.CACHE).update({
    walletId: walletId,
    type: 'historyStream',
    key: null
  }, {
    walletId: walletId,
    type: 'historyStream',
    key: null,
    streamKey: streamKey,
    items: items,
  }, {
    w: 1,
    upsert: true,
  }, cb);
};


Storage.prototype.clearTxHistoryStreamV8 = function(walletId, cb) {
  var self = this;
  self.db.collection(collections.CACHE).remove({
    walletId: walletId,
    type: 'historyStream',
    key: null,
  }, {
    multi: 1
  }, cb);
};



Storage.prototype.getTxHistoryStreamV8 = function(walletId, cb) {
  var self = this;
  self.db.collection(collections.CACHE).findOne({
    walletId: walletId,
    type: 'historyStream',
    key: null,
  }, function(err, result) {
    if (err || !result) return cb(err);
    return cb(null, result);
  });
};



/*
 * @param {string} [opts.walletId] - The wallet id to use as current wallet 
 * @param {tipIndex} [integer] - Last tx index of the current cache
 * @param {array} [items] - The items (transactions) to store
 * @param {updateHeight} [integer] - The blockchain height up to which the transactions where queried, with CONFIRMATIONS_TO_START_CACHING subtracted.
 *
 *
 */
Storage.prototype.storeTxHistoryCacheV8 = function(walletId, tipIndex, items, updateHeight, cb) {
  var self = this;
  let index = _.isNull(tipIndex) ? 0 : tipIndex + 1;
  var pos;

  // `items` must be ordeder: first item [0]: most recent.
  //
  // In cache:
  // pos = 0; oldest one.
  // pos = tipIndex (item[0] => most recent).

  _.each(items.reverse(), function(item) {
    item.position = index++;
  });
  async.each(items, function(item, next) {
    pos = item.position;
    delete item.position;
    //console.log('STORING [storage.js.804:at:]',pos, item.blockheight);
    self.db.collection(collections.CACHE).insert({
      walletId: walletId,
      type: 'historyCacheV8',
      key: pos,
      tx: item,
    }, next);
  }, function(err) {
    if (err) return cb(err);


    var first = _.first(items);
    var last = _.last(items);

    try {
      $.checkState(last.txid, 'missing txid in tx to be cached');
      $.checkState(last.blockheight, 'missing blockheight in tx to be cached');
      $.checkState(first.blockheight, 'missing blockheight in tx to be cached');
      $.checkState(last.blockheight >= 0, 'blockheight <=0 om tx to be cached');

      // note there is a .reverse before.
      $.checkState(first.blockheight <= last.blockheight, 'tx to be cached are in wrong order (lastest should be first)');
    } catch (e) {
      return cb(e);
    };

    log.debug(`Cache Last Item: ${last.txid} blockh: ${last.blockheight} updatedh: ${updateHeight}`);
    self.db.collection(collections.CACHE).update({
      walletId: walletId,
      type: 'historyCacheStatusV8',
      key: null
    }, {
      walletId: walletId,
      type: 'historyCacheStatusV8',
      key: null,
      updatedOn: Date.now(),
      updatedHeight: updateHeight,
      tipIndex: pos,
      tipTxId: last.txid,
      tipHeight: last.blockheight,
    }, {
      w: 1,
      upsert: true,
    }, cb);
  });
};



Storage.prototype.storeFiatRate = function(providerName, rates, cb) {
  var self = this;

  var now = Date.now();
  async.each(rates, function(rate, next) {
    self.db.collection(collections.FIAT_RATES).insert({
      provider: providerName,
      ts: now,
      code: rate.code,
      value: rate.value,
    }, {
      w: 1
    }, next);
  }, cb);
};

Storage.prototype.fetchFiatRate = function(providerName, code, ts, cb) {
  var self = this;
  self.db.collection(collections.FIAT_RATES).find({
    provider: providerName,
    code: code,
    ts: {
      $lte: ts
    },
  }).sort({
    ts: -1
  }).limit(1).toArray(function(err, result) {
    if (err || _.isEmpty(result)) return cb(err);
    return cb(null, result[0]);
  });
};

Storage.prototype.fetchTxNote = function(walletId, txid, cb) {
  var self = this;

  self.db.collection(collections.TX_NOTES).findOne({
    walletId: walletId,
    txid: txid,
  }, function(err, result) {
    if (err) return cb(err);
    if (!result) return cb();
    return self._completeTxNotesData(walletId, Model.TxNote.fromObj(result), cb);
  });
};

// TODO: should be done client-side
Storage.prototype._completeTxNotesData = function(walletId, notes, cb) {
  var self = this;

  self.fetchWallet(walletId, function(err, wallet) {
    if (err) return cb(err);
    _.each([].concat(notes), function(note) {
      note.editedByName = wallet.getCopayer(note.editedBy).name;
    });
    return cb(null, notes);
  });
};

/**
 * fetchTxNotes. Times are in UNIX EPOCH (seconds)
 *
 * @param walletId
 * @param opts.minTs
 */
Storage.prototype.fetchTxNotes = function(walletId, opts, cb) {
  var self = this;

  var filter = {
    walletId: walletId,
  };
  if (_.isNumber(opts.minTs)) filter.editedOn = {
    $gte: opts.minTs
  };
  this.db.collection(collections.TX_NOTES).find(filter).toArray(function(err, result) {
    if (err) return cb(err);
    var notes = _.compact(_.map(result, function(note) {
      return Model.TxNote.fromObj(note);
    }));
    return self._completeTxNotesData(walletId, notes, cb);
  });
};

Storage.prototype.storeTxNote = function(txNote, cb) {
  this.db.collection(collections.TX_NOTES).update({
    txid: txNote.txid,
    walletId: txNote.walletId
  }, txNote.toObject(), {
    w: 1,
    upsert: true,
  }, cb);
};

Storage.prototype.getSession = function(copayerId, cb) {
  var self = this;

  self.db.collection(collections.SESSIONS).findOne({
      copayerId: copayerId,
    },
    function(err, result) {
      if (err || !result) return cb(err);
      return cb(null, Model.Session.fromObj(result));
    });
};

Storage.prototype.storeSession = function(session, cb) {
  this.db.collection(collections.SESSIONS).update({
    copayerId: session.copayerId,
  }, session.toObject(), {
    w: 1,
    upsert: true,
  }, cb);
};

Storage.prototype.fetchPushNotificationSubs = function(copayerId, cb) {
  this.db.collection(collections.PUSH_NOTIFICATION_SUBS).find({
    copayerId: copayerId,
  }).toArray(function(err, result) {
    if (err) return cb(err);

    if (!result) return cb();

    var tokens = _.map([].concat(result), function(r) {
      return Model.PushNotificationSub.fromObj(r);
    });
    return cb(null, tokens);
  });
};

Storage.prototype.storePushNotificationSub = function(pushNotificationSub, cb) {
  this.db.collection(collections.PUSH_NOTIFICATION_SUBS).update({
    copayerId: pushNotificationSub.copayerId,
    token: pushNotificationSub.token,
  }, pushNotificationSub, {
    w: 1,
    upsert: true,
  }, cb);
};

Storage.prototype.removePushNotificationSub = function(copayerId, token, cb) {
  this.db.collection(collections.PUSH_NOTIFICATION_SUBS).remove({
    copayerId: copayerId,
    token: token,
  }, {
    w: 1
  }, cb);
};

Storage.prototype.fetchActiveTxConfirmationSubs = function(copayerId, cb) {
  var filter = {
    isActive: true
  };
  if (copayerId) filter.copayerId = copayerId;

  this.db.collection(collections.TX_CONFIRMATION_SUBS).find(filter)
    .toArray(function(err, result) {
      if (err) return cb(err);

      if (!result) return cb();

      var subs = _.map([].concat(result), function(r) {
        return Model.TxConfirmationSub.fromObj(r);
      });
      return cb(null, subs);
    });
};

Storage.prototype.storeTxConfirmationSub = function(txConfirmationSub, cb) {
  this.db.collection(collections.TX_CONFIRMATION_SUBS).update({
    copayerId: txConfirmationSub.copayerId,
    txid: txConfirmationSub.txid,
  }, txConfirmationSub, {
    w: 1,
    upsert: true,
  }, cb);
};

Storage.prototype.removeTxConfirmationSub = function(copayerId, txid, cb) {
  this.db.collection(collections.TX_CONFIRMATION_SUBS).remove({
    copayerId: copayerId,
    txid: txid,
  }, {
    w: 1
  }, cb);
};


Storage.prototype._dump = function(cb, fn) {
  fn = fn || console.log;
  cb = cb || function() {};

  var self = this;
  this.db.collections(function(err, collections) {
    if (err) return cb(err);
    async.eachSeries(collections, function(col, next) {
      col.find().toArray(function(err, items) {
        fn('--------', col.s.name);
        fn(items);
        fn('------------------------------------------------------------------\n\n');
        next(err);
      });
    }, cb);
  });
};

// key: 'feeLevel' + JSON.stringify(opts);
// duration: FEE_LEVEL_DURATION

Storage.prototype.checkAndUseGlobalCache = function(key, duration, cb) {
  var self = this;

  var now = Date.now();
  self.db.collection(collections.CACHE).findOne({
    key: key,
    walletId: null,
    type: null,
  }, function(err, ret) {
    if (err) return cb(err);
    if (!ret) return cb();
    var validFor = ret.ts + duration - now;
    return cb(null, validFor > 0 ? ret.result : null);
  });
};


Storage.prototype.storeGlobalCache = function (key, values, cb) {
  var now = Date.now();
  this.db.collection(collections.CACHE).update({ 
    key: key,
    walletId: null,
    type: null,
  }, {
    "$set":
    { 
      ts: now,
      result: values,
    }
  }, {
    w: 1,
    upsert: true,
  }, cb);
};


Storage.prototype.clearGlobalCache = function (key, cb) {
  var now = Date.now();
  this.db.collection(collections.CACHE).remove({ 
    key: key,
    walletId: null,
    type: null,
  }, {
    w: 1,
  }, cb);
};


Storage.prototype.walletCheck = async function(params) {
  let { walletId, bch } = params;
  var self = this;

  return new Promise(resolve => {
    const addressStream = self.db.collection(collections.ADDRESSES).find({ walletId: walletId });
    let sum = 0;
    let count = 0;
    let lastAddress;
    addressStream.on('data', (walletAddress) => {

      if (walletAddress.address) {
        let addr = walletAddress.address;

        // TODO remove on native cashaddr
        if (bch) {
          addr = BCHAddressTranslator.translate(addr, 'cashaddr', 'copay');
          $.checkState(addr, 'ERROR: wrong addr format on DB for wallet:' + walletId);
        }

        lastAddress = addr;
        const addressSum = Buffer.from(addr).reduce(
          (tot, cur) => (tot + cur) % Number.MAX_SAFE_INTEGER
        );
        sum = (sum + addressSum) % Number.MAX_SAFE_INTEGER;
      }
    });
    addressStream.on('end', () => {
      resolve({ lastAddress, sum });
    });
  });
}


Storage.prototype.acquireLock = function(key, expireTs, cb) {
  this.db.collection(collections.LOCKS).insert({
    _id: key,
    expireOn: expireTs,
  },{}, cb);
};


Storage.prototype.releaseLock = function(key, cb) {
  this.db.collection(collections.LOCKS).remove({
    _id: key,
  }, {} , cb);
};

Storage.prototype.clearExpiredLock = function(key, cb) {
  var self = this;

  this.db.collection(collections.LOCKS).findOne({
    _id: key,
  }, (err, ret) => {
    if (err || !ret) return;

    if (ret.expireOn < Date.now()) {
      log.info("Releasing expired lock : " + key);
      return self.releaseLock(key, cb);
    }
    return cb();

  });
};



Storage.collections = collections;
module.exports = Storage;<|MERGE_RESOLUTION|>--- conflicted
+++ resolved
@@ -13,12 +13,8 @@
 
 var Model = require('./model');
 
-<<<<<<< HEAD
-=======
 // only for migration
 var BCHAddressTranslator = require('./bchaddresstranslator');
-
->>>>>>> 5bbb1608
 var collections = {
   WALLETS: 'wallets',
   TXS: 'txs',
