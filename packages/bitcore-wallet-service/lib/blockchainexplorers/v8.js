'use strict';

var _ = require('lodash');
var async = require('async');
var $ = require('preconditions').singleton();
var log = require('npmlog');
log.debug = log.verbose;
var io = require('socket.io-client');
const request = require('request-promise-native');
var Common = require('../common');
var Client;
var BCHAddressTranslator = require('../bchaddresstranslator');
var Bitcore = require('bitcore-lib');
var Bitcore_ = {
  btc: Bitcore,
  bch: require('bitcore-lib-cash')
};
var config = require('../../config');

var Constants = Common.Constants,
  Defaults = Common.Defaults,
  Utils = Common.Utils;

function v8network(bwsNetwork) {
  if (bwsNetwork == 'livenet') return 'mainnet';
  if (
    bwsNetwork == 'testnet' &&
    config.blockchainExplorerOpts.btc.testnet.regtestEnabled
  ) {
    return 'regtest';
  }
  return bwsNetwork;
}

function V8(opts) {
  $.checkArgument(opts);
  $.checkArgument(
    Utils.checkValueInCollection(opts.network, Constants.NETWORKS)
  );
  $.checkArgument(Utils.checkValueInCollection(opts.coin, Constants.COINS));
  $.checkArgument(opts.url);

  this.apiPrefix = _.isUndefined(opts.apiPrefix) ? '/api' : opts.apiPrefix;
  this.coin = opts.coin || Defaults.COIN;
  this.network = opts.network || 'livenet';
  this.v8network = v8network(this.network);

  //v8 is always cashaddr
  this.addressFormat = this.coin == 'bch' ? 'cashaddr' : null;

  var coin = this.coin.toUpperCase();

  this.apiPrefix += `/${coin}/${this.v8network}`;

  this.host = opts.url;
  this.userAgent = opts.userAgent || 'bws';

  this.baseUrl = this.host + this.apiPrefix;

  // for testing
  //
  this.request = opts.request || request;
  Client = opts.client || Client || require('./v8/client');
}

var _parseErr = function(err, res) {
  if (err) {
    log.warn('V8 error: ', err);
    return 'V8 Error';
  }
  log.warn('V8 ' + res.request.href + ' Returned Status: ' + res.statusCode);
  return 'Error querying the blockchain';
};

// Translate Request Address query
V8.prototype.translateQueryAddresses = function(addresses) {
  if (!this.addressFormat) return addresses;

  return BCHAddressTranslator.translate(addresses, this.addressFormat, 'copay');
};

// Translate Result Address
V8.prototype.translateResultAddresses = function(addresses) {
  if (!this.addressFormat) return addresses;

  return BCHAddressTranslator.translate(addresses, 'copay', this.addressFormat);
};

V8.prototype.translateTx = function(tx) {
  var self = this;
  if (!this.addressFormat) return tx;

  _.each(tx.vin, function(x) {
    if (x.addr) {
      x.addr = self.translateResultAddresses(x.addr);
    }
  });

  _.each(tx.vout, function(x) {
    if (x.scriptPubKey && x.scriptPubKey.addresses) {
      x.scriptPubKey.addresses = self.translateResultAddresses(
        x.scriptPubKey.addresses
      );
    }
  });
};

V8.prototype._getClient = function() {
  return new Client({
    baseUrl: this.baseUrl
  });
};

V8.prototype._getAuthClient = function(wallet) {
  $.checkState(wallet.beAuthPrivateKey2);
  return new Client({
    baseUrl: this.baseUrl,
    authKey: Bitcore_[this.coin].PrivateKey(wallet.beAuthPrivateKey2)
  });
};

V8.prototype.addAddresses = function(wallet, addresses, cb) {
  var self = this;
  var client = this._getAuthClient(wallet);

  const payload = _.map(addresses, a => {
    return {
      address: a
    };
  });

  var k = 'addAddresses' + addresses.length;
  console.time(k);
  client
    .importAddresses({
      payload: payload,
      pubKey: wallet.beAuthPublicKey2
    })
    .then(ret => {
      console.timeEnd(k);
      return cb(null, ret);
    })
    .catch(err => {
      return cb(err);
    });
};

V8.prototype.register = function(wallet, cb) {
  if (wallet.coin != this.coin || wallet.network != this.network) {
    return cb(new Error('Network coin or network mismatch'));
  }

  var client = this._getAuthClient(wallet);
  const payload = {
    name: wallet.id,
    pubKey: wallet.beAuthPublicKey2,
    network: this.v8network,
    chain: this.coin
  };
  client
    .register({
      authKey: wallet.beAuthPrivateKey2,
      payload: payload
    })
    .then(ret => {
      return cb(null, ret);
    })
    .catch(cb);
};

V8.prototype.getBalance = async function(wallet, cb) {
  var client = this._getAuthClient(wallet);
  client
    .getBalance({ pubKey: wallet.beAuthPublicKey2, payload: {} })
    .then(ret => {
      return cb(null, ret);
    })
    .catch(cb);
};

V8.prototype.getConnectionInfo = function() {
  return 'V8 (' + this.coin + '/' + this.v8network + ') @ ' + this.host;
};

V8.prototype._transformUtxos = function(unspent, bcheight) {
  $.checkState(bcheight > 0, 'No BC height passed to _transformUtxos');
  var self = this;

  let ret = _.map(
    _.reject(unspent, x => {
      return x.spentHeight && x.spentHeight <= -3;
    }),
    x => {
      var u = { address: x.address };

      // v8 field name differences
      u.satoshis = x.value;
      u.amount = x.value / 1e8;
      u.scriptPubKey = x.script;
      u.txid = x.mintTxid;
      u.vout = x.mintIndex;
      u.locked = false;

      u.confirmations = x.mintHeight > 0 ? bcheight - x.mintHeight + 1 : 0;

      return u;
    }
  );

  return ret;
};

/**
 * Retrieve a list of unspent outputs associated with an address or set of addresses
 *
 *
 * This is for internal usage, address should be on internal representaion
 */
V8.prototype.getUtxos = function(wallet, height, cb) {
  $.checkArgument(cb);
  var self = this;
  var client = this._getAuthClient(wallet);
  console.time('V8getUtxos');
  client
    .getCoins({ pubKey: wallet.beAuthPublicKey2, payload: {} })
    .then(unspent => {
      console.timeEnd('V8getUtxos');
      return cb(null, self._transformUtxos(unspent, height));
    })
    .catch(cb);
};

/**
 * Check wallet addresses
 */
V8.prototype.getCheckData = function(wallet, cb) {
  var self = this;
  var client = this._getAuthClient(wallet);
  console.time('WalletCheck');
  client
    .getCheckData({ pubKey: wallet.beAuthPublicKey2, payload: {} })
    .then(checkInfo => {
      console.timeEnd('WalletCheck');
      return cb(null, checkInfo);
    })
    .catch(cb);
};

/**
 * Broadcast a transaction to the bitcoin network
 */
V8.prototype.broadcast = function(rawTx, cb) {
  const payload = {
    rawTx: rawTx,
    network: this.v8network,
    chain: this.coin.toUpperCase()
  };

  var client = this._getClient();
  client
    .broadcast({ payload })
    .then(ret => {
      if (!ret.txid) {
        return cb(new Error('Error broadcasting'));
      }
      return cb(null, ret.txid);
    })
    .catch(err => {
      console.log('[v8.js.221:err:]', err); //TODO
      return cb(err);
    });
};

// This is for internal usage, addresses should be returned on internal representation
V8.prototype.getTransaction = function(txid, cb) {
  var self = this;
  console.log('[v8.js.207] GET TX', txid); //TODO
  var client = this._getClient();
  client
    .getTx({ txid: txid })
    .then(tx => {
      if (!tx || _.isEmpty(tx)) {
        return cb();
      }
      return cb(null, tx);
    })
    .catch(err => {
      // The TX was not found
      if (err.statusCode == '404') {
        return cb();
      } else {
        return cb(err);
      }
    });
};

V8.prototype.getAddressUtxos = function(address, height, cb) {
  var self = this;
  console.log(' GET ADDR UTXO', address, height); //TODO
  var client = this._getClient();

  client
    .getAddressTxos({ address: address, unspent: true })
    .then(utxos => {
      return cb(null, self._transformUtxos(utxos, height));
    })
    .catch(cb);
};

V8.prototype.getTransactions = function(wallet, startBlock, cb) {
  console.time('V8 getTxs');
  if (startBlock) {
    log.debug(`getTxs: startBlock ${startBlock}`);
  } else {
    log.debug(`getTxs: from 0`);
  }
  var self = this;

  var client = this._getAuthClient(wallet);
  var acum = '',
    broken;

  let opts = {
    includeMempool: true,
    pubKey: wallet.beAuthPublicKey2,
    payload: {}
  };

  if (_.isNumber(startBlock)) opts.startBlock = startBlock;

  var txStream = client.listTransactions(opts);
  txStream.on('data', raw => {
    acum = acum + raw.toString();
  });

  txStream.on('end', () => {
    if (broken) {
      return;
    }

    let txs = [],
      unconf = [],
      err;
    _.each(acum.split(/\r?\n/), rawTx => {
      if (!rawTx) return;

      let tx;
      try {
        tx = JSON.parse(rawTx);
      } catch (e) {
        log.error('v8 error at JSON.parse:' + e + ' Parsing:' + rawTx + ':');
        return cb(e);
      }
      // v8 field name differences
      if (tx.value) tx.amount = tx.satoshis / 1e8;

      if (tx.height >= 0) txs.push(tx);
      else unconf.push(tx);
    });
    console.timeEnd('V8 getTxs');
    // blockTime on unconf is 'seenTime';
    return cb(
      null,
      _.flatten(_.orderBy(unconf, 'blockTime', 'desc').concat(txs.reverse()))
    );
  });

  txStream.on('error', e => {
    log.error('v8 error:' + e);
    broken = true;
    return cb(e);
  });
};

V8.prototype.getAddressActivity = function(address, cb) {
  var self = this;

  var url = this.baseUrl + '/address/' + address + '/txs?limit=1';
  console.log('[v8.js.328:url:] CHECKING ADDRESS ACTIVITY', url); //TODO
  this.request
    .get(url, {})
    .then(ret => {
      return cb(null, ret !== '[]');
    })
<<<<<<< HEAD
    .catch(err => {
      console.log('[v8.js.335:err:]', err); //TODO
      return cb(err);
    });
=======
      .catch((err) => {
        return cb(err);
      } );
>>>>>>> e005f51b
};

V8.prototype.estimateFee = function(nbBlocks, cb) {
  var self = this;
  nbBlocks = nbBlocks || [1, 2, 6, 24];
  var result = {};

<<<<<<< HEAD
  async.each(
    nbBlocks,
    function(x, icb) {
      var url = self.baseUrl + '/fee/' + x;
      self.request
        .get(url, {})
        .then(ret => {
          try {
            ret = JSON.parse(ret);
            result[x] = ret.feerate;
          } catch (e) {}

          return icb();
        })
        .catch(err => {
          return icb(err);
        });
    },
    function(err) {
      if (err) {
        return cb(err);
      }
      // TODO: normalize result
      return cb(null, result);
=======
  async.each(nbBlocks, function(x, icb) {
    var url = self.baseUrl + '/fee/' + x;
    self.request.get(url, {})
      .then( (ret) => {
        try {
          ret = JSON.parse(ret);

          // only process right responses.
          if (!_.isUndefined(ret.blocks) && ret.blocks != x)  {
            log.info(`Ignoring response for ${x}:`+ JSON.stringify(ret));
            return icb();
          }

          result[x] = ret.feerate;
        }
        catch (e) { 
          log.warn('fee error:', e);
        };

        return icb();
      })
      .catch((err) => {
        return icb(err)
      } );
  }, function(err) {
    if (err) {
      return cb(err);
>>>>>>> e005f51b
    }
  );
};

V8.prototype.getBlockchainHeight = function(cb) {
  var url = this.baseUrl + '/block/tip';

  this.request
    .get(url, {})
    .then(ret => {
      try {
        ret = JSON.parse(ret);
        return cb(null, ret.height, ret.hash);
      } catch (err) {
        return cb(new Error('Could not get height from block explorer'));
      }
    })
    .catch(cb);
};

V8.prototype.getTxidsInBlock = function(blockHash, cb) {
  var url = this.baseUrl + '/tx/?blockHash=' + blockHash;
  this.request
    .get(url, {})
    .then(ret => {
      try {
        ret = JSON.parse(ret);
        var res = _.map(ret, 'txid');
        return cb(null, res);
      } catch (err) {
        return cb(new Error('Could not get height from block explorer'));
      }
    })
    .catch(cb);
};

V8.prototype.initSocket = function(callbacks) {
  var self = this;
  log.info('V8 connecting socket at:' + this.host);
  // sockets always use the first server on the pull
  var socket = io.connect(this.host, { transports: ['websocket'] });

  socket.on('connect', function() {
    log.info('Connected to ' + self.getConnectionInfo());
    socket.emit(
      'room',
      '/' + self.coin.toUpperCase() + '/' + self.v8network + '/inv'
    );
  });

  socket.on('connect_error', function() {
    log.error('Error connecting to ' + self.getConnectionInfo());
  });
  socket.on('tx', _.bind(callbacks.onTx));
  socket.on('block', function(data) {
    return callbacks.onBlock(data.hash);
  });
  socket.on('coin', data => {
    // script output, or similar.
    if (!data.address) return;
    var out;
    try {
      let addr =
        self.coin == 'bch'
          ? BCHAddressTranslator.translate(data.address, 'copay', 'cashaddr')
          : data.address;
      out = {
        address: data.address,
        amount: data.value / 1e8
      };
    } catch (e) {
      // non parsable address
      return;
    }
    return callbacks.onIncomingPayments({ outs: [out], txid: data.mintTxid });
  });

  return socket;
};

module.exports = V8;<|MERGE_RESOLUTION|>--- conflicted
+++ resolved
@@ -382,16 +382,9 @@
     .then(ret => {
       return cb(null, ret !== '[]');
     })
-<<<<<<< HEAD
-    .catch(err => {
-      console.log('[v8.js.335:err:]', err); //TODO
-      return cb(err);
-    });
-=======
       .catch((err) => {
         return cb(err);
       } );
->>>>>>> e005f51b
 };
 
 V8.prototype.estimateFee = function(nbBlocks, cb) {
@@ -399,32 +392,6 @@
   nbBlocks = nbBlocks || [1, 2, 6, 24];
   var result = {};
 
-<<<<<<< HEAD
-  async.each(
-    nbBlocks,
-    function(x, icb) {
-      var url = self.baseUrl + '/fee/' + x;
-      self.request
-        .get(url, {})
-        .then(ret => {
-          try {
-            ret = JSON.parse(ret);
-            result[x] = ret.feerate;
-          } catch (e) {}
-
-          return icb();
-        })
-        .catch(err => {
-          return icb(err);
-        });
-    },
-    function(err) {
-      if (err) {
-        return cb(err);
-      }
-      // TODO: normalize result
-      return cb(null, result);
-=======
   async.each(nbBlocks, function(x, icb) {
     var url = self.baseUrl + '/fee/' + x;
     self.request.get(url, {})
@@ -440,7 +407,7 @@
 
           result[x] = ret.feerate;
         }
-        catch (e) { 
+        catch (e) {
           log.warn('fee error:', e);
         };
 
@@ -452,7 +419,7 @@
   }, function(err) {
     if (err) {
       return cb(err);
->>>>>>> e005f51b
+      }
     }
   );
 };
