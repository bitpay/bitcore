import { BitcoreLibXec } from '@abcpros/crypto-wallet-core';
import { ChronikClient } from 'chronik-client';
<<<<<<< HEAD
import _ from 'lodash';
=======
import _, { isNumber } from 'lodash';
import { Token } from 'typescript';
>>>>>>> 52e6adaa
import { IChain } from '..';
import { BtcChain } from '../btc';
const config = require('../../../config');

const Errors = require('../../errors/errordefinitions');
const Common = require('../../common');
const Utils = Common.Utils;
const BCHJS = require('@abcpros/xpi-js');
const bchjs = new BCHJS({ restURL: '' });
const ecashaddr = require('ecashaddrjs');
const protocolPrefix = { livenet: 'ecash', testnet: 'ectest' };
<<<<<<< HEAD
const chronikClient = new ChronikClient('https://chronik.be.cash/xec');
=======
export interface UtxoToken {
  addressInfo: IAddress;
  txid: string;
  outIdx: number;
  value: number;
  isNonSLP?: boolean;
  slpMeta?: any;
  tokenId?: string;
  amountToken?: number;
  tokenQty?: number;
  decimals?: number;
}

export interface IAddress {
  version: string;
  createdOn: number;
  address: string;
  walletId: string;
  isChange: boolean;
  path: string;
  publicKeys: string[];
  coin: string;
  network: string;
  type: string;
  hasActivity: any;
  beRegistered: boolean;
}
>>>>>>> 52e6adaa

export interface TokenInfo {
  id: string;
  symbol: string;
  name: string;
  coin: string;
  decimals: number;
  documentHash?: string;
  documentUri: string;
}
export class XecChain extends BtcChain implements IChain {
  chronikClient: ChronikClient;

  constructor() {
    super(BitcoreLibXec);
    this.sizeEstimationMargin = config.bch?.sizeEstimationMargin ?? 0.01;
    this.inputSizeEstimationMargin = config.bch?.inputSizeEstimationMargin ?? 2;
    this.chronikClient = new ChronikClient(config.supportToken.xec.chronikClientUrl);
  }

  convertAddressToScriptPayload(address) {
    try {
      const protoXEC = protocolPrefix.livenet; // only support livenet
      const protoAddr: string = protoXEC + ':' + address;
      const { prefix, type, hash } = ecashaddr.decode(protoAddr);
      const cashAddress = ecashaddr.encode('bitcoincash', type, hash);
      return bchjs.Address.toHash160(cashAddress);
    } catch {
      return '';
    }
  }

  getChronikClient() {
    return this.chronikClient;
  }

  async getTokenInfo(tokenId) {
    const tx = await this.chronikClient.tx(tokenId);
    return {
      coin: 'xec',
      id: tx.slpTxData?.slpMeta.tokenId || '',
      symbol: tx.slpTxData?.genesisInfo?.tokenTicker || '',
      name: tx.slpTxData?.genesisInfo?.tokenName || '',
      documentUri: tx.slpTxData?.genesisInfo?.tokenDocumentUrl || '',
      documentHash: tx.slpTxData?.genesisInfo?.tokenDocumentHash || '',
      decimals:
        tx.slpTxData && tx.slpTxData.genesisInfo && isNumber(tx.slpTxData.genesisInfo.decimals)
          ? tx.slpTxData.genesisInfo.decimals
          : NaN
    } as TokenInfo;
  }

  async sendToken(wallet, mnemonic, tokenId, token, TOKENQTY, etokenAddress) {
    const tokenInfo = await this.getTokenInfo(tokenId);

    const rootSeed = await bchjs.Mnemonic.toSeed(mnemonic);
    let masterHDNode;
    masterHDNode = bchjs.HDNode.fromSeed(rootSeed);
    const rootPath = wallet.getRootPath() ? wallet.getRootPath() : "m/44'/1899'/0'";

    // HDNode of BIP44 account
    const account = bchjs.HDNode.derivePath(masterHDNode, rootPath);
    const change = bchjs.HDNode.derivePath(account, '0/0');

    const cashAddress = bchjs.HDNode.toCashAddress(change);
    const slpAddress = bchjs.HDNode.toSLPAddress(change);

    try {
      const utxos = await this.getUtxosToken(wallet);
      if (utxos.length === 0) throw new Error('No UTXOs to spend! Exiting.');

      const bchUtxos = _.filter(utxos, item => item.isNonSLP);

      if (bchUtxos.length === 0) {
        throw new Error('Wallet does not have a BCH UTXO to pay miner fees.');
      }
      const tokenUtxos = await this.getTokenUtxos(utxos, tokenInfo);

      if (tokenUtxos.length === 0) {
        throw new Error('No token UTXOs for the specified token could be found.');
      }

      // Choose a UTXO to pay for the transaction.
      const bchUtxo = this.findBiggestUtxo(bchUtxos);

      // BEGIN transaction construction.

      // instance of transaction builder
      let transactionBuilder;
      transactionBuilder = new bchjs.TransactionBuilder();
      // Add the BCH UTXO as input to pay for the transaction.
      const originalAmount = bchUtxo.value;
      transactionBuilder.addInput(bchUtxo.txid, bchUtxo.outIdx);

      // add each token UTXO as an input.
      for (let i = 0; i < tokenUtxos.length; i++) {
        transactionBuilder.addInput(tokenUtxos[i].txid, tokenUtxos[i].outIdx);
      }

      const txFee = 250;

      // amount to send back to the sending address. It's the original amount - 1 sat/byte for tx size
      const remainder = originalAmount - txFee - 546 * 2;
      if (remainder < 1) {
        throw new Error('Selected UTXO does not have enough satoshis');
      }
      TOKENQTY = TOKENQTY / Math.pow(10, tokenInfo.decimals);
      TOKENQTY = _.floor(TOKENQTY, tokenInfo.decimals);
      // Generate the OP_RETURN code.
      const slpSendObj = bchjs.SLP.TokenType1.generateSendOpReturn(tokenUtxos, TOKENQTY);
      const slpData = slpSendObj.script;
      // Add OP_RETURN as first output.
      transactionBuilder.addOutput(slpData, 0);

      // Send the token back to the same wallet if the user hasn't specified a
      // different address.

      // Send dust transaction representing tokens being sent.
      const { prefix, type, hash } = ecashaddr.decode(etokenAddress);
      const cashAdr = ecashaddr.encode('bitcoincash', type, hash);
      // const cashAdress = ecashaddr.encodeAddress('bitcoincash', type, hash, etokenAddress);
      transactionBuilder.addOutput(bchjs.SLP.Address.toLegacyAddress(cashAdr), 546);

      // Return any token change back to the sender.
      if (slpSendObj.outputs > 1) {
        transactionBuilder.addOutput(bchjs.SLP.Address.toLegacyAddress(slpAddress), 546);
      }

      // Last output: send the BCH change back to the wallet.
      transactionBuilder.addOutput(bchjs.Address.toLegacyAddress(cashAddress), remainder);

      // Sign the transaction with the private key for the BCH UTXO paying the fees.
      let redeemScript;
      // Sign the transaction with the private key for the BCH UTXO paying the fees.

      const childIndex = (bchUtxo.addressInfo.path as string).replace(/m\//gm, '');
      const changeCash = bchjs.HDNode.derivePath(account, childIndex);
      let keyPairCash = bchjs.HDNode.toKeyPair(changeCash);
      transactionBuilder.sign(0, keyPairCash, redeemScript, transactionBuilder.hashTypes.SIGHASH_ALL, originalAmount);

      // Sign each token UTXO being consumed.
      for (let i = 0; i < tokenUtxos.length; i++) {
        const thisUtxo = tokenUtxos[i];
        const childIndex = (thisUtxo.addressInfo.path as string).replace(/m\//gm, '');
        let changeToken = bchjs.HDNode.derivePath(account, childIndex);
        let keyPairToken = bchjs.HDNode.toKeyPair(changeToken);
        transactionBuilder.sign(
          1 + i,
          keyPairToken,
          redeemScript,
          transactionBuilder.hashTypes.SIGHASH_ALL,
          thisUtxo.value
        );
      }

      // build tx
      const tx = transactionBuilder.build();

      // output rawhex
      const hex = tx.toHex();
      const txid = await this.broadcast_raw(wallet, hex, true).catch(e => {
        throw e;
      });
      return txid;
    } catch (e) {
      throw e;
    }
    // Get a UTXO
  }

  private findBiggestUtxo(utxos: UtxoToken[]) {
    let largestAmount = 0;
    let largestIndex = 0;

    for (var i = 0; i < utxos.length; i++) {
      const thisUtxo = utxos[i];

      if (thisUtxo.value > largestAmount) {
        largestAmount = thisUtxo.value;
        largestIndex = i;
      }
    }
    return utxos[largestIndex];
  }

  getTokenUtxos(utxos: UtxoToken[], tokenInfo: TokenInfo): UtxoToken[] {
    const tokenUtxos = [];
    _.forEach(utxos, item => {
      const slpMeta = _.get(item, 'slpMeta', undefined);
      // UTXO is not a minting baton.
      if (item.amountToken && slpMeta.tokenId && slpMeta.tokenId === tokenInfo.id && slpMeta.txType != 'MINT') {
        const tokenUtxo: UtxoToken = {
          addressInfo: item.addressInfo,
          txid: item.txid,
          outIdx: item.outIdx,
          value: item.value,
          decimals: tokenInfo.decimals,
          tokenId: tokenInfo.id,
          tokenQty: item.amountToken / Math.pow(10, tokenInfo.decimals),
          amountToken: item.amountToken
        };
        tokenUtxos.push(tokenUtxo);
      }
    });
    return tokenUtxos;
  }

  public broadcast_raw(wallet, raw, ischronik) {
    return new Promise((resolve, reject) => {
      wallet.broadcastRawTx(
        {
          rawTx: raw,
          network: 'livenet',
          coin: wallet.credentials.coin,
          ischronik
        },
        (err, txid) => {
          if (err || !txid) return reject(err ? err : 'No Tokens');
          return resolve(txid);
        }
      );
    });
  }

  getUtxosToken(wallet): Promise<any> {
    return new Promise((resolve, reject) => {
      wallet.getUtxosToken(
        {
          coin: 'xec'
        },
        (err, resp) => {
          if (err || !resp || !resp.length) reject(err ? err : 'No UTXOs');
          resolve(resp);
        }
      );
    });
  }
  convertFeePerKb(p, feePerKb) {
    return [p, Utils.strip(feePerKb * 1e2)];
  }

  getSizeSafetyMargin(opts: any): number {
    return 0;
  }

  getInputSizeSafetyMargin(opts: any): number {
    return 0;
  }

  validateAddress(wallet, inaddr, opts) {
    const A = BitcoreLibXec.Address;
    let addr: {
      network?: string;
      toString?: (cashAddr: boolean) => string;
    } = {};
    try {
      addr = new A(inaddr);
    } catch (ex) {
      throw Errors.INVALID_ADDRESS;
    }
    if (addr.network.toString() != wallet.network) {
      throw Errors.INCORRECT_ADDRESS_NETWORK;
    }
    return;
  }
}<|MERGE_RESOLUTION|>--- conflicted
+++ resolved
@@ -1,11 +1,7 @@
 import { BitcoreLibXec } from '@abcpros/crypto-wallet-core';
 import { ChronikClient } from 'chronik-client';
-<<<<<<< HEAD
-import _ from 'lodash';
-=======
 import _, { isNumber } from 'lodash';
 import { Token } from 'typescript';
->>>>>>> 52e6adaa
 import { IChain } from '..';
 import { BtcChain } from '../btc';
 const config = require('../../../config');
@@ -17,9 +13,6 @@
 const bchjs = new BCHJS({ restURL: '' });
 const ecashaddr = require('ecashaddrjs');
 const protocolPrefix = { livenet: 'ecash', testnet: 'ectest' };
-<<<<<<< HEAD
-const chronikClient = new ChronikClient('https://chronik.be.cash/xec');
-=======
 export interface UtxoToken {
   addressInfo: IAddress;
   txid: string;
@@ -47,7 +40,6 @@
   hasActivity: any;
   beRegistered: boolean;
 }
->>>>>>> 52e6adaa
 
 export interface TokenInfo {
   id: string;
