--- conflicted
+++ resolved
@@ -632,7 +632,6 @@
       }
 
       if (_.isEmpty(selected)) {
-<<<<<<< HEAD
         // log.debug('Could not find enough funds within this utxo subset');
         return cb(
           error ||
@@ -641,10 +640,6 @@
               Errors.INSUFFICIENT_FUNDS_FOR_FEE.message + ' + coin: ' + txp.coin + ' feePerKb: ' + txp.feePerKb
             )
         );
-=======
-        // logger.debug('Could not find enough funds within this utxo subset');
-        return cb(error || Errors.INSUFFICIENT_FUNDS_FOR_FEE);
->>>>>>> edd3ed5c
       }
 
       return cb(null, selected, fee);
