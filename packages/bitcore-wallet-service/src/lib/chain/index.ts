--- conflicted
+++ resolved
@@ -1,8 +1,5 @@
 import { ChronikClient, ChronikClientNode } from 'chronik-client';
-<<<<<<< HEAD
-=======
 import { Common } from '../common';
->>>>>>> c8b41c58
 import { ITxProposal, IWallet, TxProposal } from '../model';
 import { WalletService } from '../server';
 import logger from './../logger';
