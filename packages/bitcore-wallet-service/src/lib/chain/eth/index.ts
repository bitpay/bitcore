import { Transactions, Validation } from 'crypto-wallet-core';
import { Web3 } from 'crypto-wallet-core';
import _ from 'lodash';
import { IWallet } from 'src/lib/model';
import { IAddress } from 'src/lib/model/address';
import { WalletService } from 'src/lib/server';
import { IChain } from '../../../types/chain';
import { Common } from '../../common';
import { ClientError } from '../../errors/clienterror';
import { Errors } from '../../errors/errordefinitions';
import logger from '../../logger';
import { ERC20Abi } from './abi-erc20';
import { InvoiceAbi } from './abi-invoice';

const {
  Constants,
  Defaults
} = Common;

function requireUncached(module) {
  delete require.cache[require.resolve(module)];
  // eslint-disable-next-line @typescript-eslint/no-require-imports
  return require(module);
}

const Erc20Decoder = requireUncached('abi-decoder');
Erc20Decoder.addABI(ERC20Abi);

const InvoiceDecoder = requireUncached('abi-decoder');
InvoiceDecoder.addABI(InvoiceAbi);
function getInvoiceDecoder() {
  return InvoiceDecoder;
}

export class EthChain implements IChain {

  chain: string;

  constructor() {
    this.chain = 'ETH';
  }
  /**
   * Converts Bitcore Balance Response.
   * @param {Object} bitcoreBalance - { unconfirmed, confirmed, balance }
   * @param {Number} locked - Sum of txp.amount
   * @returns {Object} balance - Total amount & locked amount.
   */
  private convertBitcoreBalance(bitcoreBalance, locked) {
    const { confirmed, balance } = bitcoreBalance;
    // we ASUME all locked as confirmed, for ETH.
    const convertedBalance = {
      totalAmount: balance,
      totalConfirmedAmount: confirmed,
      lockedAmount: locked,
      lockedConfirmedAmount: locked,
      availableAmount: balance - locked,
      availableConfirmedAmount: confirmed - locked,
      byAddress: []
    };
    return convertedBalance;
  }

  getSizeSafetyMargin() {
    return 0;
  }

  getInputSizeSafetyMargin() {
    return 0;
  }

  notifyConfirmations() {
    return false;
  }

  supportsMultisig() {
    return false;
  }

  supportsThresholdsig() {
    return true;
  }

  getWalletBalance(server, wallet, opts, cb) {
    const bc = server._getBlockchainExplorer(wallet.chain || wallet.coin, wallet.network);

    if (opts.tokenAddress) {
      wallet.tokenAddress = opts.tokenAddress;
    }

    if (opts.multisigContractAddress) {
      wallet.multisigContractAddress = opts.multisigContractAddress;
      opts.network = wallet.network;
    }

    bc.getBalance(wallet, (err, balance) => {
      if (err) {
        return cb(err);
      }
      // getPendingTxs returns all txps when given a native currency
      server.getPendingTxs(opts, (err, txps) => {
        if (err) return cb(err);
        let fees = 0;
        let amounts = 0;

        txps.filter(txp => {
          // Add gas used for tokens when getting native balance
          if (!opts.tokenAddress) {
            fees += txp.fee || 0;
          }
          // Filter tokens when getting native balance
          if (txp.tokenAddress && !opts.tokenAddress) {
            return false;
          }
          amounts += txp.amount;
          return true;
        });

        // TODO support big int
        const lockedSum = (amounts + fees) || 0;  // previously set to 0 if opts.multisigContractAddress
        const convertedBalance = this.convertBitcoreBalance(balance, lockedSum);
        server.storage.fetchAddresses(server.walletId, (err, addresses: IAddress[]) => {
          if (err) return cb(err);
          if (addresses.length > 0) {
            const byAddress = [
              {
                address: addresses[0].address,
                path: addresses[0].path,
                amount: convertedBalance.totalAmount
              }
            ];
            convertedBalance.byAddress = byAddress;
          }
          return cb(null, convertedBalance);
        });
      });
    });
  }

  getWalletSendMaxInfo(server, wallet, opts, cb) {
    server.getBalance({}, (err, balance) => {
      if (err) return cb(err);
      const { availableAmount } = balance;
      const fee = opts.feePerKb * Defaults.MIN_GAS_LIMIT;
      return cb(null, {
        utxosBelowFee: 0,
        amountBelowFee: 0,
        amount: availableAmount - fee,
        feePerKb: opts.feePerKb,
        fee
      });
    });
  }

  getDustAmountValue() {
    return 0;
  }

  getTransactionCount(server, wallet, from) {
    return new Promise((resolve, reject) => {
      server._getTransactionCount(wallet, from, (err, nonce) => {
        if (err) return reject(err);
        return resolve(nonce);
      });
    });
  }

  getChangeAddress() { }

  checkDust(_output, _opts) { }

  checkScriptOutput(_output) { }

  getFee(server, wallet, opts) {
    return new Promise(resolve => {
      server._getFeePerKb(wallet, opts, async (err, inFeePerKb) => {
        let feePerKb = inFeePerKb;
        let gasPrice = inFeePerKb;
        let maxGasFee;
        let priorityGasFee;
        const { from, txType, priorityFeePercentile, gasLimitBuffer } = opts;
        const { coin, network, chain } = wallet;
        let inGasLimit = 0; // Per recepient gas limit
        let gasLimit = 0; // Gas limit for all recepients. used for contract interactions that rollup recepients
        let fee = 0;
        const defaultGasLimit = this.getDefaultGasLimit(opts);
<<<<<<< HEAD
        let outputAddresses = []; // Parameter for MuliSend contract
        let outputAmounts: bigint[] = []; // Parameter for MuliSend contract
        let totalValue = 0n; // Parameter for MuliSend contract
=======
        const outputAddresses = []; // Parameter for MuliSend contract
        const outputAmounts = []; // Parameter for MuliSend contract
        let totalValue = toBN(0); // Parameter for MuliSend contract
>>>>>>> 1c30f611
        logger.info(`getFee for address ${from} on network ${network} and chain ${chain}`);
        logger.info('getFee.opts: %o', { from, txType, priorityFeePercentile, gasLimitBuffer });
        logger.info(`[${from}] Add gas limit buffer?: ${!!gasLimitBuffer}`);
        for (const output of opts.outputs) {
          // Multisend txs build contract fn parameters (addresses, amounts) and bypass output level gas estimations
          if (opts.multiSendContractAddress) {
            outputAddresses.push(output.toAddress);
            outputAmounts.push(BigInt(output.amount));
            if (!opts.tokenAddress) {
              totalValue += BigInt(output.amount);
            }
            // Used as a fallback value if estimateGas fails for multisend
            inGasLimit += output.gasLimit ? output.gasLimit : defaultGasLimit;
            continue;
          }
          // Estimate a standard transfer
          if (!output.gasLimit) {
            try {
              const to = opts.payProUrl
                ? output.toAddress
                : opts.tokenAddress
                  ? opts.tokenAddress
                  : opts.multisigContractAddress
                    ? opts.multisigContractAddress
                    : output.toAddress;
              const value = opts.tokenAddress || opts.multisigContractAddress ? 0 : output.amount;
              // output.gasLimit used as the gasLimit in getBitcoreTx for non multisend transactions
              const gasLimitEstimate = await server.estimateGas({
                coin,
                chain: this.chain,
                network,
                from,
                to,
                value,
                data: output.data,
                gasPrice
              });
              output.gasLimit = gasLimitEstimate || defaultGasLimit;
            } catch {
              output.gasLimit = defaultGasLimit;
            }
          }
          inGasLimit += output.gasLimit;
          logger.info(`[${from}][${output?.toAddress || opts?.tokenAddress}] Output level gas limit: ${output.gasLimit}`);
          // Add gas Limit buffer to output level gasLimit
          if (gasLimitBuffer) {
            const gasBuffer = Math.ceil(output.gasLimit * (gasLimitBuffer / 100));
            output.gasLimit += gasBuffer;
            inGasLimit += gasBuffer;
            logger.info(`[${from}][${output?.toAddress || opts?.tokenAddress}] Output gas limit with buffer: ${output.gasLimit}`);
          }
          if (_.isNumber(opts.fee)) {
            // This is used for sendmax
            gasPrice = feePerKb = Number((opts.fee / (inGasLimit || defaultGasLimit)).toFixed());
          }
          fee += feePerKb * output.gasLimit;
        }
        // gasLimit == sum of internal gasLimits (for non Multisend)
        gasLimit = inGasLimit;
        logger.info(`[${from}] Current top level gas limit: ${gasLimit}`);
        if (opts.multiSendContractAddress) {
          // Calculate gas limit for top level of txp based on multisend tx
          let _gasLimit;
          try {
            const data = this.encodeContractParameters(
              Constants.BITPAY_CONTRACTS.MULTISEND,
              { addresses: outputAddresses, amounts: outputAmounts },
              opts
            );

            _gasLimit = await server.estimateGas({
              coin,
              chain: this.chain,
              network,
              from,
              to: opts.multiSendContractAddress,
              value: totalValue.toString(),
              data,
              gasPrice
            });
            logger.info(`[${from}] Estimated multisend gas limit: ${_gasLimit}`);
          } catch (error) {
            logger.error('Error estimating gas for MultiSend contract: %o', error);
          }
          // Add gas limit buffer to top level gas limit
          const buffer = gasLimitBuffer ? gasLimitBuffer / 100 : Defaults.MS_GAS_LIMIT_BUFFER_PERCENT;
          // If gas estimation fails, fallback to sum of internal gasLimits
          gasLimit = _gasLimit || gasLimit;
          gasLimit += Math.ceil(gasLimit * buffer); // add gas limit buffer 
          fee += feePerKb * gasLimit;
          logger.info(`[${from}] Top level gas limit with buffer: ${gasLimit}`);
        }
        if (Number(txType) === 2) {
          maxGasFee = await server.estimateFee({ network, chain: wallet.chain || coin, txType: 2 });
          priorityGasFee = await server.estimatePriorityFee({ network, chain: wallet.chain || coin, percentile: priorityFeePercentile || 15 });
        }
        return resolve({ feePerKb, gasPrice, gasLimit, maxGasFee, priorityGasFee, fee });
      });
    });
  }

  getBitcoreTx(txp, opts = { signed: true }) {
    const {
      data,
      outputs,
      payProUrl,
      tokenAddress,
      multisigContractAddress,
      multiSendContractAddress,
      isTokenSwap,
      multiTx
    } = txp;
    if (multiTx) {
      throw Errors.MULTI_TX_UNSUPPORTED;
    }
    const isERC20 = tokenAddress && !payProUrl && !isTokenSwap;
    const isETHMULTISIG = multisigContractAddress;
    const chain = isETHMULTISIG ? `${this.chain}MULTISIG` : isERC20 ? `${this.chain}ERC20` : this.chain;
    const recipients = outputs.map(output => {
      return {
        amount: output.amount,
        address: output.toAddress,
        data: output.data,
        gasLimit: output.gasLimit
      };
    });
    // Backwards compatibility BWC <= 8.9.0
    if (data) {
      recipients[0].data = data;
    }
    const unsignedTxs = [];

    if (multiSendContractAddress) {
      const multiSendParams = {
        nonce: Number(txp.nonce),
        recipients,
        contractAddress: multiSendContractAddress
      };
      // Uses gas limit from the txp top level
      unsignedTxs.push(Transactions.create({ ...txp, chain, ...multiSendParams }));
    } else {
      for (let index = 0; index < recipients.length; index++) {
        // Uses gas limit from the txp output level
        const params = {
          ...recipients[index],
          nonce: Number(txp.nonce) + Number(index),
          recipients: [recipients[index]]
        };
        unsignedTxs.push(Transactions.create({ ...txp, chain, ...params }));
      }
    }

    const tx = {
      uncheckedSerialize: () => unsignedTxs,
      txid: () => txp.txid,
      toObject: () => {
        const ret = _.clone(txp);
        ret.outputs[0].satoshis = ret.outputs[0].amount;
        return ret;
      },
      getFee: () => {
        return txp.fee;
      },
      getChangeOutput: () => null
    };

    if (opts.signed) {
      const sigs = txp.getCurrentSignatures();
      for (const x of sigs ) {
        this.addSignaturesToBitcoreTx(tx, txp.inputs, txp.inputPaths, x.signatures, x.xpub);
      }
    }

    return tx;
  }

  getDefaultGasLimit(opts) {
    let defaultGasLimit = opts.tokenAddress ? Defaults.DEFAULT_ERC20_GAS_LIMIT : Defaults.DEFAULT_GAS_LIMIT;
    if (opts.multiSendContractAddress) {
      defaultGasLimit = opts.tokenAddress
        ? Defaults.DEFAULT_MULTISEND_RECIPIENT_ERC20_GAS_LIMIT
        : Defaults.DEFAULT_MULTISEND_RECIPIENT_GAS_LIMIT;
    }
    return defaultGasLimit;
  }

  encodeContractParameters(contract, params, opts) {
    if (contract === Constants.BITPAY_CONTRACTS.MULTISEND) {
      const web3 = new Web3();
      return {
        addresses: web3.eth.abi.encodeParameter('address[]', params.addresses),
        amounts: web3.eth.abi.encodeParameter('uint256[]', params.amounts),
        method: opts.tokenAddress ? 'sendErc20' : 'sendEth',
        tokenAddress: opts.tokenAddress,
        type: Constants.BITPAY_CONTRACTS.MULTISEND
      };
    }
  }

  convertFeePerKb(p, feePerKb) {
    return [p, feePerKb];
  }

  checkTx(txp) {
    try {
      this.getBitcoreTx(txp);
    } catch (ex) {
      logger.debug('Error building Bitcore transaction: %o', ex);
      return ex;
    }

    return null;
  }

  checkTxUTXOs(server, txp, opts, cb) {
    return cb();
  }

  selectTxInputs(server, txp, wallet, opts, cb) {
    server.getBalance(
      { wallet, tokenAddress: opts.tokenAddress, multisigContractAddress: opts.multisigContractAddress },
      (err, balance) => {
        if (err) return cb(err);

        const getInvoiceValue = txp => {
          let totalAmount;

          /* invoice outputs data example:
          abiDecoder.decodeMethod(txp.outputs[0].data)
          { name: 'approve',
            params:
            [ { name: '_spender',
                value: '0xc27ed3df0de776246cdad5a052a9982473fceab8',
                type: 'address' },
              { name: '_value', value: '1380623310000000', type: 'uint256' } ] }

          > abiDecoder.decodeMethod(txp.outputs[1].data)
          { name: 'pay',
            params:
            [ { name: 'value', value: '1000000', type: 'uint256' },
              { name: 'gasPrice', value: '40000000000', type: 'uint256' },
              { name: 'expiration', value: '1604123733282', type: 'uint256' },
              ... ] }
          */

          for (const output of txp.outputs) {
            // We use a custom contract call (pay) instead of the transfer ERC20 method
            const decodedData = getInvoiceDecoder().decodeMethod(output.data);
            if (decodedData && decodedData.name === 'pay') {
              totalAmount = decodedData.params[0].value;
            }
          }
          return totalAmount;
        };

        const { totalAmount, availableAmount } = balance;

        /* If its paypro its an already created ERC20 transaction and we need to get the actual invoice value from the data
        invoice outputs example:
        "outputs":[{
            "amount":0,
            "toAddress":"0x44d69d16C711BF966E3d00A46f96e02D16BDdf1f",
            "message":null,
            "data":"...",
            "gasLimit":29041
          },
          {
            "amount":0,
            "toAddress":"0xc27eD3DF0DE776246cdAD5a052A9982473FceaB8",
            "message":null,
            "data":"...",
            "gasLimit":200000
        }]
        */
        const txpTotalAmount =
          (opts.multisigContractAddress || opts.tokenAddress) && txp.payProUrl
            ? getInvoiceValue(txp)
            : txp.getTotalAmount();

        if (totalAmount < txpTotalAmount) {
          return cb(Errors.INSUFFICIENT_FUNDS);
        } else if (availableAmount < txpTotalAmount) {
          return cb(Errors.LOCKED_FUNDS);
        } else {
          if (opts.tokenAddress || opts.multisigContractAddress) {
            // ETH linked wallet balance
            server.getBalance({}, (err, ethBalance) => {
              if (err) return cb(err);
              const { totalAmount, availableAmount } = ethBalance;
              if (totalAmount < txp.fee) {
                return cb(this.getInsufficientFeeError(txp));
              } else if (availableAmount < txp.fee) {
                return cb(this.getLockedFeeError(txp));
              } else {
                return cb(this.checkTx(txp));
              }
            });
          } else if (availableAmount - txp.fee < txpTotalAmount) {
            return cb(
              new ClientError(
                Errors.codes.INSUFFICIENT_FUNDS_FOR_FEE,
                `${Errors.INSUFFICIENT_FUNDS_FOR_FEE.message}. RequiredFee: ${txp.fee}`,
                {
                  requiredFee: txp.fee
                }
              )
            );
          } else {
            return cb(this.checkTx(txp));
          }
        }
      }
    );
  }

  getInsufficientFeeError(txp) {
    return new ClientError(
      Errors.codes[`INSUFFICIENT_${this.chain}_FEE`],
      `${Errors[`INSUFFICIENT_${this.chain}_FEE`].message}. RequiredFee: ${txp.fee}`,
      {
        requiredFee: txp.fee
      }
    );
  }

  getLockedFeeError(txp) {
    return new ClientError(
      Errors.codes[`LOCKED_${this.chain}_FEE`],
      `${Errors[`LOCKED_${this.chain}_FEE`].message}. RequiredFee: ${txp.fee}`,
      {
        requiredFee: txp.fee
      }
    );
  }

  checkUtxos(_opts) { }

  checkValidTxAmount(output): boolean {
    try {
      if (
        output.amount == null ||
        output.amount < 0 ||
        isNaN(output.amount) ||
        Web3.utils.toHex(BigInt(output.amount).toString()).toString() !== BigInt(output.amount).toString(16)
      ) {
        throw new Error('output.amount is not a valid value: ' + output.amount);
      }
      return true;
    } catch (err) {
      logger.warn(`Invalid output amount (${output.amount}) in checkValidTxAmount: $o`, err);
      return false;
    }
  }

  isUTXOChain() {
    return false;
  }
  isSingleAddress() {
    return true;
  }

  addressFromStorageTransform(network, address): void {
    if (network != 'livenet') {
      const x = address.address.indexOf(':');
      if (x >= 0) {
        address.address = address.address.substr(0, x);
      }
    }
  }

  addressToStorageTransform(network, address): void {
    if (network != 'livenet') address.address += ':' + network;
  }

  addSignaturesToBitcoreTx(tx, _inputs, _inputPaths, signatures, _xpub) {
    if (signatures.length === 0) {
      throw new Error('Signatures Required');
    }

    const unsignedTxs = tx.uncheckedSerialize();
    const signedTxs = [];
    for (let index = 0; index < signatures.length; index++) {
      const signed = Transactions.applySignature({
        chain: this.chain, // TODO use lowercase always to avoid confusion
        tx: unsignedTxs[index],
        signature: signatures[index]
      });
      signedTxs.push(signed);

      // bitcore users id for txid...
      tx.id = Transactions.getHash({ tx: signed, chain: this.chain });
    }
    tx.uncheckedSerialize = () => signedTxs;
  }

  validateAddress(wallet, inaddr, opts) {
    const chain = this.chain.toLowerCase();
    const isValidTo = Validation.validateAddress(chain, wallet.network, inaddr);
    if (!isValidTo) {
      throw Errors.INVALID_ADDRESS;
    }
    const isValidFrom = Validation.validateAddress(chain, wallet.network, opts.from);
    if (!isValidFrom) {
      throw Errors.INVALID_ADDRESS;
    }
    return;
  }

  onCoin(_coin) {
    return null;
  }

  onTx(tx) {
    // TODO: Multisig ERC20 - Internal txs ¿?
    let tokenAddress;
    let multisigContractAddress;
    let address;
    let amount;
    // Only returns single notification so determine most precise
    if (tx.effects && tx.effects.length) {
      const multisigConfirm = tx.effects.findIndex(e => e.type === 'MULTISIG:confirmTransaction');
      const multisigSubmit = tx.effects.findIndex(e => e.type === 'MULTISIG:submitTransaction');
      const erc20Transfer = tx.effects.findIndex(e => e.type === 'ERC20:transer');
      const internalTransfer = tx.effects.findIndex(e => !e.type && !e.contractAddress);

      const exists = [multisigConfirm, multisigSubmit, erc20Transfer, internalTransfer].filter(i => i > -1);

      if (exists.length) {
        // Get the first effect based on priority as determined by order in above array
        const best = tx.effects[exists[0]];
        if (best.type == 'MULTISIG:confirmTransaction' || best.type == 'MULTISIG:submitTransaction') {
          multisigContractAddress = best.contractAddress;
          address = best.to;
          amount = best.amount;
        } else if (best.type == 'ERC20:transfer') {
          tokenAddress = best.contractAddress;
          address = best.to;
          amount = best.amount;
        } else {
          address = best.to;
          amount = best.amount;
        }
      }
    }

    // If we haven't defined address by this point then it must be native transfer
    if (!address) {
      address = tx.to;
      amount = tx.value;
    }

    return {
      txid: tx.txid,
      out: {
        address,
        amount,
        tokenAddress,
        multisigContractAddress
      }
    };
  }

  getReserve(server: WalletService, wallet: IWallet, cb: (err?, reserve?: number) => void) {
    return cb(null, 0);
  }

  refreshTxData(_server: WalletService, txp, _opts, cb) {
    return cb(null, txp);
  }
}<|MERGE_RESOLUTION|>--- conflicted
+++ resolved
@@ -183,15 +183,9 @@
         let gasLimit = 0; // Gas limit for all recepients. used for contract interactions that rollup recepients
         let fee = 0;
         const defaultGasLimit = this.getDefaultGasLimit(opts);
-<<<<<<< HEAD
-        let outputAddresses = []; // Parameter for MuliSend contract
-        let outputAmounts: bigint[] = []; // Parameter for MuliSend contract
+        const outputAddresses = []; // Parameter for MuliSend contract
+        const outputAmounts: bigint[] = []; // Parameter for MuliSend contract
         let totalValue = 0n; // Parameter for MuliSend contract
-=======
-        const outputAddresses = []; // Parameter for MuliSend contract
-        const outputAmounts = []; // Parameter for MuliSend contract
-        let totalValue = toBN(0); // Parameter for MuliSend contract
->>>>>>> 1c30f611
         logger.info(`getFee for address ${from} on network ${network} and chain ${chain}`);
         logger.info('getFee.opts: %o', { from, txType, priorityFeePercentile, gasLimitBuffer });
         logger.info(`[${from}] Add gas limit buffer?: ${!!gasLimitBuffer}`);
