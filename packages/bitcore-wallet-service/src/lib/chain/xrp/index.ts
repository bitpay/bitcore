--- conflicted
+++ resolved
@@ -226,11 +226,7 @@
   checkUtxos(opts) { }
 
   checkValidTxAmount(output): boolean {
-<<<<<<< HEAD
-    if (!output.amount || isNaN(output.amount) || output.amount < 0) {
-=======
     if (!Utils.isNumber(output.amount) || isNaN(output.amount) || output.amount < 0) {
->>>>>>> 6feb665a
       return false;
     }
     return true;
