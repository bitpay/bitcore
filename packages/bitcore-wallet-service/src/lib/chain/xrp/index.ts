--- conflicted
+++ resolved
@@ -49,16 +49,6 @@
     return false;
   }
 
-<<<<<<< HEAD
-  getChronikClient() {}
-  getChronikClientInNode() {}
-
-  convertAddressToScriptPayload(address) {}
-  getTokenInfo(tokenId) {}
-  sendToken(wallet, mnemonic, tokenId, token, TOKENQTY, etokenAddress) {}
-  burnToken(wallet, mnemonic, tokenId, TOKENQTY, splitTxId) {}
-=======
->>>>>>> c8b41c58
   getSizeSafetyMargin() {
     return 0;
   }
