import * as CWC from 'crypto-wallet-core';
import _ from 'lodash';
import Config from '../../config';
import { logger } from '../logger';
import { Constants } from './constants';

const $ = require('preconditions').singleton();
const bitcore = require('bitcore-lib');
const crypto = bitcore.crypto;
const secp256k1 = require('secp256k1');
const Bitcore = require('bitcore-lib');
const Bitcore_ = {
  btc: Bitcore,
  bch: require('bitcore-lib-cash'),
  doge: require('bitcore-lib-doge'),
  ltc: require('bitcore-lib-ltc')
};

export const Utils = {

  isObject(obj) {
    return obj && typeof obj === 'object' && !Array.isArray(obj);
  },

  /**
   * Checks if val is numeric within the confines of Number
   * e.g. '1', 1, '1.1', -1, '-1', 0, '0' are all valid numbers. Null is not. BigInts are not.
   * @param val
   * @returns {boolean}
   */
  isNumber(val) {
    return val != null && !isNaN(val);
  },

  /**
   * Same as isNumber(), but also allows BigInts
   * @param val 
   * @returns {boolean}
   */
  isNumberish(val) {
    return Utils.isNumber(val) || typeof val === 'bigint';
  },

  getMissingFields(obj: object, args?: string | Array<string>): Array<string> {
    args = args || [];
    if (!Array.isArray(args)) args = [args];
    if (!Utils.isObject(obj)) return args;
    const missing = args.filter(arg => !obj.hasOwnProperty(arg));
    return missing;
  },

  /**
   *
   * @desc rounds a JAvascript number
   * @param number
   * @return {number}
   */
  strip(number) {
    return parseFloat(number.toPrecision(12));
  },

  /* TODO: It would be nice to be compatible with bitcoind signmessage. How
   * the hash is calculated there? */
  hashMessage(text, noReverse) {
    $.checkArgument(text);
    const buf = Buffer.from(text);
    let ret = crypto.Hash.sha256sha256(buf);
    if (!noReverse) {
      ret = new bitcore.encoding.BufferReader(ret).readReverse();
    }
    return ret;
  },

  verifyMessage(message, signature, publicKey) {
    $.checkArgument(message);

    const flattenedMessage = Array.isArray(message) ? message.join(',') : message;
    const hash = Utils.hashMessage(flattenedMessage, true);

    const sig = Utils._tryImportSignature(signature);
    if (!sig) {
      return false;
    }

    const publicKeyBuffer = Utils._tryImportPublicKey(publicKey);
    if (!publicKeyBuffer) {
      return false;
    }

    return Utils._tryVerifyMessage(hash, sig, publicKeyBuffer);
  },

  _tryImportPublicKey(publicKey) {
    let publicKeyBuffer = publicKey;
    try {
      if (!Buffer.isBuffer(publicKey)) {
        publicKeyBuffer = Buffer.from(publicKey, 'hex');
      }
      return publicKeyBuffer;
    } catch (e) {
      logger.error('_tryImportPublicKey encountered an error: %o', e);
      return false;
    }
  },

  _tryImportSignature(signature) {
    try {
      let signatureBuffer = signature;
      if (!Buffer.isBuffer(signature)) {
        signatureBuffer = Buffer.from(signature, 'hex');
      }
      // uses the native module (c++) for performance vs bitcore lib (javascript)
      return secp256k1.signatureImport(signatureBuffer);
    } catch (e) {
      logger.error('_tryImportSignature encountered an error: %o', e);
      return false;
    }
  },

  _tryVerifyMessage(hash, sig, publicKeyBuffer) {
    try {
      // uses the native module (c++) for performance vs bitcore lib (javascript)
      return secp256k1.ecdsaVerify(sig, hash, publicKeyBuffer);
    } catch (e) {
      logger.error('_tryVerifyMessage encountered an error: %o', e);
      return false;
    }
  },

  formatAmount(satoshis, unit, opts) {
    const UNITS = Object.entries(CWC.Constants.UNITS).reduce((units, [currency, currencyConfig]) => {
      units[currency] = {
        toSatoshis: currencyConfig.toSatoshis,
        maxDecimals: currencyConfig.short.maxDecimals,
        minDecimals: currencyConfig.short.minDecimals
      };
      return units;
    }, {} as { [currency: string]: { toSatoshis: number; maxDecimals: number; minDecimals: number } });

    $.shouldBeNumber(satoshis);

    function addSeparators(nStr, thousands, decimal, minDecimals) {
      nStr = nStr.replace('.', decimal);
      const x = nStr.split(decimal);
      let x0 = x[0];
      let x1 = x[1];

      x1 = _.dropRightWhile(x1, (n, i) => {
        return n == '0' && i >= minDecimals;
      }).join('');
      const x2 = x.length > 1 ? decimal + x1 : '';

      x0 = x0.replace(/\B(?=(\d{3})+(?!\d))/g, thousands);
      return x0 + x2;
    }

    opts = opts || {};

    if (!UNITS[unit] && !opts.decimals && !opts.toSatoshis) {
      return Number(satoshis).toLocaleString();
    }

    const u = Object.assign({}, UNITS[unit], opts);
    var decimals = opts.decimals ? opts.decimals : u;
    var toSatoshis = opts.toSatoshis ? opts.toSatoshis : u.toSatoshis;

    const amount = (satoshis / toSatoshis).toFixed(decimals.maxDecimals);
    return addSeparators(amount, opts.thousandsSeparator || ',', opts.decimalSeparator || '.', decimals.minDecimals);
  },

  formatAmountInBtc(amount) {
    return (
      Utils.formatAmount(amount, 'btc', {
        minDecimals: 8,
        maxDecimals: 8
      }) + 'btc'
    );
  },

  formatUtxos(utxos) {
    if (!utxos?.length) return 'none';
    return utxos.map(i => {
      const amount = Utils.formatAmountInBtc(i.satoshis);
      const confirmations = i.confirmations ? i.confirmations + 'c' : 'u';
      return amount + '/' + confirmations;
    }).join(', ');
  },

  formatRatio(ratio) {
    return (ratio * 100).toFixed(4) + '%';
  },

  formatSize(size) {
    return (size / 1000).toFixed(4) + 'kB';
  },

  parseVersion(version) {
    const v: {
      agent?: string;
      major?: number;
      minor?: number;
      patch?: number;
    } = {};

    if (!version) return null;

    let x = version.split('-');
    if (x.length != 2) {
      v.agent = version;
      return v;
    }
    v.agent = ['bwc', 'bws'].includes(x[0]) ? 'bwc' : x[0];
    x = x[1].split('.');
    v.major = x[0] ? parseInt(x[0]) : null;
    v.minor = x[1] ? parseInt(x[1]) : null;
    v.patch = x[2] ? parseInt(x[2]) : null;

    return v;
  },

  parseAppVersion(agent) {
    const v: {
      app?: string;
      major?: number;
      minor?: number;
      patch?: number;
    } = {};
    if (!agent) return null;
    agent = agent.toLowerCase();

    let w;
    w = agent.indexOf('copay');
    if (w >= 0) {
      v.app = 'copay';
    } else {
      w = agent.indexOf('bitpay');
      if (w >= 0) {
        v.app = 'bitpay';
      } else {
        v.app = 'other';
        return v;
      }
    }

    const version = agent.substr(w + v.app.length);
    const x = version.split('.');
    v.major = x[0] ? parseInt(x[0].replace(/\D/g, '')) : null;
    v.minor = x[1] ? parseInt(x[1]) : null;
    v.patch = x[2] ? parseInt(x[2]) : null;

    return v;
  },

  getIpFromReq(req): string {
    if (req.headers) {
      if (req.headers['x-forwarded-for']) return req.headers['x-forwarded-for'].split(',')[0];
      if (req.headers['x-real-ip']) return req.headers['x-real-ip'].split(',')[0];
    }
    if (req.ip) return req.ip;
    if (req.connection && req.connection.remoteAddress) return req.connection.remoteAddress;
    return '';
  },

  checkValueInCollection(value, collection) {
    if (typeof value !== 'string') return false;
    return Object.values(collection).includes(value);
  },

  getAddressCoin(address) {
    try {
      new Bitcore_['btc'].Address(address);
      return 'btc';
    } catch (e) {
      try {
        new Bitcore_['bch'].Address(address);
        return 'bch';
      } catch (e) {
        try {
          new Bitcore_['doge'].Address(address);
          return 'doge';
        } catch (e) {
          try {
            new Bitcore_['ltc'].Address(address);
            return 'ltc';
          } catch (e) {
            return;
          }
        }
      }
    }
  },

  translateAddress(address, coin) {
    const origCoin = Utils.getAddressCoin(address);
    const origAddress = new Bitcore_[origCoin].Address(address);
    const origObj = origAddress.toObject();

    const result = Bitcore_[coin].Address.fromObject(origObj);
    return coin == 'bch' ? result.toLegacyAddress() : result.toString();
  },

  compareNetworks(network1, network2, chain) {
    network1 = network1 ? Utils.getNetworkName(chain, network1.toLowerCase()) : null;
    network2 = network2 ? Utils.getNetworkName(chain, network2.toLowerCase()) : null;

    if (network1 == network2) return true;
    if (Config.allowRegtest && ['testnet', 'regtest'].includes(Utils.getNetworkType(network1)) && ['testnet', 'regtest'].includes(Utils.getNetworkType(network2))) return true;
    return false;
  },

  // Good for going from generic 'testnet' to specific 'testnet3', 'sepolia', etc
  getNetworkName(chain, network) {
    const aliases = Constants.NETWORK_ALIASES[chain];
    if (aliases && aliases[network]) {
      return aliases[network];
    }
    return network;
  },

  // Good for going from specific 'testnet3', 'sepolia', etc to generic 'testnet'
  getGenericName(network) {
    if (network === 'mainnet') return 'livenet';
    const isTestnet = !!Object.keys(Constants.NETWORK_ALIASES).find(key => Constants.NETWORK_ALIASES[key].testnet === network);
    if (isTestnet) return 'testnet';
    return network;
  },

  getNetworkType(network) {
    if (['mainnet', 'livenet'].includes(network)) {
      return 'mainnet';
    }
    if (network === 'regtest') {
       return 'regtest';
    }
    return 'testnet';
  },

  castToBool(input: any) {
    input = input?.toString();
    if (input?.toLowerCase() === 'true' || input == '1') {
      return true;
    }
    return false;
  },

  /**
   * Sort array by keys in ascending order
   * @param {Array<any>} arr Array to be sorted
   * @param {...string|Array<string>} keys Keys to sort by in order. If a key is an array, it will be treated as a nested key.
   *  e.g.: sortAsc(arr, 'a', 'b', ['c', 'd']) will sort by a, then b, then c.d
   * @returns 
   */
  sortAsc(arr, ...keys) {
    function transformVals(val1, val2) {
      if (val1 === undefined) {
        val1 = '\uFFFF'; // highest possible string value, otherwise 'undefined' < 'xyz'
      } else if (val1 === null || val1 === false || val1.toString() === 'NaN') {
        val1 = '0';
      } else if (val1 === true) {
        val1 = '1';
      }

      if (val2 === undefined) {
        val2 = '\uFFFF'; // highest possible string value, otherwise 'undefined' < 'xyz'
      } else if (val2 === null || val2 === false || val2.toString() === 'NaN') {
        val2 = '0';
      } else if (val2 === true) {
        val2 = '1';
      }

      return [Buffer.from(val1.toString()), Buffer.from(val2.toString())];
    };

    if (!keys.length) {
      return arr.sort((a, b) => { const [_a, _b] = transformVals(a, b); return _a.compare(_b) });
    } else if (keys.length === 1 && !Array.isArray(keys[0])) {
      return arr.sort((a, b) => { const [_a, _b] = transformVals(a[keys[0]], b[keys[0]]); return _a.compare(_b) });
    }
    return arr.sort((a, b) => {
      // compare concatenated strings for multiple key sorting
      let aVal = '';
      let bVal = '';
      for (let k of keys) {
        const [aTemp, bTemp] = transformVals(
          Array.isArray(k) ? k.reduce((val, key) => val[key], a) : a[k],
          Array.isArray(k) ? k.reduce((val, key) => val[key], b) : b[k]
        );

        aVal += aTemp.toString();
        bVal += bTemp.toString();
      }
      return Buffer.from(aVal).compare(Buffer.from(bVal));
    });
  },

  /**
   * Sort array by keys in descending order
   * @param {Array<any>} arr Array to be sorted
   * @param {...string|Array<string>} keys Keys to sort by in order. If a key is an array, it will be treated as a nested key.
   *  e.g.: sortDesc(arr, 'a', 'b', ['c', 'd']) will sort by a, then b, then c.d
   */
  sortDesc(arr, ...keys) {
    return Utils.sortAsc(arr, ...keys).reverse();
  },

  /**
<<<<<<< HEAD
   * Return a new object with only the specified keys
   * E.g.: pick({a: 1, b: 2, c: 3, d: 4}, 'a', 'c') => {a: 1, c: 3}
   * 
   * Keys can be given as an array
   * E.g.: pick({a: 1, b: 2, c: 3, d: 4}, ['a', 'c']) => {a: 1, c: 3}
   * 
   * Keys are flattened
   * E.g.: pick({a: 1, b: 2, c: 3, d: 4}, ['a', ['c']], 'd') => {a: 1, c: 3, d: 4}
   * 
   * Properties that are defined but nullish will be included on result
   * E.g.: pick({a: 1, b: 2, c: null, d: undefined}, ['a', 'c', 'd']) => {a: 1, c: null, d: undefined}
   *
   * Non-existent properties will not exist on result
   * E.g.: pick({a: 1, b: 2, c: null, d: 4}, ['a', 'e']) => {a: 1}
   * @param {Object} obj Object to pick keys from
   * @param keys Keys to pick from obj
   * @returns {Object} New object with only the specified keys
   */
  pick<T>(obj: T, ...keys): Partial<T> {
    keys = keys.flat();
    const retval: Partial<T> = {};
    if (!obj) return retval;
    for (const key of keys) {
      if (obj.hasOwnProperty(key)) {
        retval[key] = obj[key];
      }
    }
    return retval;
=======
   * Takes an array of array-pairs and converts them to key-value map
   * @param {Array<Array<any, any>>} input e.g. [[a, 1], [b, 2]]
   * @returns {Object} e.g. { a: 1, b: 2 }
   */
  fromPairs(input) {
    return input.reduce((map, [k, v]) => {
      map[k] = v;
      return map;
    }, {});
  },

  /**
   * Returns the elements of arr1 that are NOT in arr2
   * @param {Array<any>} arr1 Elements to filter
   * @param {Array<any>} [arr2] Elements to remove from arr1 if they exist. If not provided, returns a copy of arr1.
   * @returns 
   */
  difference(arr1, arr2) {
    if (!Array.isArray(arr1)) return [];
    if (!Array.isArray(arr2)) arr2 = null;
    return arr1.filter(x => !arr2?.includes(x));
>>>>>>> 930939b2
  }
}<|MERGE_RESOLUTION|>--- conflicted
+++ resolved
@@ -404,7 +404,6 @@
   },
 
   /**
-<<<<<<< HEAD
    * Return a new object with only the specified keys
    * E.g.: pick({a: 1, b: 2, c: 3, d: 4}, 'a', 'c') => {a: 1, c: 3}
    * 
@@ -433,7 +432,9 @@
       }
     }
     return retval;
-=======
+  },
+
+  /**
    * Takes an array of array-pairs and converts them to key-value map
    * @param {Array<Array<any, any>>} input e.g. [[a, 1], [b, 2]]
    * @returns {Object} e.g. { a: 1, b: 2 }
@@ -455,6 +456,5 @@
     if (!Array.isArray(arr1)) return [];
     if (!Array.isArray(arr2)) arr2 = null;
     return arr1.filter(x => !arr2?.includes(x));
->>>>>>> 930939b2
   }
 }