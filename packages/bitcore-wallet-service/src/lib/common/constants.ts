--- conflicted
+++ resolved
@@ -45,7 +45,6 @@
     EUROC_M: 'euroc_m'
   },
 
-<<<<<<< HEAD
   ETH_ERC20: {
     MATIC_E: 'matic_e',
     USDC_E: 'usdc_e',
@@ -88,30 +87,6 @@
   EUR_STABLECOINS: {
     EUROC_E: 'euroc_e',
     EUROC_M: 'euroc_m'
-=======
-  BITPAY_SUPPORTED_ERC20: {
-    USDC: 'usdc',
-    PAX: 'pax',
-    GUSD: 'gusd',
-    BUSD: 'busd',
-    DAI: 'dai',
-    WBTC: 'wbtc',
-    SHIB: 'shib',
-    APE: 'ape',
-    EUROC: 'euroc'
-  },
-
-  BITPAY_USD_STABLECOINS: {
-    USDC: 'usdc',
-    PAX: 'pax',
-    GUSD: 'gusd',
-    BUSD: 'busd',
-    DAI: 'dai'
-  },
-
-  BITPAY_EUR_STABLECOINS: {
-    EUROC: 'euroc'
->>>>>>> fd018637
   },
 
   UTXO_CHAINS: {
@@ -121,14 +96,13 @@
     LTC: 'ltc'
   },
 
-<<<<<<< HEAD
+  EVM_CHAINS: {
+    ETH: 'eth'
+  },
+
   EVM_COINS: {
     ETH: 'eth',
     MATIC: 'matic'
-=======
-  EVM_CHAINS: {
-    ETH: 'eth'
->>>>>>> fd018637
   },
 
   NETWORKS: {
