--- conflicted
+++ resolved
@@ -27,12 +27,9 @@
     BUSD: 'busd',
     DAI: 'dai',
     WBTC: 'wbtc',
-<<<<<<< HEAD
-    SHIB: 'shib'
-=======
+    SHIB: 'shib',
     RSK: 'rsk',
     RBTC: 'rbtc'
->>>>>>> a09f7142
   },
 
   ERC20: {
