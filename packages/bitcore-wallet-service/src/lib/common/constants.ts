--- conflicted
+++ resolved
@@ -32,13 +32,8 @@
     BTC: 'btc',
     BCH: 'bch',
     BCHA: 'bcha',
-<<<<<<< HEAD
-    XPI: 'xpi',
-    DOGE: 'doge'
-=======
     DOGE: 'doge',
     XPI: 'xpi'
->>>>>>> f5ddab34
   },
 
   NETWORKS: {
