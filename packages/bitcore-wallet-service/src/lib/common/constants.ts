'use strict';
import * as CWC from 'crypto-wallet-core';

module.exports = {
  CHAINS: {
    BTC: 'btc',
    BCH: 'bch',
    ETH: 'eth',
    MATIC: 'matic',
    XRP: 'xrp',
    DOGE: 'doge',
    LTC: 'ltc'
  },

  // TODO rethink COINS. If we want to concatenate CHAINS + ERC20's, we can do that in the implementation.
  // In the future, ERC20 "coins" may not be specific to ETH, so inferring that a USDC coin is on ETH (for example) may be incorrect.
  // Perhaps, this should be a nested object, with there being coins nested inside smart chains.
  COINS: {
    BTC: 'btc',
    BCH: 'bch',
    ETH: 'eth',
    MATIC: 'matic',
    XRP: 'xrp',
    DOGE: 'doge',
    LTC: 'ltc',
<<<<<<< HEAD
    MATIC_E: 'matic_e',
    USDC_E: 'usdc_e',
    PAX_E: 'pax_e',
    GUSD_E: 'gusd_e',
    BUSD_E: 'busd_e',
    DAI_E: 'dai_e',
    WBTC_E: 'wbtc_e',
    SHIB_E: 'shib_e',
    APE_E: 'ape_e',
    EUROC_E: 'euroc_e',
    ETH_M: 'eth_m',
    USDC_M: 'usdc_m',
    PAX_M: 'pax_m',
    GUSD_M: 'gusd_m',
    BUSD_M: 'busd_m',
    DAI_M: 'dai_m',
    WBTC_M: 'wbtc_m',
    SHIB_M: 'shib_m',
    APE_M: 'ape_m',
    EUROC_M: 'euroc_m'
  },

  ETH_ERC20: {
    MATIC_E: 'matic_e',
    USDC_E: 'usdc_e',
    PAX_E: 'pax_e',
    GUSD_E: 'gusd_e',
    BUSD_E: 'busd_e',
    DAI_E: 'dai_e',
    WBTC_E: 'wbtc_e',
    SHIB_E: 'shib_e',
    APE_E: 'ape_e',
    EUROC_E: 'euroc_e'
  },

  MATIC_ERC20: {
    ETH_M: 'eth_m',
    USDC_M: 'usdc_m',
    PAX_M: 'pax_m',
    GUSD_M: 'gusd_m',
    BUSD_M: 'busd_m',
    DAI_M: 'dai_m',
    WBTC_M: 'wbtc_m',
    SHIB_M: 'shib_m',
    APE_M: 'ape_m',
    EUROC_M: 'euroc_m'
=======
    USDC: 'usdc',
    PAX: 'pax',
    GUSD: 'gusd',
    BUSD: 'busd',
    DAI: 'dai',
    WBTC: 'wbtc',
    SHIB: 'shib',
    APE: 'ape',
    EUROC: 'euroc'
  },

  ERC20: {
    USDC: 'usdc',
    PAX: 'pax',
    GUSD: 'gusd',
    BUSD: 'busd',
    DAI: 'dai',
    WBTC: 'wbtc',
    SHIB: 'shib',
    APE: 'ape',
    EUROC: 'euroc'
>>>>>>> 583f1e59
  },

  USD_STABLECOINS: {
    USDC_E: 'usdc_e',
    PAX_E: 'pax_e',
    GUSD_E: 'gusd_e',
    BUSD_E: 'busd_e',
    DAI_E: 'dai_e',
    USDC_M: 'usdc_m',
    PAX_M: 'pax_m',
    GUSD_M: 'gusd_m',
    BUSD_M: 'busd_m',
    DAI_M: 'dai_m'
  },

  EUR_STABLECOINS: {
    EUROC: 'euroc'
  },

  UTXO_COINS: {
    BTC: 'btc',
    BCH: 'bch',
    DOGE: 'doge',
    LTC: 'ltc'
  },

  EVM_COINS: {
    ETH: 'eth',
    MATIC: 'matic'
  },

  NETWORKS: {
    LIVENET: 'livenet',
    TESTNET: 'testnet'
  },

  ADDRESS_FORMATS: ['copay', 'cashaddr', 'legacy'],

  SCRIPT_TYPES: {
    P2SH: 'P2SH',
    P2WSH: 'P2WSH',
    P2PKH: 'P2PKH',
    P2WPKH: 'P2WPKH'
  },
  DERIVATION_STRATEGIES: {
    BIP44: 'BIP44',
    BIP45: 'BIP45'
  },

  PATHS: {
    SINGLE_ADDRESS: "m/0'/0",
    REQUEST_KEY: "m/1'/0",
    TXPROPOSAL_KEY: "m/1'/1",
    REQUEST_KEY_AUTH: 'm/2' // relative to BASE
  },

  BIP45_SHARED_INDEX: 0x80000000 - 1,

  ETH_TOKEN_OPTS: CWC.Constants.ETH_TOKEN_OPTS,
  MATIC_TOKEN_OPTS: CWC.Constants.MATIC_TOKEN_OPTS
};<|MERGE_RESOLUTION|>--- conflicted
+++ resolved
@@ -23,7 +23,6 @@
     XRP: 'xrp',
     DOGE: 'doge',
     LTC: 'ltc',
-<<<<<<< HEAD
     MATIC_E: 'matic_e',
     USDC_E: 'usdc_e',
     PAX_E: 'pax_e',
@@ -70,29 +69,6 @@
     SHIB_M: 'shib_m',
     APE_M: 'ape_m',
     EUROC_M: 'euroc_m'
-=======
-    USDC: 'usdc',
-    PAX: 'pax',
-    GUSD: 'gusd',
-    BUSD: 'busd',
-    DAI: 'dai',
-    WBTC: 'wbtc',
-    SHIB: 'shib',
-    APE: 'ape',
-    EUROC: 'euroc'
-  },
-
-  ERC20: {
-    USDC: 'usdc',
-    PAX: 'pax',
-    GUSD: 'gusd',
-    BUSD: 'busd',
-    DAI: 'dai',
-    WBTC: 'wbtc',
-    SHIB: 'shib',
-    APE: 'ape',
-    EUROC: 'euroc'
->>>>>>> 583f1e59
   },
 
   USD_STABLECOINS: {
@@ -109,7 +85,8 @@
   },
 
   EUR_STABLECOINS: {
-    EUROC: 'euroc'
+    EUROC_E: 'euroc_e',
+    EUROC_M: 'euroc_m'
   },
 
   UTXO_COINS: {
