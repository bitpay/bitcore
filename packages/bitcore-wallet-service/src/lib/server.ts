--- conflicted
+++ resolved
@@ -477,7 +477,6 @@
     this.lock.runLocked(this.walletId, { waitTime }, cb, task);
   }
 
-<<<<<<< HEAD
   _cleanLogArgs(args) {
     if (!args || args.length === 0) {
       return [];
@@ -491,8 +490,6 @@
     return args;
   }
 
-=======
->>>>>>> 86161da1
   logi(message, ...args) {
     args = this._cleanLogArgs(args);
 
