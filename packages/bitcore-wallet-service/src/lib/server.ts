import * as async from 'async';
import * as _ from 'lodash';
import * as log from 'npmlog';
import 'source-map-support/register';

import { BlockChainExplorer } from './blockchainexplorer';
import { V8 } from './blockchainexplorers/v8';
import { ChainService } from './chain/index';
import { ClientError } from './errors/clienterror';
import { FiatRateService } from './fiatrateservice';
import { Lock } from './lock';
import { MessageBroker } from './messagebroker';
import {
  Copayer,
  INotification,
  ITxProposal,
  IWallet,
  Notification,
  Preferences,
  PushNotificationSub,
  Session,
  TxConfirmationSub,
  TxNote,
  TxProposal,
  Wallet
} from './model';
import { Storage } from './storage';

const config = require('../config');
const Uuid = require('uuid');
const $ = require('preconditions').singleton();
const deprecatedServerMessage = require('../deprecated-serverMessages');
const serverMessages = require('../serverMessages');
const BCHAddressTranslator = require('./bchaddresstranslator');

log.debug = log.verbose;
log.disableColor();
log.level = 'error';

const EmailValidator = require('email-validator');

import { Validation } from 'crypto-wallet-core';
const Bitcore = require('bitcore-lib');
const Bitcore_ = {
  btc: Bitcore,
  bch: require('bitcore-lib-cash'),
  eth: Bitcore,
  xrp: Bitcore
};

const Common = require('./common');
const Utils = Common.Utils;
const Constants = Common.Constants;
const Defaults = Common.Defaults;

const Errors = require('./errors/errordefinitions');

let request = require('request');
let initialized = false;
let doNotCheckV8 = false;

let lock;
let storage;
let blockchainExplorer;
let blockchainExplorerOpts;
let messageBroker;
let fiatRateService;
let serviceVersion;

interface IAddress {
  coin: string;
  network: string;
  address: string;
  hasActivity: boolean;
  isChange?: boolean;
}

export interface IWalletService {
  lock: any;
  storage: Storage;
  blockchainExplorer: any;
  blockchainExplorerOpts: any;
  messageBroker: any;
  fiatRateService: any;
  notifyTicker: number;
  userAgent: string;
  walletId: string;
  copayerId: string;
  appName: string;
  appVersion: string;
  parsedClientVersion: { agent: number; major: number; minor: number };
  clientVersion: string;
  copayerIsSupportStaff: boolean;
}
function boolToNum(x: boolean) {
  return x ? 1 : 0;
}
/**
 * Creates an instance of the Bitcore Wallet Service.
 * @constructor
 */
export class WalletService {
  lock: any;
  storage: Storage;
  blockchainExplorer: V8;
  blockchainExplorerOpts: any;
  messageBroker: any;
  fiatRateService: any;
  notifyTicker: number;
  userAgent: string;
  walletId: string;
  copayerId: string;
  appName: string;
  appVersion: string;
  parsedClientVersion: { agent: string; major: number; minor: number };
  clientVersion: string;
  copayerIsSupportStaff: boolean;
  request;

  constructor() {
    if (!initialized) {
      throw new Error('Server not initialized');
    }

    this.lock = lock;
    this.storage = storage;
    this.blockchainExplorer = blockchainExplorer;
    this.blockchainExplorerOpts = blockchainExplorerOpts;
    this.messageBroker = messageBroker;
    this.fiatRateService = fiatRateService;
    this.notifyTicker = 0;
    // for testing
    //
    this.request = request;
  }
  /**
   * Gets the current version of BWS
   */
  static getServiceVersion() {
    if (!serviceVersion) {
      serviceVersion = 'bws-' + require('../../package').version;
    }

    return serviceVersion;
  }

  /**
   * Initializes global settings for all instances.
   * @param {Object} opts
   * @param {Storage} [opts.storage] - The storage provider.
   * @param {Storage} [opts.blockchainExplorer] - The blockchainExporer provider.
   * @param {Storage} [opts.doNotCheckV8] - only for testing
   * @param {Callback} cb
   */
  static initialize(opts, cb) {
    $.shouldBeFunction(cb);

    opts = opts || {};
    blockchainExplorer = opts.blockchainExplorer;
    blockchainExplorerOpts = opts.blockchainExplorerOpts;

    doNotCheckV8 = opts.doNotCheckV8;

    if (opts.request) {
      request = opts.request;
    }

    const initStorage = cb => {
      if (opts.storage) {
        storage = opts.storage;
        return cb();
      } else {
        const newStorage = new Storage();
        newStorage.connect(opts.storageOpts, err => {
          if (err) {
            return cb(err);
          }
          storage = newStorage;
          return cb();
        });
      }
    };

    const initMessageBroker = cb => {
      messageBroker = opts.messageBroker || new MessageBroker(opts.messageBrokerOpts);
      if (messageBroker) {
        messageBroker.onMessage(WalletService.handleIncomingNotifications);
      }

      return cb();
    };

    const initFiatRateService = cb => {
      if (opts.fiatRateService) {
        fiatRateService = opts.fiatRateService;
        return cb();
      } else {
        const newFiatRateService = new FiatRateService();
        const opts2 = opts.fiatRateServiceOpts || {};
        opts2.storage = storage;
        newFiatRateService.init(opts2, err => {
          if (err) {
            return cb(err);
          }

          fiatRateService = newFiatRateService;
          return cb();
        });
      }
    };

    async.series(
      [
        next => {
          initStorage(next);
        },
        next => {
          initMessageBroker(next);
        },
        next => {
          initFiatRateService(next);
        }
      ],
      err => {
        lock = opts.lock || new Lock(storage, opts.lockOpts);

        if (err) {
          log.error('Could not initialize', err);
          throw err;
        }
        initialized = true;
        return cb();
      }
    );
  }

  static handleIncomingNotifications(notification, cb) {
    cb = cb || function() {};

    // do nothing here....
    // bc height cache is cleared on bcmonitor
    return cb();
  }

  static shutDown(cb) {
    if (!initialized) {
      return cb();
    }

    storage.disconnect(err => {
      if (err) {
        return cb(err);
      }

      initialized = false;
      return cb();
    });
  }

  /**
   * Gets an instance of the server without authentication.
   * @param {Object} opts
   * @param {string} opts.clientVersion - A string that identifies the client issuing the request
   */
  static getInstance(opts): WalletService {
    opts = opts || {};

    const version = Utils.parseVersion(opts.clientVersion);
    if (version && version.agent === 'bwc') {
      if (version.major === 0 || (version.major === 1 && version.minor < 2)) {
        throw new ClientError(Errors.codes.UPGRADE_NEEDED, 'BWC clients < 1.2 are no longer supported.');
      }
    }

    const server = new WalletService();
    server._setClientVersion(opts.clientVersion);
    server._setAppVersion(opts.userAgent);
    server.userAgent = opts.userAgent;
    return server;
  }

  /**
   * Gets an instance of the server after authenticating the copayer.
   * @param {Object} opts
   * @param {string} opts.copayerId - The copayer id making the request.
   * @param {string} opts.message - (Optional) The contents of the request to be signed.
   *  Only needed if no session token is provided.
   * @param {string} opts.signature - (Optional) Signature of message to be verified using
   * one of the copayer's requestPubKeys.
   * Only needed if no session token is provided.
   * @param {string} opts.session - (Optional) A valid session token previously obtained using
   * the #login method
   * @param {string} opts.clientVersion - A string that identifies the client issuing the request
   * @param {string} [opts.walletId] - The wallet id to use as current wallet
   * for this request (only when copayer is support staff).
   */
  static getInstanceWithAuth(opts, cb) {
    const withSignature = cb => {
      if (!checkRequired(opts, ['copayerId', 'message', 'signature'], cb)) {
        return;
      }

      let server: WalletService;
      try {
        server = WalletService.getInstance(opts);
      } catch (ex) {
        return cb(ex);
      }

      server.storage.fetchCopayerLookup(opts.copayerId, (err, copayer) => {
        if (err) {
          return cb(err);
        }
        if (!copayer) {
          return cb(new ClientError(Errors.codes.NOT_AUTHORIZED, 'Copayer not found'));
        }

        if (!copayer.isSupportStaff) {
          const isValid = !!server._getSigningKey(opts.message, opts.signature, copayer.requestPubKeys);
          if (!isValid) {
            return cb(new ClientError(Errors.codes.NOT_AUTHORIZED, 'Invalid signature'));
          }

          server.walletId = copayer.walletId;
        } else {
          server.walletId = opts.walletId || copayer.walletId;
          server.copayerIsSupportStaff = true;
        }

        server.copayerId = opts.copayerId;
        return cb(null, server);
      });
    };

    const withSession = cb => {
      if (!checkRequired(opts, ['copayerId', 'session'], cb)) {
        return;
      }

      let server;
      try {
        server = WalletService.getInstance(opts);
      } catch (ex) {
        return cb(ex);
      }

      server.storage.getSession(opts.copayerId, (err, s) => {
        if (err) {
          return cb(err);
        }

        const isValid = s && s.id === opts.session && s.isValid();
        if (!isValid) {
          return cb(new ClientError(Errors.codes.NOT_AUTHORIZED, 'Session expired'));
        }

        server.storage.fetchCopayerLookup(opts.copayerId, (err, copayer) => {
          if (err) {
            return cb(err);
          }
          if (!copayer) {
            return cb(new ClientError(Errors.codes.NOT_AUTHORIZED, 'Copayer not found'));
          }

          server.copayerId = opts.copayerId;
          server.walletId = copayer.walletId;
          return cb(null, server);
        });
      });
    };

    const authFn = opts.session ? withSession : withSignature;
    return authFn(cb);
  }

  _runLocked(cb, task, waitTime?: number) {
    $.checkState(this.walletId);

    this.lock.runLocked(this.walletId, { waitTime }, cb, task);
  }

  logi(...args) {
    if (!this) {
      return log.info.apply(this, args);
    }
    if (!this.walletId) {
      return log.info.apply(this, args);
    }

    const argz = [].slice.call(args);
    argz.unshift('<' + this.walletId + '>');
    log.info.apply(this, argz);
  }

  logw(...args) {
    if (!this) {
      return log.warn.apply(this, args);
    }
    if (!this.walletId) {
      return log.warn.apply(this, arguments);
    }

    const argz = [].slice.call(args);
    argz.unshift('<' + this.walletId + '>');
    log.warn.apply(this, argz);
  }

  logd(...args) {
    if (!this) {
      return log.verbose.apply(this, args);
    }
    if (!this.walletId) {
      return log.verbose.apply(this, arguments);
    }

    const argz = [].slice.call(args);
    argz.unshift('<' + this.walletId + '>');
    log.verbose.apply(this, argz);
  }

  login(opts, cb) {
    let session;
    async.series(
      [
        next => {
          this.storage.getSession(this.copayerId, (err, s) => {
            if (err) {
              return next(err);
            }
            session = s;
            next();
          });
        },
        next => {
          if (!session || !session.isValid()) {
            session = Session.create({
              copayerId: this.copayerId,
              walletId: this.walletId
            });
          } else {
            session.touch();
          }
          next();
        },
        next => {
          this.storage.storeSession(session, next);
        }
      ],
      err => {
        if (err) {
          return cb(err);
        }
        if (!session) {
          return cb(new Error('Could not get current session for this copayer'));
        }

        return cb(null, session.id);
      }
    );
  }

  logout(opts, cb) {
    // this.storage.removeSession(this.copayerId, cb);
  }

  /**
   * Creates a new wallet.
   * @param {Object} opts
   * @param {string} opts.id - The wallet id.
   * @param {string} opts.name - The wallet name.
   * @param {number} opts.m - Required copayers.
   * @param {number} opts.n - Total copayers.
   * @param {string} opts.pubKey - Public key to verify copayers joining have access to the wallet secret.
   * @param {string} opts.singleAddress[=false] - The wallet will only ever have one address.
   * @param {string} opts.coin[='btc'] - The coin for this wallet (btc, bch).
   * @param {string} opts.network[='livenet'] - The Bitcoin network for this wallet.
   * @param {string} opts.account[=0] - BIP44 account number
   * @param {string} opts.usePurpose48 - for Multisig wallet, use purpose=48
   * @param {string} opts.useNativeSegwit - for Segwit address, set addressType to P2WPKH or P2WSH
   */
  createWallet(opts, cb) {
    let pubKey;

    if (opts.coin === 'bch' && opts.n > 1) {
      const version = Utils.parseVersion(this.clientVersion);
      if (version && version.agent === 'bwc') {
        if (version.major < 8 || (version.major === 8 && version.minor < 3)) {
          return cb(
            new ClientError(
              Errors.codes.UPGRADE_NEEDED,
              'BWC clients < 8.3 are no longer supported for multisig BCH wallets.'
            )
          );
        }
      }
    }

    if (!checkRequired(opts, ['name', 'm', 'n', 'pubKey'], cb)) {
      return;
    }

    if (_.isEmpty(opts.name)) {
      return cb(new ClientError('Invalid wallet name'));
    }

    if (!Wallet.verifyCopayerLimits(opts.m, opts.n)) {
      return cb(new ClientError('Invalid combination of required copayers / total copayers'));
    }

    opts.coin = opts.coin || Defaults.COIN;
    if (!Utils.checkValueInCollection(opts.coin, Constants.COINS)) {
      return cb(new ClientError('Invalid coin'));
    }

    opts.network = opts.network || 'livenet';
    if (!Utils.checkValueInCollection(opts.network, Constants.NETWORKS)) {
      return cb(new ClientError('Invalid network'));
    }

    const derivationStrategy = Constants.DERIVATION_STRATEGIES.BIP44;
    let addressType = opts.n === 1 ? Constants.SCRIPT_TYPES.P2PKH : Constants.SCRIPT_TYPES.P2SH;

    if (opts.useNativeSegwit) {
      addressType = opts.n === 1 ? Constants.SCRIPT_TYPES.P2WPKH : Constants.SCRIPT_TYPES.P2WSH;
    }

    try {
      pubKey = new Bitcore.PublicKey.fromString(opts.pubKey);
    } catch (ex) {
      return cb(new ClientError('Invalid public key'));
    }

    if (opts.n > 1 && !ChainService.supportsMultisig(opts.coin)) {
      return cb(new ClientError('Multisig wallets are not supported for this coin'));
    }

    if (ChainService.isSingleAddress(opts.coin)) {
      opts.singleAddress = true;
    }

    let newWallet;
    async.series(
      [
        acb => {
          if (!opts.id) {
            return acb();
          }

          this.storage.fetchWallet(opts.id, (err, wallet) => {
            if (wallet) {
              return acb(Errors.WALLET_ALREADY_EXISTS);
            }
            return acb(err);
          });
        },
        acb => {
          const wallet = Wallet.create({
            id: opts.id,
            name: opts.name,
            m: opts.m,
            n: opts.n,
            coin: opts.coin,
            network: opts.network,
            pubKey: pubKey.toString(),
            singleAddress: !!opts.singleAddress,
            derivationStrategy,
            addressType,
            nativeCashAddr: opts.nativeCashAddr,
            usePurpose48: opts.n > 1 && !!opts.usePurpose48
          });
          this.storage.storeWallet(wallet, err => {
            this.logd('Wallet created', wallet.id, opts.network);
            newWallet = wallet;
            return acb(err);
          });
        }
      ],
      err => {
        return cb(err, newWallet ? newWallet.id : null);
      }
    );
  }

  /**
   * Retrieves a wallet from storage.
   * @param {Object} opts
   * @returns {Object} wallet
   */
  getWallet(opts, cb) {
    this.storage.fetchWallet(this.walletId, (err, wallet) => {
      if (err) return cb(err);
      if (!wallet) return cb(Errors.WALLET_NOT_FOUND);

      // cashAddress migration
      if (wallet.coin != 'bch' || wallet.nativeCashAddr) return cb(null, wallet);

      // only for testing
      if (opts.doNotMigrate) return cb(null, wallet);

      // remove someday...
      log.info(`Migrating wallet ${wallet.id} to cashAddr`);
      this.storage.migrateToCashAddr(this.walletId, e => {
        if (e) return cb(e);
        wallet.nativeCashAddr = true;
        return this.storage.storeWallet(wallet, e => {
          if (e) return cb(e);
          return cb(e, wallet);
        });
      });
    });
  }

  /**
   * Retrieves a wallet from storage.
   * @param {Object} opts
   * @param {string} opts.identifier - The identifier associated with the wallet (one of: walletId, address, txid).
   * @param {string} opts.walletCheck - Check v8 wallet sync
   * @returns {Object} wallet
   */
  getWalletFromIdentifier(opts, cb) {
    if (!opts.identifier) return cb();

    const end = (err, ret) => {
      if (opts.walletCheck && !err && ret) {
        return this.syncWallet(ret, cb);
      } else {
        return cb(err, ret);
      }
    };

    let walletId;
    async.parallel(
      [
        done => {
          this.storage.fetchWallet(opts.identifier, (err, wallet) => {
            if (wallet) walletId = wallet.id;
            return done(err);
          });
        },
        done => {
          this.storage.fetchAddressByCoin(Defaults.COIN, opts.identifier, (err, address) => {
            if (address) walletId = address.walletId;
            return done(err);
          });
        },
        done => {
          // sent txs
          this.storage.fetchTxByHash(opts.identifier, (err, tx) => {
            if (tx) walletId = tx.walletId;
            return done(err);
          });
        }
      ],
      err => {
        if (err) return cb(err);
        if (walletId) {
          return this.storage.fetchWallet(walletId, end);
        }

        return cb();
      }
    );
  }

  /**
   * Retrieves wallet status.
   * @param {Object} opts
   * @param {Object} opts.includeExtendedInfo - Include PKR info & address managers for wallet & copayers
   * @param {Object} opts.includeServerMessages - Include server messages array
   * @param {Object} opts.tokenAddress - (Optional) Token contract address to pass in getBalance
   * @returns {Object} status
   */
  getStatus(opts, cb) {
    opts = opts || {};

    const status: {
      wallet?: IWallet;
      serverMessage?: {
        title: string;
        body: string;
        link: string;
        id: string;
        dismissible: boolean;
        category: string;
        app: string;
      };
      serverMessages?: Array<{
        title: string;
        body: string;
        link: string;
        id: string;
        dismissible: boolean;
        category: string;
        app: string;
        priority: number;
      }>;
      balance?: string;
      pendingTxps?: ITxProposal[];
      preferences?: boolean;
    } = {};
    async.parallel(
      [
        next => {
          this.getWallet({}, (err, wallet) => {
            if (err) return next(err);

            const walletExtendedKeys = ['publicKeyRing', 'pubKey', 'addressManager'];
            const copayerExtendedKeys = ['xPubKey', 'requestPubKey', 'signature', 'addressManager', 'customData'];

            wallet.copayers = _.map(wallet.copayers, copayer => {
              if (copayer.id == this.copayerId) return copayer;
              return _.omit(copayer, 'customData');
            });
            if (!opts.includeExtendedInfo) {
              wallet = _.omit(wallet, walletExtendedKeys);
              wallet.copayers = _.map(wallet.copayers, copayer => {
                return _.omit(copayer, copayerExtendedKeys);
              });
            }
            status.wallet = wallet;

            if (opts.includeServerMessages) {
              status.serverMessages = serverMessages(wallet, this.appName, this.appVersion);
            } else {
              status.serverMessage = deprecatedServerMessage(wallet, this.appName, this.appVersion);
            }
            next();
          });
        },
        next => {
          opts.wallet = status.wallet;
          this.getBalance(opts, (err, balance) => {
            // ignore WALLET_NEED_SCAN err is includeExtendedInfo is given
            // (to allow `importWallet` to import a wallet, while scan has
            // failed)
            if (opts.includeExtendedInfo) {
              if (err && err.code != 'WALLET_NEED_SCAN') {
                return next(err);
              }
            } else if (err) {
              return next(err);
            }

            status.balance = balance;
            next();
          });
        },
        next => {
          this.getPendingTxs(opts, (err, pendingTxps) => {
            if (err) return next(err);
            status.pendingTxps = pendingTxps;
            next();
          });
        },
        next => {
          this.getPreferences({}, (err, preferences) => {
            if (err) return next(err);
            if (!opts.includeExtendedInfo) {
              preferences.tokenAddresses = null;
            }
            status.preferences = preferences;
            next();
          });
        }
      ],
      err => {
        if (err) return cb(err);
        return cb(null, status);
      }
    );
  }

  /*
   * Verifies a signature
   * @param text
   * @param signature
   * @param pubKeys
   */
  _verifySignature(text, signature, pubkey) {
    return Utils.verifyMessage(text, signature, pubkey);
  }

  /*
   * Verifies a request public key
   * @param requestPubKey
   * @param signature
   * @param xPubKey
   */
  _verifyRequestPubKey(requestPubKey, signature, xPubKey) {
    const pub = new Bitcore.HDPublicKey(xPubKey).deriveChild(Constants.PATHS.REQUEST_KEY_AUTH).publicKey;
    return Utils.verifyMessage(requestPubKey, signature, pub.toString());
  }

  /*
   * Verifies signature againt a collection of pubkeys
   * @param text
   * @param signature
   * @param pubKeys
   */
  _getSigningKey(text, signature, pubKeys) {
    return _.find(pubKeys, item => {
      return this._verifySignature(text, signature, item.key);
    });
  }

  /**
   * _notify
   *
   * @param {String} type
   * @param {Object} data
   * @param {Object} opts
   * @param {Boolean} opts.isGlobal - If true, the notification is not issued on behalf of any particular copayer (defaults to false)
   */
  _notify(type, data, opts, cb?: (err?: any, data?: any) => void) {
    if (_.isFunction(opts)) {
      cb = opts;
      opts = {};
    }
    opts = opts || {};

    // this.logi('Notification', type);

    cb = cb || function() {};

    const walletId = this.walletId || data.walletId;
    const copayerId = this.copayerId || data.copayerId;

    $.checkState(walletId);

    const notification = Notification.create({
      type,
      data,
      ticker: this.notifyTicker++,
      creatorId: opts.isGlobal ? null : copayerId,
      walletId
    });

    this.storage.storeNotification(walletId, notification, () => {
      this.messageBroker.send(notification);
      return cb();
    });
  }

  _notifyTxProposalAction(type, txp, extraArgs, cb?: (err?: any, data?: any) => void) {
    if (_.isFunction(extraArgs)) {
      cb = extraArgs;
      extraArgs = {};
    }

    const data = _.assign(
      {
        txProposalId: txp.id,
        creatorId: txp.creatorId,
        amount: txp.getTotalAmount(),
        message: txp.message
      },
      extraArgs
    );
    this._notify(type, data, {}, cb);
  }

  _addCopayerToWallet(wallet, opts, cb) {
    const copayer = Copayer.create({
      coin: wallet.coin,
      name: opts.name,
      copayerIndex: wallet.copayers.length,
      xPubKey: opts.xPubKey,
      requestPubKey: opts.requestPubKey,
      signature: opts.copayerSignature,
      customData: opts.customData,
      derivationStrategy: wallet.derivationStrategy
    });

    this.storage.fetchCopayerLookup(copayer.id, (err, res) => {
      if (err) return cb(err);
      if (res) return cb(Errors.COPAYER_REGISTERED);

      if (opts.dryRun)
        return cb(null, {
          copayerId: null,
          wallet
        });

      wallet.addCopayer(copayer);
      this.storage.storeWalletAndUpdateCopayersLookup(wallet, err => {
        if (err) return cb(err);

        async.series(
          [
            next => {
              this._notify(
                'NewCopayer',
                {
                  walletId: opts.walletId,
                  copayerId: copayer.id,
                  copayerName: copayer.name
                },
                {},
                next
              );
            },
            next => {
              if (wallet.isComplete() && wallet.isShared()) {
                this._notify(
                  'WalletComplete',
                  {
                    walletId: opts.walletId
                  },
                  {
                    isGlobal: true
                  },
                  next
                );
              } else {
                next();
              }
            }
          ],
          () => {
            return cb(null, {
              copayerId: copayer.id,
              wallet
            });
          }
        );
      });
    });
  }

  _addKeyToCopayer(wallet, copayer, opts, cb) {
    wallet.addCopayerRequestKey(copayer.copayerId, opts.requestPubKey, opts.signature, opts.restrictions, opts.name);
    this.storage.storeWalletAndUpdateCopayersLookup(wallet, err => {
      if (err) return cb(err);

      return cb(null, {
        copayerId: copayer.id,
        wallet
      });
    });
  }

  /**
   * Adds access to a given copayer
   *
   * @param {Object} opts
   * @param {string} opts.copayerId - The copayer id
   * @param {string} opts.requestPubKey - Public Key used to check requests from this copayer.
   * @param {string} opts.copayerSignature - S(requestPubKey). Used by other copayers to verify the that the copayer is himself (signed with REQUEST_KEY_AUTH)
   * @param {string} opts.restrictions
   *    - cannotProposeTXs
   *    - cannotXXX TODO
   * @param {string} opts.name  (name for the new access)
   */
  addAccess(opts, cb) {
    if (!checkRequired(opts, ['copayerId', 'requestPubKey', 'signature'], cb)) return;

    this.storage.fetchCopayerLookup(opts.copayerId, (err, copayer) => {
      if (err) return cb(err);
      if (!copayer) return cb(Errors.NOT_AUTHORIZED);
      this.storage.fetchWallet(copayer.walletId, (err, wallet) => {
        if (err) return cb(err);
        if (!wallet) return cb(Errors.NOT_AUTHORIZED);

        const xPubKey = wallet.copayers.find(c => c.id === opts.copayerId).xPubKey;

        if (!this._verifyRequestPubKey(opts.requestPubKey, opts.signature, xPubKey)) {
          return cb(Errors.NOT_AUTHORIZED);
        }

        if (copayer.requestPubKeys.length > Defaults.MAX_KEYS) return cb(Errors.TOO_MANY_KEYS);

        this._addKeyToCopayer(wallet, copayer, opts, cb);
      });
    });
  }

  _setClientVersion(version) {
    delete this.parsedClientVersion;
    this.clientVersion = version;
  }

  _setAppVersion(userAgent) {
    const parsed = Utils.parseAppVersion(userAgent);
    if (!parsed) {
      this.appName = this.appVersion = null;
    } else {
      this.appName = parsed.app;
      this.appVersion = parsed;
    }
  }

  _parseClientVersion() {
    if (_.isUndefined(this.parsedClientVersion)) {
      this.parsedClientVersion = Utils.parseVersion(this.clientVersion);
    }
    return this.parsedClientVersion;
  }

  _clientSupportsPayProRefund() {
    const version = this._parseClientVersion();
    if (!version) return false;
    if (version.agent != 'bwc') return true;
    if (version.major < 1 || (version.major == 1 && version.minor < 2)) return false;
    return true;
  }

  static _getCopayerHash(name, xPubKey, requestPubKey) {
    return [name, xPubKey, requestPubKey].join('|');
  }

  /**
   * Joins a wallet in creation.
   * @param {Object} opts
   * @param {string} opts.walletId - The wallet id.
   * @param {string} opts.coin[='btc'] - The expected coin for this wallet (btc, bch).
   * @param {string} opts.name - The copayer name.
   * @param {string} opts.xPubKey - Extended Public Key for this copayer.
   * @param {string} opts.requestPubKey - Public Key used to check requests from this copayer.
   * @param {string} opts.copayerSignature - S(name|xPubKey|requestPubKey). Used by other copayers to verify that the copayer joining knows the wallet secret.
   * @param {string} opts.customData - (optional) Custom data for this copayer.
   * @param {string} opts.dryRun[=false] - (optional) Simulate the action but do not change server state.
   */
  joinWallet(opts, cb) {
    if (!checkRequired(opts, ['walletId', 'name', 'xPubKey', 'requestPubKey', 'copayerSignature'], cb)) return;

    if (_.isEmpty(opts.name)) return cb(new ClientError('Invalid copayer name'));

    opts.coin = opts.coin || Defaults.COIN;
    if (!Utils.checkValueInCollection(opts.coin, Constants.COINS)) return cb(new ClientError('Invalid coin'));

    let xPubKey;
    try {
      xPubKey = Bitcore.HDPublicKey(opts.xPubKey);
    } catch (ex) {
      return cb(new ClientError('Invalid extended public key'));
    }
    if (_.isUndefined(xPubKey.network)) {
      return cb(new ClientError('Invalid extended public key'));
    }

    this.walletId = opts.walletId;
    this._runLocked(cb, cb => {
      this.storage.fetchWallet(opts.walletId, (err, wallet) => {
        if (err) return cb(err);
        if (!wallet) return cb(Errors.WALLET_NOT_FOUND);

        if (opts.coin === 'bch' && wallet.n > 1) {
          const version = Utils.parseVersion(this.clientVersion);
          if (version && version.agent === 'bwc') {
            if (version.major < 8 || (version.major === 8 && version.minor < 3)) {
              return cb(
                new ClientError(
                  Errors.codes.UPGRADE_NEEDED,
                  'BWC clients < 8.3 are no longer supported for multisig BCH wallets.'
                )
              );
            }
          }
        }

        if (wallet.n > 1 && wallet.usePurpose48) {
          const version = Utils.parseVersion(this.clientVersion);
          if (version && version.agent === 'bwc') {
            if (version.major < 8 || (version.major === 8 && version.minor < 4)) {
              return cb(
                new ClientError(Errors.codes.UPGRADE_NEEDED, 'Please upgrade your client to join this multisig wallet')
              );
            }
          }
        }

        if (opts.coin != wallet.coin) {
          return cb(new ClientError('The wallet you are trying to join was created for a different coin'));
        }

        if (wallet.network != xPubKey.network.name) {
          return cb(new ClientError('The wallet you are trying to join was created for a different network'));
        }

        // New client trying to join legacy wallet
        if (wallet.derivationStrategy == Constants.DERIVATION_STRATEGIES.BIP45) {
          return cb(
            new ClientError('The wallet you are trying to join was created with an older version of the client app.')
          );
        }

        const hash = WalletService._getCopayerHash(opts.name, opts.xPubKey, opts.requestPubKey);
        if (!this._verifySignature(hash, opts.copayerSignature, wallet.pubKey)) {
          return cb(new ClientError());
        }

        if (
          _.find(wallet.copayers, {
            xPubKey: opts.xPubKey
          })
        )
          return cb(Errors.COPAYER_IN_WALLET);

        if (wallet.copayers.length == wallet.n) return cb(Errors.WALLET_FULL);

        this._addCopayerToWallet(wallet, opts, cb);
      });
    });
  }

  /**
   * Save copayer preferences for the current wallet/copayer pair.
   * @param {Object} opts
   * @param {string} opts.email - Email address for notifications.
   * @param {string} opts.language - Language used for notifications.
   * @param {string} opts.unit - Bitcoin unit used to format amounts in notifications.
   */
  savePreferences(opts, cb) {
    opts = opts || {};

    const preferences = [
      {
        name: 'email',
        isValid(value) {
          return EmailValidator.validate(value);
        }
      },
      {
        name: 'language',
        isValid(value) {
          return _.isString(value) && value.length == 2;
        }
      },
      {
        name: 'unit',
        isValid(value) {
          return _.isString(value) && _.includes(['btc', 'bit'], value.toLowerCase());
        }
      },
      {
        name: 'tokenAddresses',
        isValid(value) {
          return _.isArray(value) && value.every(x => Validation.validateAddress('eth', 'mainnet', x));
        }
      }
    ];

    opts = _.pick(opts, _.map(preferences, 'name'));
    try {
      _.each(preferences, preference => {
        const value = opts[preference.name];
        if (!value) return;
        if (!preference.isValid(value)) {
          throw new Error('Invalid ' + preference.name);
        }
      });
    } catch (ex) {
      return cb(new ClientError(ex));
    }

    this.getWallet({}, (err, wallet) => {
      if (err) return cb(err);

      if (wallet.coin != 'eth') {
        opts.tokenAddresses = null;
      }

      this._runLocked(cb, cb => {
        this.storage.fetchPreferences(this.walletId, this.copayerId, (err, oldPref) => {
          if (err) return cb(err);

          const newPref = Preferences.create({
            walletId: this.walletId,
            copayerId: this.copayerId
          });
          const preferences = Preferences.fromObj(_.defaults(newPref, opts, oldPref));

          // merge tokenAddresses
          if (opts.tokenAddresses) {
            oldPref = oldPref || {};
            oldPref.tokenAddresses = oldPref.tokenAddresses || [];
            preferences.tokenAddresses = _.uniq(oldPref.tokenAddresses.concat(opts.tokenAddresses));
          }

          this.storage.storePreferences(preferences, err => {
            return cb(err);
          });
        });
      });
    });
  }

  /**
   * Retrieves a preferences for the current wallet/copayer pair.
   * @param {Object} opts
   * @returns {Object} preferences
   */
  getPreferences(opts, cb) {
    this.storage.fetchPreferences(this.walletId, this.copayerId, (err, preferences) => {
      if (err) return cb(err);
      return cb(null, preferences || {});
    });
  }

  _canCreateAddress(ignoreMaxGap, cb) {
    if (ignoreMaxGap) return cb(null, true);

    this.storage.fetchAddresses(this.walletId, (err, addresses: IAddress[]) => {
      if (err) return cb(err);
      const latestAddresses = addresses.filter(x => !x.isChange).slice(-Defaults.MAX_MAIN_ADDRESS_GAP) as IAddress[];
      if (
        latestAddresses.length < Defaults.MAX_MAIN_ADDRESS_GAP ||
        _.some(latestAddresses, {
          hasActivity: true
        })
      )
        return cb(null, true);

      const bc = this._getBlockchainExplorer(latestAddresses[0].coin, latestAddresses[0].network);
      if (!bc) return cb(new Error('Could not get blockchain explorer instance'));
      let activityFound = false;
      let i = latestAddresses.length;
      async.whilst(
        () => {
          return i > 0 && !activityFound;
        },
        next => {
          bc.getAddressActivity(latestAddresses[--i].address, (err, res) => {
            if (err) return next(err);
            activityFound = !!res;
            return next();
          });
        },
        err => {
          if (err) return cb(err);
          if (!activityFound) return cb(null, false);

          const address = latestAddresses[i];
          address.hasActivity = true;
          this.storage.storeAddress(address, err => {
            return cb(err, true);
          });
        }
      );
    });
  }

  _store(wallet, address, cb, checkSync = false) {
    let stoAddress = _.clone(address);
    ChainService.addressToStorageTransform(wallet.coin, wallet.network, stoAddress);
    this.storage.storeAddressAndWallet(wallet, stoAddress, (err, isDuplicate) => {
      if (err) return cb(err);
      this.syncWallet(
        wallet,
        err2 => {
          if (err2) {
            this.logw('Error syncing v8 addresses: ', err2);
          }
          return cb(null, isDuplicate);
        },
        !checkSync
      );
    });
  }

  /**
   * Creates a new address.
   * @param {Object} opts
   * @param {Boolean} [opts.ignoreMaxGap=false] - Ignore constraint of maximum number of consecutive addresses without activity
   * @param {Boolean} opts.noCashAddr (do not use cashaddr, only for backwards compat)
   * @returns {Address} address
   */
  createAddress(opts, cb) {
    opts = opts || {};

    const createNewAddress = (wallet, cb) => {
      let address;
      try {
        address = wallet.createAddress(false);
      } catch (e) {
        this.logw('Error creating address', e);
        return cb('Bad xPub');
      }

      this._store(
        wallet,
        address,
        (err, duplicate) => {
          if (err) return cb(err);
          if (duplicate) return cb(null, address);
          if (wallet.coin == 'bch' && opts.noCashAddr) {
            address = _.cloneDeep(address);
            address.address = BCHAddressTranslator.translate(address.address, 'copay');
          }

          this._notify(
            'NewAddress',
            {
              address: address.address
            },
            () => {
              return cb(null, address);
            }
          );
        },
        true
      );
    };

    const getFirstAddress = (wallet, cb) => {
      this.storage.fetchAddresses(this.walletId, (err, addresses) => {
        if (err) return cb(err);
        if (!_.isEmpty(addresses)) {
          let x = _.head(addresses);
          ChainService.addressFromStorageTransform(wallet.coin, wallet.network, x);
          return cb(null, x);
        }
        return createNewAddress(wallet, cb);
      });
    };

    this.getWallet({ doNotMigrate: opts.doNotMigrate }, (err, wallet) => {
      if (err) return cb(err);

      if (ChainService.isSingleAddress(wallet.coin)) {
        opts.ignoreMaxGap = true;
        opts.singleAddress = true;
      }

      this._canCreateAddress(opts.ignoreMaxGap || opts.singleAddress || wallet.singleAddress, (err, canCreate) => {
        if (err) return cb(err);
        if (!canCreate) return cb(Errors.MAIN_ADDRESS_GAP_REACHED);

        this._runLocked(
          cb,
          cb => {
            this.getWallet({ doNotMigrate: opts.doNotMigrate }, (err, wallet) => {
              if (err) return cb(err);
              if (!wallet.isComplete()) return cb(Errors.WALLET_NOT_COMPLETE);
              if (wallet.scanStatus == 'error') return cb(Errors.WALLET_NEED_SCAN);

              const createFn = opts.singleAddress || wallet.singleAddress ? getFirstAddress : createNewAddress;
              return createFn(wallet, (err, address) => {
                if (err) {
                  return cb(err);
                }
                return cb(err, address);
              });
            });
          },
          10 * 1000
        );
      });
    });
  }

  /**
   * Get all addresses.
   * @param {Object} opts
   * @param {Numeric} opts.limit (optional) - Limit the resultset. Return all addresses by default.
   * @param {Boolean} [opts.reverse=false] (optional) - Reverse the order of returned addresses.
   * @returns {Address[]}
   */
  getMainAddresses(opts, cb) {
    opts = opts || {};
    this.storage.fetchAddresses(this.walletId, (err, addresses) => {
      if (err) return cb(err);
      let onlyMain = _.reject(addresses, {
        isChange: true
      });
      if (opts.reverse) onlyMain.reverse();
      if (opts.limit > 0) onlyMain = _.take(onlyMain, opts.limit);

      this.getWallet({}, (err, wallet) => {
        _.each(onlyMain, x => {
          ChainService.addressFromStorageTransform(wallet.coin, wallet.network, x);
        });
        return cb(null, onlyMain);
      });
    });
  }

  /**
   * Verifies that a given message was actually sent by an authorized copayer.
   * @param {Object} opts
   * @param {string} opts.message - The message to verify.
   * @param {string} opts.signature - The signature of message to verify.
   * @returns {truthy} The result of the verification.
   */
  verifyMessageSignature(opts, cb) {
    if (!checkRequired(opts, ['message', 'signature'], cb)) return;

    this.getWallet({}, (err, wallet) => {
      if (err) return cb(err);

      const copayer = wallet.getCopayer(this.copayerId);

      const isValid = !!this._getSigningKey(opts.message, opts.signature, copayer.requestPubKeys);
      return cb(null, isValid);
    });
  }

  _getBlockchainExplorer(coin, network): ReturnType<typeof BlockChainExplorer> {
    let opts: Partial<{
      provider: string;
      coin: string;
      network: string;
      userAgent: string;
    }> = {};

    let provider;

    if (this.blockchainExplorer) return this.blockchainExplorer;
    if (this.blockchainExplorerOpts) {
      if (this.blockchainExplorerOpts[coin] && this.blockchainExplorerOpts[coin][network]) {
        opts = this.blockchainExplorerOpts[coin][network];
        provider = opts.provider;
      } else if (this.blockchainExplorerOpts[network]) {
        opts = this.blockchainExplorerOpts[network];
      }
    }
    opts.provider = provider;
    opts.coin = coin;
    opts.network = network;
    opts.userAgent = WalletService.getServiceVersion();
    let bc;
    try {
      bc = BlockChainExplorer(opts);
    } catch (ex) {
      this.logw('Could not instantiate blockchain explorer', ex);
    }
    return bc;
  }

  _getUtxosForCurrentWallet(opts, cb) {
    opts = opts || {};

    const utxoKey = utxo => {
      return utxo.txid + '|' + utxo.vout;
    };

    let coin, allAddresses, allUtxos, utxoIndex, addressStrs, bc, wallet;
    async.series(
      [
        next => {
          this.getWallet({}, (err, w) => {
            if (err) return next(err);

            wallet = w;

            if (wallet.scanStatus == 'error') return cb(Errors.WALLET_NEED_SCAN);

            coin = wallet.coin;

            bc = this._getBlockchainExplorer(coin, wallet.network);
            if (!bc) return cb(new Error('Could not get blockchain explorer instance'));
            return next();
          });
        },
        next => {
          if (_.isArray(opts.addresses)) {
            allAddresses = opts.addresses;
            return next();
          }

          // even with Grouping we need address for pubkeys and path (see last step)
          this.storage.fetchAddresses(this.walletId, (err, addresses) => {
            _.each(addresses, x => {
              ChainService.addressFromStorageTransform(wallet.coin, wallet.network, x);
            });
            allAddresses = addresses;
            if (allAddresses.length == 0) return cb(null, []);

            return next();
          });
        },
        next => {
          addressStrs = _.map(allAddresses, 'address');
          return next();
        },
        next => {
          if (!wallet.isComplete()) return next();

          this._getBlockchainHeight(wallet.coin, wallet.network, (err, height, hash) => {
            if (err) return next(err);

            const dustThreshold = Bitcore_[wallet.coin].Transaction.DUST_AMOUNT;
            bc.getUtxos(wallet, height, (err, utxos) => {
              if (err) return next(err);
              if (utxos.length == 0) return cb(null, []);

              // filter out DUST
              allUtxos = _.filter(utxos, x => {
                return x.satoshis >= dustThreshold;
              });

              utxoIndex = _.keyBy(allUtxos, utxoKey);
              return next();
            });
          });
        },
        next => {
          this.getPendingTxs({}, (err, txps) => {
            if (err) return next(err);

            const lockedInputs = _.map(_.flatten(_.map(txps, 'inputs')), utxoKey);
            _.each(lockedInputs, input => {
              if (utxoIndex[input]) {
                utxoIndex[input].locked = true;
              }
            });
            log.debug(`Got  ${lockedInputs.length} locked utxos`);
            return next();
          });
        },
        next => {
          const now = Math.floor(Date.now() / 1000);
          // Fetch latest broadcasted txs and remove any spent inputs from the
          // list of UTXOs returned by the block explorer. This counteracts any out-of-sync
          // effects between broadcasting a tx and getting the list of UTXOs.
          // This is especially true in the case of having multiple instances of the block explorer.
          this.storage.fetchBroadcastedTxs(
            this.walletId,
            {
              minTs: now - 24 * 3600,
              limit: 100
            },
            (err, txs) => {
              if (err) return next(err);
              const spentInputs = _.map(_.flatten(_.map(txs, 'inputs')), utxoKey);
              _.each(spentInputs, input => {
                if (utxoIndex[input]) {
                  utxoIndex[input].spent = true;
                }
              });
              allUtxos = _.reject(allUtxos, {
                spent: true
              });
              log.debug(`Got ${allUtxos.length} usable UTXOs`);
              return next();
            }
          );
        },
        next => {
          // Needed for the clients to sign UTXOs
          const addressToPath = _.keyBy(allAddresses, 'address');
          _.each(allUtxos, utxo => {
            if (!addressToPath[utxo.address]) {
              if (!opts.addresses) this.logw('Ignored UTXO!: ' + utxo.address);
              return;
            }
            utxo.path = addressToPath[utxo.address].path;
            utxo.publicKeys = addressToPath[utxo.address].publicKeys;
          });
          return next();
        }
      ],
      (err: any) => {
        // TODO`
        if (err && err.statusCode == 404) {
          return this.registerWalletV8(wallet, cb);
        }
        return cb(err, allUtxos);
      }
    );
  }

  /**
   * Returns list of UTXOs
   * @param {Object} opts
   * @param {Array} [opts.addresses] - List of addresses. options. only one address is supported
   * @returns {Array} utxos - List of UTXOs.
   */
  getUtxos(opts, cb) {
    opts = opts || {};

    if (opts.coin) {
      return cb(new ClientError('coins option no longer supported'));
    }

    if (opts.addresses) {
      if (opts.addresses.length > 1) return cb(new ClientError('Addresses option only support 1 address'));

      this.getWallet({}, (err, wallet) => {
        if (err) return cb(err);

        const bc = this._getBlockchainExplorer(wallet.coin, wallet.network);
        if (!bc) {
          return cb(new Error('Could not get blockchain explorer instance'));
        }

        const address = opts.addresses[0];
        const A = Bitcore_[wallet.coin].Address;
        let addrObj: { network?: { name?: string } } = {};
        try {
          addrObj = new A(address);
        } catch (ex) {
          return cb(null, []);
        }
        if (addrObj.network.name != wallet.network) {
          return cb(null, []);
        }

        this._getBlockchainHeight(wallet.coin, wallet.network, (err, height, hash) => {
          if (err) return cb(err);
          bc.getAddressUtxos(address, height, (err, utxos) => {
            if (err) return cb(err);
            return cb(null, utxos);
          });
        });
      });
    } else {
      this._getUtxosForCurrentWallet({}, cb);
    }
  }

  _totalizeUtxos(utxos) {
    const balance = {
      totalAmount: _.sumBy(utxos, 'satoshis'),
      lockedAmount: _.sumBy(_.filter(utxos, 'locked'), 'satoshis'),
      totalConfirmedAmount: _.sumBy(_.filter(utxos, 'confirmations'), 'satoshis'),
      lockedConfirmedAmount: _.sumBy(_.filter(_.filter(utxos, 'locked'), 'confirmations'), 'satoshis'),
      availableAmount: undefined,
      availableConfirmedAmount: undefined
    };
    balance.availableAmount = balance.totalAmount - balance.lockedAmount;
    balance.availableConfirmedAmount = balance.totalConfirmedAmount - balance.lockedConfirmedAmount;

    return balance;
  }

   /**
   * Returns list of Coins for TX
   * @param {Object} opts
   * @param {string} opts.coin - The coin of the transaction.
   * @param {string} opts.network - the network of the transaction.
   * @param {string} opts.txId - the transaction id.
   * @returns {Obejct} coins - Inputs and Outputs of the transaction.
   */
  getCoinsForTx(opts, cb) {
    opts = opts || {};
    const bc = this._getBlockchainExplorer(opts.coin, opts.network);
    if (!bc) {
      return cb(new Error('Could not get blockchain explorer instance'));
    }
    bc.getCoinsForTx(opts.txId, (err, coins) => {
      if (err) return cb(err);
      return cb(null, coins);
    });
  }

  /**
   * Get wallet balance.
   * @param {Object} opts
   * @returns {Object} balance - Total amount & locked amount.
   */

  getBalance(opts, cb) {
    opts = opts || {};

    if (opts.coin) {
      return cb(new ClientError('coin is not longer supported in getBalance'));
    }
    let wallet = opts.wallet;

    const setWallet = cb1 => {
      if (wallet) return cb1();
      this.getWallet({}, (err, ret) => {
        if (err) return cb(err);
        wallet = ret;
        return cb1(null, wallet);
      });
    };

    setWallet(() => {
      if (!wallet.isComplete()) {
        return cb(null, this._totalizeUtxos([]));
      }

      this.syncWallet(wallet, err => {
        if (err) return cb(err);
        return ChainService.getWalletBalance(this, wallet, opts, cb);
      });
    });
  }

  /**
   * Return info needed to send all funds in the wallet
   * @param {Object} opts
   * @param {number} opts.feeLevel[='normal'] - Optional. Specify the fee level for this TX ('priority', 'normal', 'economy', 'superEconomy') as defined in Defaults.FEE_LEVELS.
   * @param {number} opts.feePerKb - Optional. Specify the fee per KB for this TX (in satoshi).
   * @param {string} opts.excludeUnconfirmedUtxos[=false] - Optional. Do not use UTXOs of unconfirmed transactions as inputs
   * @param {string} opts.returnInputs[=false] - Optional. Return the list of UTXOs that would be included in the tx.
   * @param {string} opts.from - Optional. Specify the sender ETH address.
   * @returns {Object} sendMaxInfo
   */
  getSendMaxInfo(opts, cb) {
    opts = opts || {};

    this.getWallet({}, (err, wallet) => {
      if (err) return cb(err);

      const feeArgs = boolToNum(!!opts.feeLevel) + boolToNum(_.isNumber(opts.feePerKb));
      if (feeArgs > 1) return cb(new ClientError('Only one of feeLevel/feePerKb can be specified'));

      if (feeArgs == 0) {
        opts.feeLevel = 'normal';
      }

      const feeLevels = Defaults.FEE_LEVELS[wallet.coin];
      if (opts.feeLevel) {
        if (
          !_.some(feeLevels, {
            name: opts.feeLevel
          })
        )
          return cb(new ClientError('Invalid fee level. Valid values are ' + _.map(feeLevels, 'name').join(', ')));
      }

      if (_.isNumber(opts.feePerKb)) {
        if (opts.feePerKb < Defaults.MIN_FEE_PER_KB || opts.feePerKb > Defaults.MAX_FEE_PER_KB[wallet.coin])
          return cb(new ClientError('Invalid fee per KB'));
      }

      return ChainService.getWalletSendMaxInfo(this, wallet, opts, cb);
    });
  }

  _sampleFeeLevels(coin, network, points, cb) {
    const bc = this._getBlockchainExplorer(coin, network);
    if (!bc) return cb(new Error('Could not get blockchain explorer instance'));
    bc.estimateFee(points, (err, result) => {
      if (err) {
        this.logw('Error estimating fee', err);
        return cb(err);
      }

      const failed = [];
      const levels = _.fromPairs(
        _.map(points, p => {
          const feePerKb = _.isObject(result) && result[p] && _.isNumber(result[p]) ? +result[p] : -1;
          if (feePerKb < 0) failed.push(p);

          // NOTE: ONLY BTC/BCH expect feePerKb to be Bitcoin amounts
          // others... expect wei.

          return ChainService.convertFeePerKb(coin, p, feePerKb);
        })
      );

      if (failed.length) {
        const logger = network == 'livenet' ? this.logw : this.logi;
        logger('Could not compute fee estimation in ' + network + ': ' + failed.join(', ') + ' blocks.');
      }

      return cb(null, levels, failed.length);
    });
  }

  /**
   * Returns fee levels for the current state of the network.
   * @param {Object} opts
   * @param {string} [opts.coin = 'btc'] - The coin to estimate fee levels from.
   * @param {string} [opts.network = 'livenet'] - The Bitcoin network to estimate fee levels from.
   * @returns {Object} feeLevels - A list of fee levels & associated amount per kB in satoshi.
   */
  getFeeLevels(opts, cb) {
    opts = opts || {};

    opts.coin = opts.coin || Defaults.COIN;
    if (!Utils.checkValueInCollection(opts.coin, Constants.COINS)) return cb(new ClientError('Invalid coin'));

    opts.network = opts.network || 'livenet';
    if (!Utils.checkValueInCollection(opts.network, Constants.NETWORKS)) return cb(new ClientError('Invalid network'));

    const cacheKey = 'feeLevel:' + opts.coin + ':' + opts.network;

    this.storage.checkAndUseGlobalCache(cacheKey, Defaults.FEE_LEVEL_CACHE_DURATION, (err, values, oldvalues) => {
      if (err) return cb(err);
      if (values) return cb(null, values, true);

      const feeLevels = Defaults.FEE_LEVELS[opts.coin];
      const samplePoints = () => {
        const definedPoints = _.uniq(_.map(feeLevels, 'nbBlocks'));
        return _.uniq(
          _.flatten(
            _.map(definedPoints, p => {
              return _.range(p, p + Defaults.FEE_LEVELS_FALLBACK + 1);
            })
          )
        );
      };

      const getFeeLevel = (feeSamples, level, n, fallback) => {
        let result;

        if (feeSamples[n] >= 0) {
          result = {
            nbBlocks: n,
            feePerKb: feeSamples[n]
          };
        } else {
          if (fallback > 0) {
            result = getFeeLevel(feeSamples, level, n + 1, fallback - 1);
          } else {
            result = {
              feePerKb: level.defaultValue,
              nbBlocks: null
            };
          }
        }
        return result;
      };

      this._sampleFeeLevels(opts.coin, opts.network, samplePoints(), (err, feeSamples, failed) => {
        if (err) {
          if (oldvalues) {
            this.logw('##  There was an error estimating fees... using old cached values');
            return cb(null, oldvalues, true);
          }
        }

        const values = _.map(feeLevels, level => {
          const result: {
            feePerKb?: number;
            nbBlocks?: number;
            level: string;
          } = {
            level: level.name
          };
          if (err) {
            result.feePerKb = level.defaultValue;
            result.nbBlocks = null;
          } else {
            const feeLevel = getFeeLevel(feeSamples, level, level.nbBlocks, Defaults.FEE_LEVELS_FALLBACK);
            result.feePerKb = +(feeLevel.feePerKb * (level.multiplier || 1)).toFixed(0);
            result.nbBlocks = feeLevel.nbBlocks;
          }
          return result;
        });

        // Ensure monotonically decreasing values
        for (let i = 1; i < values.length; i++) {
          values[i].feePerKb = Math.min(values[i].feePerKb, values[i - 1].feePerKb);
        }

        if (failed > 0) {
          this.logw('Not caching default values. Failed:' + failed);
          return cb(null, values);
        }

        this.storage.storeGlobalCache(cacheKey, values, err => {
          if (err) {
            this.logw('Could not store fee level cache');
          }
          return cb(null, values);
        });
      });
    });
  }

  _checkTx(txp) {
    if (txp.getEstimatedSize() / 1000 > Defaults.MAX_TX_SIZE_IN_KB[txp.coin]) return Errors.TX_MAX_SIZE_EXCEEDED;

    return ChainService.checkTx(this, txp);
  }

  _selectTxInputs(txp, utxosToExclude, cb) {
    // todo: check inputs are ours and have enough value
    if (txp.inputs && !_.isEmpty(txp.inputs)) {
      if (!_.isNumber(txp.fee)) txp.estimateFee();

      return cb(this._checkTx(txp));
    }

    const txpAmount = txp.getTotalAmount();
    const baseTxpSize = txp.getEstimatedSize();
    const baseTxpFee = (baseTxpSize * txp.feePerKb) / 1000;
    const sizePerInput = txp.getEstimatedSizeForSingleInput();
    const feePerInput = (sizePerInput * txp.feePerKb) / 1000;

    const sanitizeUtxos = utxos => {
      const excludeIndex = _.reduce(
        utxosToExclude,
        (res, val) => {
          res[val] = val;
          return res;
        },
        {}
      );

      return _.filter(utxos, utxo => {
        if (utxo.locked) return false;
        if (utxo.satoshis <= feePerInput) return false;
        if (txp.excludeUnconfirmedUtxos && !utxo.confirmations) return false;
        if (excludeIndex[utxo.txid + ':' + utxo.vout]) return false;
        return true;
      });
    };

    const select = (utxos, coin, cb) => {
      const totalValueInUtxos = _.sumBy(utxos, 'satoshis');
      const netValueInUtxos = totalValueInUtxos - baseTxpFee - utxos.length * feePerInput;

      if (totalValueInUtxos < txpAmount) {
        this.logd(
          'Total value in all utxos (' +
            Utils.formatAmountInBtc(totalValueInUtxos) +
            ') is insufficient to cover for txp amount (' +
            Utils.formatAmountInBtc(txpAmount) +
            ')'
        );
        return cb(Errors.INSUFFICIENT_FUNDS);
      }
      if (netValueInUtxos < txpAmount) {
        this.logd(
          'Value after fees in all utxos (' +
            Utils.formatAmountInBtc(netValueInUtxos) +
            ') is insufficient to cover for txp amount (' +
            Utils.formatAmountInBtc(txpAmount) +
            ')'
        );
        return cb(Errors.INSUFFICIENT_FUNDS_FOR_FEE);
      }

      const bigInputThreshold = txpAmount * Defaults.UTXO_SELECTION_MAX_SINGLE_UTXO_FACTOR + (baseTxpFee + feePerInput);
      this.logd('Big input threshold ' + Utils.formatAmountInBtc(bigInputThreshold));

      const partitions = _.partition(utxos, utxo => {
        return utxo.satoshis > bigInputThreshold;
      });

      const bigInputs = _.sortBy(partitions[0], 'satoshis');
      const smallInputs = _.sortBy(partitions[1], utxo => {
        return -utxo.satoshis;
      });

      // log.debug('Considering ' + bigInputs.length + ' big inputs (' + Utils.formatUtxos(bigInputs) + ')');
      // log.debug('Considering ' + smallInputs.length + ' small inputs (' + Utils.formatUtxos(smallInputs) + ')');

      let total = 0;
      let netTotal = -baseTxpFee;
      let selected = [];
      let fee;
      let error;

      _.each(smallInputs, (input, i) => {
        // log.debug('Input #' + i + ': ' + Utils.formatUtxos(input));

        const netInputAmount = input.satoshis - feePerInput;

        // log.debug('The input contributes ' + Utils.formatAmountInBtc(netInputAmount));

        selected.push(input);

        total += input.satoshis;
        netTotal += netInputAmount;

        const txpSize = baseTxpSize + selected.length * sizePerInput;
        fee = Math.round(baseTxpFee + selected.length * feePerInput);

        // log.debug('Tx size: ' + Utils.formatSize(txpSize) + ', Tx fee: ' + Utils.formatAmountInBtc(fee));

        const feeVsAmountRatio = fee / txpAmount;
        const amountVsUtxoRatio = netInputAmount / txpAmount;

        // log.debug('Fee/Tx amount: ' + Utils.formatRatio(feeVsAmountRatio) + ' (max: ' + Utils.formatRatio(Defaults.UTXO_SELECTION_MAX_FEE_VS_TX_AMOUNT_FACTOR) + ')');
        // log.debug('Tx amount/Input amount:' + Utils.formatRatio(amountVsUtxoRatio) + ' (min: ' + Utils.formatRatio(Defaults.UTXO_SELECTION_MIN_TX_AMOUNT_VS_UTXO_FACTOR) + ')');

        if (txpSize / 1000 > Defaults.MAX_TX_SIZE_IN_KB[coin]) {
          // log.debug('Breaking because tx size (' + Utils.formatSize(txpSize) + ') is too big (max: ' + Utils.formatSize(Defaults.MAX_TX_SIZE_IN_KB[coin] * 1000.) + ')');
          error = Errors.TX_MAX_SIZE_EXCEEDED;
          return false;
        }

        if (!_.isEmpty(bigInputs)) {
          if (amountVsUtxoRatio < Defaults.UTXO_SELECTION_MIN_TX_AMOUNT_VS_UTXO_FACTOR) {
            // log.debug('Breaking because utxo is too small compared to tx amount');
            return false;
          }

          if (feeVsAmountRatio > Defaults.UTXO_SELECTION_MAX_FEE_VS_TX_AMOUNT_FACTOR) {
            const feeVsSingleInputFeeRatio = fee / (baseTxpFee + feePerInput);
            // log.debug('Fee/Single-input fee: ' + Utils.formatRatio(feeVsSingleInputFeeRatio) + ' (max: ' + Utils.formatRatio(Defaults.UTXO_SELECTION_MAX_FEE_VS_SINGLE_UTXO_FEE_FACTOR) + ')' + ' loses wrt single-input tx: ' + Utils.formatAmountInBtc((selected.length - 1) * feePerInput));
            if (feeVsSingleInputFeeRatio > Defaults.UTXO_SELECTION_MAX_FEE_VS_SINGLE_UTXO_FEE_FACTOR) {
              // log.debug('Breaking because fee is too significant compared to tx amount and it is too expensive compared to using single input');
              return false;
            }
          }
        }

        // log.debug('Cumuled total so far: ' + Utils.formatAmountInBtc(total) + ', Net total so far: ' + Utils.formatAmountInBtc(netTotal));

        if (netTotal >= txpAmount) {
          const changeAmount = Math.round(total - txpAmount - fee);
          // log.debug('Tx change: ', Utils.formatAmountInBtc(changeAmount));

          const dustThreshold = Math.max(Defaults.MIN_OUTPUT_AMOUNT, Bitcore_[txp.coin].Transaction.DUST_AMOUNT);
          if (changeAmount > 0 && changeAmount <= dustThreshold) {
            // log.debug('Change below dust threshold (' + Utils.formatAmountInBtc(dustThreshold) + '). Incrementing fee to remove change.');
            // Remove dust change by incrementing fee
            fee += changeAmount;
          }

          return false;
        }
      });

      if (netTotal < txpAmount) {
        // log.debug('Could not reach Txp total (' + Utils.formatAmountInBtc(txpAmount) + '), still missing: ' + Utils.formatAmountInBtc(txpAmount - netTotal));

        selected = [];
        if (!_.isEmpty(bigInputs)) {
          const input = _.head(bigInputs);
          // log.debug('Using big input: ', Utils.formatUtxos(input));
          total = input.satoshis;
          fee = Math.round(baseTxpFee + feePerInput);
          netTotal = total - fee;
          selected = [input];
        }
      }

      if (_.isEmpty(selected)) {
        // log.debug('Could not find enough funds within this utxo subset');
        return cb(error || Errors.INSUFFICIENT_FUNDS_FOR_FEE);
      }

      return cb(null, selected, fee);
    };

    // log.debug('Selecting inputs for a ' + Utils.formatAmountInBtc(txp.getTotalAmount()) + ' txp');

    this._getUtxosForCurrentWallet({}, (err, utxos) => {
      if (err) return cb(err);

      let totalAmount;
      let availableAmount;

      const balance = this._totalizeUtxos(utxos);
      if (txp.excludeUnconfirmedUtxos) {
        totalAmount = balance.totalConfirmedAmount;
        availableAmount = balance.availableConfirmedAmount;
      } else {
        totalAmount = balance.totalAmount;
        availableAmount = balance.availableAmount;
      }

      if (totalAmount < txp.getTotalAmount()) return cb(Errors.INSUFFICIENT_FUNDS);
      if (availableAmount < txp.getTotalAmount()) return cb(Errors.LOCKED_FUNDS);

      utxos = sanitizeUtxos(utxos);

      // log.debug('Considering ' + utxos.length + ' utxos (' + Utils.formatUtxos(utxos) + ')');

      const groups = [6, 1];
      if (!txp.excludeUnconfirmedUtxos) groups.push(0);

      let inputs = [];
      let fee;
      let selectionError;
      let i = 0;
      let lastGroupLength;
      async.whilst(
        () => {
          return i < groups.length && _.isEmpty(inputs);
        },
        next => {
          const group = groups[i++];

          const candidateUtxos = _.filter(utxos, utxo => {
            return utxo.confirmations >= group;
          });

          // log.debug('Group >= ' + group);

          // If this group does not have any new elements, skip it
          if (lastGroupLength === candidateUtxos.length) {
            // log.debug('This group is identical to the one already explored');
            return next();
          }

          // log.debug('Candidate utxos: ' + Utils.formatUtxos(candidateUtxos));

          lastGroupLength = candidateUtxos.length;

          select(candidateUtxos, txp.coin, (err, selectedInputs, selectedFee) => {
            if (err) {
              // log.debug('No inputs selected on this group: ', err);
              selectionError = err;
              return next();
            }

            selectionError = null;
            inputs = selectedInputs;
            fee = selectedFee;

            // log.debug('Selected inputs from this group: ' + Utils.formatUtxos(inputs));
            // log.debug('Fee for this selection: ' + Utils.formatAmountInBtc(fee));

            return next();
          });
        },
        err => {
          if (err) return cb(err);
          if (selectionError || _.isEmpty(inputs)) return cb(selectionError || new Error('Could not select tx inputs'));

          txp.setInputs(_.shuffle(inputs));
          txp.fee = fee;

          err = this._checkTx(txp);
          if (!err) {
            const change = _.sumBy(txp.inputs, 'satoshis') - _.sumBy(txp.outputs, 'amount') - txp.fee;
            this.logd(
              'Successfully built transaction. Total fees: ' +
                Utils.formatAmountInBtc(txp.fee) +
                ', total change: ' +
                Utils.formatAmountInBtc(change)
            );
          } else {
            this.logw('Error building transaction', err);
          }

          return cb(err);
        }
      );
    });
  }

  _canCreateTx(cb) {
    this.storage.fetchLastTxs(this.walletId, this.copayerId, 5 + Defaults.BACKOFF_OFFSET, (err, txs) => {
      if (err) return cb(err);

      if (!txs.length) return cb(null, true);

      const lastRejections = _.takeWhile(txs, {
        status: 'rejected'
      });

      const exceededRejections = lastRejections.length - Defaults.BACKOFF_OFFSET;
      if (exceededRejections <= 0) return cb(null, true);

      const lastTxTs = txs[0].createdOn;
      const now = Math.floor(Date.now() / 1000);
      const timeSinceLastRejection = now - lastTxTs;
      const backoffTime = Defaults.BACKOFF_TIME;

      if (timeSinceLastRejection <= backoffTime)
        this.logd('Not allowing to create TX: timeSinceLastRejection/backoffTime', timeSinceLastRejection, backoffTime);

      return cb(null, timeSinceLastRejection > backoffTime);
    });
  }

  _validateOutputs(opts, wallet, cb) {
    if (_.isEmpty(opts.outputs)) return new ClientError('No outputs were specified');

    for (let i = 0; i < opts.outputs.length; i++) {
      const output = opts.outputs[i];
      output.valid = false;

      try {
        ChainService.validateAddress(wallet, output.toAddress, opts);
      } catch (addrErr) {
        return addrErr;
      }

      if (!checkRequired(output, ['toAddress', 'amount'])) {
        return new ClientError('Argument missing in output #' + (i + 1) + '.');
      }

      if (!ChainService.checkValidTxAmount(wallet.coin, output)) {
        return new ClientError('Invalid amount');
      }

      const error = ChainService.checkDust(wallet.coin, output, opts);
      if (error) return error;
      output.valid = true;
    }
    return null;
  }

  _validateAndSanitizeTxOpts(wallet, opts, cb) {
    async.series(
      [
        next => {
          const feeArgs =
            boolToNum(!!opts.feeLevel) + boolToNum(_.isNumber(opts.feePerKb)) + boolToNum(_.isNumber(opts.fee));
          if (feeArgs > 1) return next(new ClientError('Only one of feeLevel/feePerKb/fee can be specified'));

          if (feeArgs == 0) {
            opts.feeLevel = 'normal';
          }

          const feeLevels = Defaults.FEE_LEVELS[wallet.coin];
          if (opts.feeLevel) {
            if (
              !_.some(feeLevels, {
                name: opts.feeLevel
              })
            )
              return next(
                new ClientError('Invalid fee level. Valid values are ' + _.map(feeLevels, 'name').join(', '))
              );
          }

          const error = ChainService.checkUtxos(wallet.coin, opts);
          if (error) {
            return next(new ClientError('fee can only be set when inputs are specified'));
          }
          next();
        },
        next => {
          if (wallet.singleAddress && opts.changeAddress)
            return next(new ClientError('Cannot specify change address on single-address wallet'));
          next();
        },

        next => {
          if (!opts.sendMax) return next();
          if (!_.isArray(opts.outputs) || opts.outputs.length > 1) {
            return next(new ClientError('Only one output allowed when sendMax is specified'));
          }
          if (_.isNumber(opts.outputs[0].amount))
            return next(new ClientError('Amount is not allowed when sendMax is specified'));
          if (_.isNumber(opts.fee))
            return next(
              new ClientError('Fee is not allowed when sendMax is specified (use feeLevel/feePerKb instead)')
            );

          this.getSendMaxInfo(
            {
              feePerKb: opts.feePerKb,
              excludeUnconfirmedUtxos: !!opts.excludeUnconfirmedUtxos,
              returnInputs: true
            },
            (err, info) => {
              if (err) return next(err);
              opts.outputs[0].amount = info.amount;

              opts.inputs = ChainService.setInputs(wallet.coin, info);
              return next();
            }
          );
        },
        next => {
          if (opts.validateOutputs === false) return next();
          const validationError = this._validateOutputs(opts, wallet, next);
          if (validationError) {
            return next(validationError);
          }
          next();
        },
        next => {
          // check outputs are on 'copay' format for BCH
          if (wallet.coin != 'bch') return next();
          if (!opts.noCashAddr) return next();

          // TODO remove one cashaddr is used internally (noCashAddr flag)?
          opts.origAddrOutputs = _.map(opts.outputs, x => {
            const ret: {
              toAddress?: string;
              amount?: number;
              message?: string;
            } = {
              toAddress: x.toAddress,
              amount: x.amount
            };
            if (x.message) ret.message = x.message;

            return ret;
          });
          opts.returnOrigAddrOutputs = false;
          _.each(opts.outputs, x => {
            if (!x.toAddress) return;

            let newAddr;
            try {
              newAddr = Bitcore_['bch'].Address(x.toAddress).toLegacyAddress();
            } catch (e) {
              return next(e);
            }
            if (x.txAddress != newAddr) {
              x.toAddress = newAddr;
              opts.returnOrigAddrOutputs = true;
            }
          });
          next();
        }
      ],
      cb
    );
  }

  _getFeePerKb(wallet, opts, cb) {
    if (_.isNumber(opts.feePerKb)) return cb(null, opts.feePerKb);
    this.getFeeLevels(
      {
        coin: wallet.coin,
        network: wallet.network
      },
      (err, levels) => {
        if (err) return cb(err);
        const level = levels.find(l => l.level === opts.feeLevel);
        if (!level) {
          const msg = 'Could not compute fee for "' + opts.feeLevel + '" level';
          this.logw(msg);
          return cb(new ClientError(msg));
        }
        return cb(null, level.feePerKb);
      }
    );
  }

  _getTransactionCount(wallet, address, cb) {
    const bc = this._getBlockchainExplorer(wallet.coin, wallet.network);
    if (!bc) return cb(new Error('Could not get blockchain explorer instance'));
    bc.getTransactionCount(address, (err, nonce) => {
      if (err) {
        this.logw('Error estimating nonce', err);
        return cb(err);
      }
      return cb(null, nonce);
    });
  }

  estimateGas(opts) {
    const bc = this._getBlockchainExplorer(opts.coin, opts.network);
    return new Promise((resolve, reject) => {
      if (!bc) return reject(new Error('Could not get blockchain explorer instance'));
      bc.estimateGas(opts, (err, gasLimit) => {
        if (err) {
          this.logw('Error estimating gas limit', err);
          return reject(err);
        }
        return resolve(gasLimit);
      });
    });
  }

  /**
   * Creates a new transaction proposal.
   * @param {Object} opts
   * @param {string} opts.txProposalId - Optional. If provided it will be used as this TX proposal ID. Should be unique in the scope of the wallet.
   * @param {String} opts.coin - tx coin.
   * @param {Array} opts.outputs - List of outputs.
   * @param {string} opts.outputs[].toAddress - Destination address.
   * @param {number} opts.outputs[].amount - Amount to transfer in satoshi.
   * @param {string} opts.outputs[].message - A message to attach to this output.
   * @param {string} opts.message - A message to attach to this transaction.
   * @param {number} opts.feeLevel[='normal'] - Optional. Specify the fee level for this TX ('priority', 'normal', 'economy', 'superEconomy') as defined in Defaults.FEE_LEVELS.
   * @param {number} opts.feePerKb - Optional. Specify the fee per KB for this TX (in satoshi).
   * @param {string} opts.changeAddress - Optional. Use this address as the change address for the tx. The address should belong to the wallet. In the case of singleAddress wallets, the first main address will be used.
   * @param {Boolean} opts.sendMax - Optional. Send maximum amount of funds that make sense under the specified fee/feePerKb conditions. (defaults to false).
   * @param {string} opts.payProUrl - Optional. Paypro URL for peers to verify TX
   * @param {Boolean} opts.excludeUnconfirmedUtxos[=false] - Optional. Do not use UTXOs of unconfirmed transactions as inputs
   * @param {Boolean} opts.validateOutputs[=true] - Optional. Perform validation on outputs.
   * @param {Boolean} opts.dryRun[=false] - Optional. Simulate the action but do not change server state.
   * @param {Array} opts.inputs - Optional. Inputs for this TX
   * @param {Array} opts.txpVersion - Optional. Version for TX Proposal (current = 4, only =3 allowed).
   * @param {number} opts.fee - Optional. Use an fixed fee for this TX (only when opts.inputs is specified)
   * @param {Boolean} opts.noShuffleOutputs - Optional. If set, TX outputs won't be shuffled. Defaults to false
   * @param {Boolean} [opts.noCashAddr] - do not use cashaddress for bch
   * @returns {TxProposal} Transaction proposal. outputs address format will use the same format as inpunt.
   */
  createTx(opts, cb) {
    opts = opts ? _.clone(opts) : {};

    const checkTxpAlreadyExists = (txProposalId, cb) => {
      if (!txProposalId) return cb();
      this.storage.fetchTx(this.walletId, txProposalId, cb);
    };

    this._runLocked(
      cb,
      cb => {
        let changeAddress, feePerKb, gasPrice, gasLimit;
        this.getWallet({}, (err, wallet) => {
          if (err) return cb(err);
          if (!wallet.isComplete()) return cb(Errors.WALLET_NOT_COMPLETE);

          if (wallet.scanStatus == 'error') return cb(Errors.WALLET_NEED_SCAN);

          checkTxpAlreadyExists(opts.txProposalId, (err, txp) => {
            if (err) return cb(err);
            if (txp) return cb(null, txp);

            async.series(
              [
                next => {
                  if (ChainService.isUTXOCoin(wallet.coin)) return next();
                  this.getMainAddresses({ reverse: true, limit: 1 }, (err, mainAddr) => {
                    if (err) return next(err);
                    opts.from = mainAddr[0].address;
                    next();
                  });
                },
                next => {
                  this._validateAndSanitizeTxOpts(wallet, opts, next);
                },
                next => {
                  this._canCreateTx((err, canCreate) => {
                    if (err) return next(err);
                    if (!canCreate) return next(Errors.TX_CANNOT_CREATE);
                    next();
                  });
                },
                async next => {
                  if (opts.sendMax) return next();
                  try {
                    changeAddress = await ChainService.getChangeAddress(this, wallet, opts);
                  } catch (error) {
                    return next(error);
                  }
                  return next();
                },
                async next => {
                  if (_.isNumber(opts.fee) && !_.isEmpty(opts.inputs)) return next();

                  try {
                    ({ feePerKb, gasPrice, gasLimit } = await ChainService.getFee(this, wallet, opts));
                  } catch (error) {
                    return next(error);
                  }
                  next();
                },
                async next => {
                  try {
                    opts.nonce = await ChainService.getTransactionCount(this, wallet, opts.from);
                  } catch (error) {
                    return next(error);
                  }
                  return next();
                },
                next => {
                  const txOpts = {
                    id: opts.txProposalId,
                    walletId: this.walletId,
                    creatorId: this.copayerId,
                    coin: opts.coin || wallet.coin,
                    network: wallet.network,
                    outputs: opts.outputs,
                    message: opts.message,
                    from: opts.from,
                    changeAddress,
                    feeLevel: opts.feeLevel,
                    feePerKb,
                    payProUrl: opts.payProUrl,
                    walletM: wallet.m,
                    walletN: wallet.n,
                    excludeUnconfirmedUtxos: !!opts.excludeUnconfirmedUtxos,
                    validateOutputs: !opts.validateOutputs,
                    addressType: wallet.addressType,
                    customData: opts.customData,
                    inputs: opts.inputs,
                    version: opts.txpVersion,
                    fee:
                      opts.inputs && !_.isNumber(opts.feePerKb)
                        ? opts.fee
                        : !ChainService.isUTXOCoin(wallet.coin)
                        ? opts.fee
                        : null,
                    noShuffleOutputs: opts.noShuffleOutputs,
                    gasPrice,
                    nonce: opts.nonce,
                    gasLimit, // Backward compatibility for BWC < v7.1.1
                    data: opts.data, // Backward compatibility for BWC < v7.1.1
                    tokenAddress: opts.tokenAddress,
                    destinationTag: opts.destinationTag,
                    invoiceID: opts.invoiceID
                  };
<<<<<<< HEAD
                  
=======

>>>>>>> 6d563ac8
                  txp = TxProposal.create(txOpts);
                  next();
                },
                next => {
                  return ChainService.selectTxInputs(this, txp, wallet, opts, cb, next);
                },
                next => {
                  if (!changeAddress || wallet.singleAddress || opts.dryRun || opts.changeAddress) return next();

                  this._store(wallet, txp.changeAddress, next, true);
                },
                next => {
                  if (opts.dryRun) return next();

                  if (txp.coin == 'bch') {
                    if (opts.noCashAddr && txp.changeAddress) {
                      txp.changeAddress.address = BCHAddressTranslator.translate(txp.changeAddress.address, 'copay');
                    }
                  }

                  this.storage.storeTx(wallet.id, txp, next);
                }
              ],
              err => {
                if (err) return cb(err);

                if (txp.coin == 'bch') {
                  if (opts.returnOrigAddrOutputs) {
                    log.info('Returning Orig BCH address outputs for compat');
                    txp.outputs = opts.origAddrOutputs;
                  }
                }
                return cb(null, txp);
              }
            );
          });
        });
      },
      10 * 1000
    );
  }

  /**
   * Publish an already created tx proposal so inputs are locked and other copayers in the wallet can see it.
   * @param {Object} opts
   * @param {string} opts.txProposalId - The tx id.
   * @param {string} opts.proposalSignature - S(raw tx). Used by other copayers to verify the proposal.
   * @param {Boolean} [opts.noCashAddr] - do not use cashaddress for bch
   */
  publishTx(opts, cb) {
    if (!checkRequired(opts, ['txProposalId', 'proposalSignature'], cb)) return;

    this._runLocked(cb, cb => {
      this.getWallet({}, (err, wallet) => {
        if (err) return cb(err);

        this.storage.fetchTx(this.walletId, opts.txProposalId, (err, txp) => {
          if (err) return cb(err);
          if (!txp) return cb(Errors.TX_NOT_FOUND);
          if (!txp.isTemporary()) return cb(null, txp);

          const copayer = wallet.getCopayer(this.copayerId);

          let raw;
          try {
            raw = txp.getRawTx();
          } catch (ex) {
            return cb(ex);
          }
          const signingKey = this._getSigningKey(raw, opts.proposalSignature, copayer.requestPubKeys);
          if (!signingKey) {
            return cb(new ClientError('Invalid proposal signature'));
          }

          // Save signature info for other copayers to check
          txp.proposalSignature = opts.proposalSignature;
          if (signingKey.selfSigned) {
            txp.proposalSignaturePubKey = signingKey.key;
            txp.proposalSignaturePubKeySig = signingKey.signature;
          }

          ChainService.checkTxUTXOs(this, txp, opts, err => {
            if (err) return cb(err);
            txp.status = 'pending';
            this.storage.storeTx(this.walletId, txp, err => {
              if (err) return cb(err);

              this._notifyTxProposalAction('NewTxProposal', txp, () => {
                if (opts.noCashAddr && txp.coin == 'bch') {
                  if (txp.changeAddress) {
                    txp.changeAddress.address = BCHAddressTranslator.translate(txp.changeAddress.address, 'copay');
                  }
                }
                return cb(null, txp);
              });
            });
          });
        });
      });
    });
  }

  /**
   * Retrieves a tx from storage.
   * @param {Object} opts
   * @param {string} opts.txProposalId - The tx id.
   * @returns {Object} txProposal
   */
  getTx(opts, cb) {
    this.storage.fetchTx(this.walletId, opts.txProposalId, (err, txp) => {
      if (err) return cb(err);
      if (!txp) return cb(Errors.TX_NOT_FOUND);

      if (!txp.txid) return cb(null, txp);

      this.storage.fetchTxNote(this.walletId, txp.txid, (err, note) => {
        if (err) {
          this.logw('Error fetching tx note for ' + txp.txid);
        }
        txp.note = note;
        return cb(null, txp);
      });
    });
  }

  /**
   * Edit note associated to a txid.
   * @param {Object} opts
   * @param {string} opts.txid - The txid of the tx on the blockchain.
   * @param {string} opts.body - The contents of the note.
   */
  editTxNote(opts, cb) {
    if (!checkRequired(opts, 'txid', cb)) return;

    this._runLocked(cb, cb => {
      this.storage.fetchTxNote(this.walletId, opts.txid, (err, note) => {
        if (err) return cb(err);

        if (!note) {
          note = TxNote.create({
            walletId: this.walletId,
            txid: opts.txid,
            copayerId: this.copayerId,
            body: opts.body
          });
        } else {
          note.edit(opts.body, this.copayerId);
        }
        this.storage.storeTxNote(note, err => {
          if (err) return cb(err);
          this.storage.fetchTxNote(this.walletId, opts.txid, cb);
        });
      });
    });
  }

  /**
   * Get tx notes.
   * @param {Object} opts
   * @param {string} opts.txid - The txid associated with the note.
   */
  getTxNote(opts, cb) {
    if (!checkRequired(opts, 'txid', cb)) return;
    this.storage.fetchTxNote(this.walletId, opts.txid, cb);
  }

  /**
   * Get tx notes.
   * @param {Object} opts
   * @param {string} opts.minTs[=0] - The start date used to filter notes.
   */
  getTxNotes(opts, cb) {
    opts = opts || {};
    this.storage.fetchTxNotes(this.walletId, opts, cb);
  }

  /**
   * removeWallet
   *
   * @param opts
   * @param cb
   * @return {undefined}
   */
  removeWallet(opts, cb) {
    this._runLocked(cb, cb => {
      this.storage.removeWallet(this.walletId, cb);
    });
  }

  getRemainingDeleteLockTime(txp) {
    const now = Math.floor(Date.now() / 1000);

    const lockTimeRemaining = txp.createdOn + Defaults.DELETE_LOCKTIME - now;
    if (lockTimeRemaining < 0) return 0;

    // not the creator? need to wait
    if (txp.creatorId !== this.copayerId) return lockTimeRemaining;

    // has other approvers? need to wait
    const approvers = txp.getApprovers();
    if (approvers.length > 1 || (approvers.length == 1 && approvers[0] !== this.copayerId)) return lockTimeRemaining;

    return 0;
  }

  /**
   * removePendingTx
   *
   * @param opts
   * @param {string} opts.txProposalId - The tx id.
   * @return {undefined}
   */
  removePendingTx(opts, cb) {
    if (!checkRequired(opts, ['txProposalId'], cb)) return;

    this._runLocked(cb, cb => {
      this.getTx(
        {
          txProposalId: opts.txProposalId
        },
        (err, txp) => {
          if (err) return cb(err);

          if (!txp.isPending()) return cb(Errors.TX_NOT_PENDING);

          const deleteLockTime = this.getRemainingDeleteLockTime(txp);
          if (deleteLockTime > 0) return cb(Errors.TX_CANNOT_REMOVE);

          this.storage.removeTx(this.walletId, txp.id, () => {
            this._notifyTxProposalAction('TxProposalRemoved', txp, cb);
          });
        }
      );
    });
  }

  _broadcastRawTx(coin, network, raw, cb) {
    const bc = this._getBlockchainExplorer(coin, network);
    if (!bc) return cb(new Error('Could not get blockchain explorer instance'));
    bc.broadcast(raw, (err, txid) => {
      if (err) return cb(err);
      return cb(null, txid);
    });
  }

  /**
   * Broadcast a raw transaction.
   * @param {Object} opts
   * @param {string} [opts.coin = 'btc'] - The coin for this transaction.
   * @param {string} [opts.network = 'livenet'] - The Bitcoin network for this transaction.
   * @param {string} opts.rawTx - Raw tx data.
   */
  broadcastRawTx(opts, cb) {
    if (!checkRequired(opts, ['network', 'rawTx'], cb)) return;

    opts.coin = opts.coin || Defaults.COIN;
    if (!Utils.checkValueInCollection(opts.coin, Constants.COINS)) return cb(new ClientError('Invalid coin'));

    opts.network = opts.network || 'livenet';
    if (!Utils.checkValueInCollection(opts.network, Constants.NETWORKS)) return cb(new ClientError('Invalid network'));

    this._broadcastRawTx(opts.coin, opts.network, opts.rawTx, cb);
  }

  _checkTxInBlockchain(txp, cb) {
    if (!txp.txid) return cb();
    const bc = this._getBlockchainExplorer(txp.coin, txp.network);
    if (!bc) return cb(new Error('Could not get blockchain explorer instance'));
    bc.getTransaction(txp.txid, (err, tx) => {
      if (err) return cb(err);
      return cb(null, !!tx);
    });
  }

  /**
   * Sign a transaction proposal.
   * @param {Object} opts
   * @param {string} opts.txProposalId - The identifier of the transaction.
   * @param {string} opts.signatures - The signatures of the inputs of this tx for this copayer (in appearance order)
   * @param {string} opts.signingMethod - The method with which to sign the tx 'ecdsa' or 'schnorr'
   * @param {string} opts.maxTxpVersion - Client's maximum supported txp version
   */
  signTx(opts, cb) {
    if (!checkRequired(opts, ['txProposalId', 'signatures'], cb)) return;
    opts.maxTxpVersion = opts.maxTxpVersion || 4;

    this.getWallet({}, (err, wallet) => {
      if (err) return cb(err);

      this.getTx(
        {
          txProposalId: opts.txProposalId
        },
        (err, txp) => {
          if (err) return cb(err);

          if (opts.maxTxpVersion < txp.version) {
            return cb(
              new ClientError(
                Errors.codes.UPGRADE_NEEDED,
                'Your client does not support signing this transaction. Please upgrade'
              )
            );
          }

          const action = _.find(txp.actions, {
            copayerId: this.copayerId
          });
          if (action) return cb(Errors.COPAYER_VOTED);
          if (!txp.isPending()) return cb(Errors.TX_NOT_PENDING);

          const copayer = wallet.getCopayer(this.copayerId);

          try {
            if (!txp.sign(this.copayerId, opts.signatures, copayer.xPubKey, opts.signingMethod)) {
              this.logw('Error signing transaction (BAD_SIGNATURES)');
              this.logw('Client version:', this.clientVersion);
              this.logw('Arguments:', JSON.stringify(opts));
              this.logw('Transaction proposal:', JSON.stringify(txp));
              const raw = txp.getBitcoreTx().uncheckedSerialize();
              this.logw('Raw tx:', raw);
              return cb(Errors.BAD_SIGNATURES);
            }
          } catch (ex) {
            this.logw('Error signing transaction proposal', ex);
            return cb(ex);
          }

          this.storage.storeTx(this.walletId, txp, err => {
            if (err) return cb(err);

            async.series(
              [
                next => {
                  this._notifyTxProposalAction(
                    'TxProposalAcceptedBy',
                    txp,
                    {
                      copayerId: this.copayerId
                    },
                    next
                  );
                },
                next => {
                  if (txp.isAccepted()) {
                    this._notifyTxProposalAction('TxProposalFinallyAccepted', txp, next);
                  } else {
                    next();
                  }
                }
              ],
              () => {
                return cb(null, txp);
              }
            );
          });
        }
      );
    });
  }

  _processBroadcast(txp, opts, cb) {
    $.checkState(txp.txid);
    opts = opts || {};

    txp.setBroadcasted();
    this.storage.storeTx(this.walletId, txp, err => {
      if (err) return cb(err);

      const extraArgs = {
        txid: txp.txid
      };
      if (opts.byThirdParty) {
        this._notifyTxProposalAction('NewOutgoingTxByThirdParty', txp, extraArgs);
      } else {
        this._notifyTxProposalAction('NewOutgoingTx', txp, extraArgs);
      }

      return cb(null, txp);
    });
  }

  /**
   * Broadcast a transaction proposal.
   * @param {Object} opts
   * @param {string} opts.txProposalId - The identifier of the transaction.
   */
  broadcastTx(opts, cb) {
    if (!checkRequired(opts, ['txProposalId'], cb)) return;

    this.getWallet({}, (err, wallet) => {
      if (err) return cb(err);

      this.getTx(
        {
          txProposalId: opts.txProposalId
        },
        (err, txp) => {
          if (err) return cb(err);

          if (txp.status == 'broadcasted') return cb(Errors.TX_ALREADY_BROADCASTED);
          if (txp.status != 'accepted') return cb(Errors.TX_NOT_ACCEPTED);

          let raw;
          try {
            raw = txp.getRawTx();
          } catch (ex) {
            return cb(ex);
          }
          this._broadcastRawTx(wallet.coin, wallet.network, raw, (err, txid) => {
            if (err || txid != txp.txid) {
              if (!err || txp.txid != txid) {
                log.warn(`Broadcast failed for: ${raw}`);
              } else {
                log.warn(`Broadcast failed: ${err}`);
              }

              const broadcastErr = err;
              // Check if tx already in blockchain
              this._checkTxInBlockchain(txp, (err, isInBlockchain) => {
                if (err) return cb(err);
                if (!isInBlockchain) return cb(broadcastErr || 'broadcast error');

                this._processBroadcast(
                  txp,
                  {
                    byThirdParty: true
                  },
                  cb
                );
              });
            } else {
              this._processBroadcast(
                txp,
                {
                  byThirdParty: false
                },
                err => {
                  if (err) return cb(err);
                  return cb(null, txp);
                }
              );
            }
          });
        }
      );
    });
  }

  /**
   * Reject a transaction proposal.
   * @param {Object} opts
   * @param {string} opts.txProposalId - The identifier of the transaction.
   * @param {string} [opts.reason] - A message to other copayers explaining the rejection.
   */
  rejectTx(opts, cb) {
    if (!checkRequired(opts, ['txProposalId'], cb)) return;

    this.getTx(
      {
        txProposalId: opts.txProposalId
      },
      (err, txp) => {
        if (err) return cb(err);

        const action = _.find(txp.actions, {
          copayerId: this.copayerId
        });

        if (action) return cb(Errors.COPAYER_VOTED);
        if (txp.status != 'pending') return cb(Errors.TX_NOT_PENDING);

        txp.reject(this.copayerId, opts.reason);

        this.storage.storeTx(this.walletId, txp, err => {
          if (err) return cb(err);

          async.series(
            [
              next => {
                this._notifyTxProposalAction(
                  'TxProposalRejectedBy',
                  txp,
                  {
                    copayerId: this.copayerId
                  },
                  next
                );
              },
              next => {
                if (txp.status == 'rejected') {
                  const rejectedBy = _.map(
                    _.filter(txp.actions, {
                      type: 'reject'
                    }),
                    'copayerId'
                  );

                  this._notifyTxProposalAction(
                    'TxProposalFinallyRejected',
                    txp,
                    {
                      rejectedBy
                    },
                    next
                  );
                } else {
                  next();
                }
              }
            ],
            () => {
              return cb(null, txp);
            }
          );
        });
      }
    );
  }

  /**
   * Retrieves pending transaction proposals.
   * @param {Object} opts
   * @param {Boolean} opts.noCashAddr (do not use cashaddr, only for backwards compat)
   * @returns {TxProposal[]} Transaction proposal.
   */
  getPendingTxs(opts, cb) {
    if (opts.tokenAddress) {
      return cb();
    }
    this.storage.fetchPendingTxs(this.walletId, (err, txps) => {
      if (err) return cb(err);

      _.each(txps, txp => {
        txp.deleteLockTime = this.getRemainingDeleteLockTime(txp);
      });

      async.each(
        txps,
        (txp: ITxProposal, next) => {
          if (txp.status != 'accepted') return next();

          this._checkTxInBlockchain(txp, (err, isInBlockchain) => {
            if (err || !isInBlockchain) return next(err);
            this._processBroadcast(
              txp,
              {
                byThirdParty: true
              },
              next
            );
          });
        },
        err => {
          txps = _.reject(txps, txp => {
            return txp.status == 'broadcasted';
          });

          if (opts.noCashAddr && txps[0] && txps[0].coin == 'bch') {
            _.each(txps, x => {
              if (x.changeAddress) {
                x.changeAddress.address = BCHAddressTranslator.translate(x.changeAddress.address, 'copay');
              }
              _.each(x.outputs, x => {
                if (x.toAddress) {
                  x.toAddress = BCHAddressTranslator.translate(x.toAddress, 'copay');
                }
              });
            });
          }

          return cb(err, txps);
        }
      );
    });
  }

  /**
   * Retrieves all transaction proposals in the range (maxTs-minTs)
   * Times are in UNIX EPOCH
   *
   * @param {Object} opts.minTs (defaults to 0)
   * @param {Object} opts.maxTs (defaults to now)
   * @param {Object} opts.limit
   * @returns {TxProposal[]} Transaction proposals, newer first
   */
  getTxs(opts, cb) {
    this.storage.fetchTxs(this.walletId, opts, (err, txps) => {
      if (err) return cb(err);
      return cb(null, txps);
    });
  }

  /**
   * Retrieves notifications after a specific id or from a given ts (whichever is more recent).
   *
   * @param {Object} opts
   * @param {Object} opts.notificationId (optional)
   * @param {Object} opts.minTs (optional) - default 0.
   * @returns {Notification[]} Notifications
   */
  getNotifications(opts, cb) {
    opts = opts || {};

    this.getWallet({}, (err, wallet) => {
      if (err) return cb(err);

      async.map(
        [`${wallet.coin}:${wallet.network}`, this.walletId],
        (walletId, next) => {
          this.storage.fetchNotifications(walletId, opts.notificationId, opts.minTs || 0, next);
        },
        (err, res) => {
          if (err) return cb(err);

          const notifications = _.sortBy(
            _.map(_.flatten(res), (n: INotification) => {
              n.walletId = this.walletId;
              return n;
            }),
            'id'
          );

          return cb(null, notifications);
        }
      );
    });
  }

  _normalizeTxHistory(walletId, txs: any[], dustThreshold, bcHeight, cb) {
    if (_.isEmpty(txs)) return cb(null, txs);

    // console.log('[server.js.2915:txs:] IN NORMALIZE',txs); //TODO
    const now = Math.floor(Date.now() / 1000);

    // One fee per TXID
    const indexedFee: any = _.keyBy(_.filter(txs, { category: 'fee' } as any), 'txid');
    const indexedSend = _.keyBy(_.filter(txs, { category: 'send' } as any), 'txid');
    const seenSend = {};
    const seenReceive = {};

    const moves: { [txid: string]: ITxProposal } = {};

    // remove 'fees' and 'moves' (probably change addresses)
    txs = _.filter(txs, tx => {
      // double spend or error
      // This should be shown on the client, so we dont remove it here
      //    if (tx.height && tx.height <= -3)
      //      return false;

      if (tx.category == 'receive') {
        if (tx.satoshis < dustThreshold) return false;

        const output = {
          address: tx.address,
          amount: Math.abs(tx.satoshis)
        };
        if (seenReceive[tx.txid]) {
          seenReceive[tx.txid].outputs.push(output);
          return false;
        } else {
          tx.outputs = [output];
          seenReceive[tx.txid] = tx;
          return true;
        }
      }
      if (tx.category == 'send') {
        const output = {
          address: tx.address,
          amount: Math.abs(tx.satoshis)
        };
        if (seenSend[tx.txid]) {
          seenSend[tx.txid].outputs.push(output);
          return false;
        } else {
          tx.outputs = [output];
          seenSend[tx.txid] = tx;
          return true;
        }
      }

      // move without send?
      if (tx.category == 'move' && !indexedSend[tx.txid]) {
        const output = {
          address: tx.address,
          amount: Math.abs(tx.satoshis)
        };

        if (moves[tx.txid]) {
          moves[tx.txid].outputs.push(output);
          return false;
        } else {
          moves[tx.txid] = tx;
          tx.outputs = [output];
          return true;
        }
      }
    });

    // Filter out moves:
    // This are moves from the wallet to itself. There are 2+ outputs. one if the change
    // the other a main address for the wallet.
    _.each(moves, (v, k) => {
      if (v.outputs.length <= 1) {
        delete moves[k];
      }
    });

    const fixMoves = cb2 => {
      if (_.isEmpty(moves)) return cb2();

      // each detected duplicate output move
      const moves3 = _.flatten(_.map(_.values(moves), 'outputs'));
      // check output address for change address
      this.storage.fetchAddressesByWalletId(walletId, _.map(moves3, 'address'), (err, addrs) => {
        if (err) return cb(err);

        const isChangeAddress = _.countBy(_.filter(addrs, { isChange: true }), 'address');
        _.each(moves, x => {
          _.remove(x.outputs, i => {
            return isChangeAddress[i.address];
          });
        });
        return cb2();
      });
    };

    fixMoves(err => {
      if (err) return cb(err);

      const ret = _.filter(
        _.map([].concat(txs), tx => {
          const t = new Date(tx.blockTime).getTime() / 1000;
          const c = tx.height >= 0 && bcHeight >= tx.height ? bcHeight - tx.height + 1 : 0;
          const ret = {
            id: tx.id,
            txid: tx.txid,
            confirmations: c,
            blockheight: tx.height > 0 ? tx.height : null,
            fees: tx.fee || (indexedFee[tx.txid] ? Math.abs(indexedFee[tx.txid].satoshis) : null),
            time: t,
            size: tx.size,
            amount: 0,
            action: undefined,
            addressTo: undefined,
            outputs: undefined,
            dust: false
          };
          switch (tx.category) {
            case 'send':
              ret.action = 'sent';
              ret.amount = Math.abs(_.sumBy(tx.outputs, 'amount')) || Math.abs(tx.satoshis);
              ret.addressTo = tx.outputs ? tx.outputs[0].address : null;
              ret.outputs = tx.outputs;
              break;
            case 'receive':
              ret.action = 'received';
              ret.outputs = tx.outputs;
              ret.amount = Math.abs(_.sumBy(tx.outputs, 'amount')) || Math.abs(tx.satoshis);
              ret.dust = ret.amount < dustThreshold;
              break;
            case 'move':
              ret.action = 'moved';
              ret.amount = Math.abs(tx.satoshis);
              ret.addressTo = tx.outputs && tx.outputs.length ? tx.outputs[0].address : null;
              ret.outputs = tx.outputs;
              break;
            default:
              ret.action = 'invalid';
          }

          // not available
          // inputs: inputs,
          return ret;

          // filter out dust
        }),
        x => {
          return !x.dust;
        }
      );

      // console.log('[server.js.2965:ret:] END',ret); //TODO
      return cb(null, ret);
    });
  }

  _getBlockchainHeight(coin, network, cb) {
    const cacheKey = Storage.BCHEIGHT_KEY + ':' + coin + ':' + network;

    this.storage.checkAndUseGlobalCache(cacheKey, Defaults.BLOCKHEIGHT_CACHE_TIME, (err, values) => {
      if (err) return cb(err);

      if (values) return cb(null, values.current, values.hash, true);

      values = {};

      const bc = this._getBlockchainExplorer(coin, network);
      if (!bc) return cb(new Error('Could not get blockchain explorer instance'));
      bc.getBlockchainHeight((err, height, hash) => {
        if (!err && height > 0) {
          values.current = height;
          values.hash = hash;
        } else {
          return cb(err || 'wrong height');
        }

        this.storage.storeGlobalCache(cacheKey, values, err => {
          if (err) {
            this.logw('Could not store bc heigth cache');
          }
          return cb(null, values.current, values.hash);
        });
      });
    });
  }

  updateWalletV8Keys(wallet) {
    if (!wallet.beAuthPrivateKey2) {
      this.logd('Adding wallet beAuthKey');
      wallet.updateBEKeys();
    }
  }

  registerWalletV8(wallet: Wallet, cb) {
    if (wallet.beRegistered) {
      return cb();
    }
    const bc = this._getBlockchainExplorer(wallet.coin, wallet.network);

    this.logd('Registering wallet');
    bc.register(wallet, err => {
      if (err) {
        return cb(err);
      }
      wallet.beRegistered = true;
      return this.storage.storeWallet(wallet, err => cb(err, true));
    });
  }

  checkWalletSync(bc, wallet, simpleRun, cb) {
    if (!wallet.addressManager && !wallet.addressManager.receiveAddressIndex) return cb(null, true);

    // check cache
    const totalAddresses = wallet.addressManager.receiveAddressIndex + wallet.addressManager.changeAddressIndex;

    this.storage.getWalletAddressChecked(wallet.id, (err, checkedTotal) => {
      if (checkedTotal == totalAddresses) {
        log.debug('addresses checked already');
        return cb(null, true);
      }

      // only check total number of addreses
      if (simpleRun) return cb();

      this.storage.walletCheck({ walletId: wallet.id }).then((localCheck: { sum: number }) => {
        bc.getCheckData(wallet, (err, serverCheck) => {
          // If there is an error, just ignore it (server does not support walletCheck)
          if (err) {
            this.logw('Error at bitcore WalletCheck, ignoring' + err);
            return cb();
          }

          const isOK = serverCheck.sum == localCheck.sum;

          if (isOK) {
            log.debug('Wallet Sync Check OK');
          } else {
            log.warn('ERROR: Wallet check failed:', localCheck, serverCheck);
            return cb(null, isOK);
          }

          this.storage.setWalletAddressChecked(wallet.id, totalAddresses, err => {
            return cb(null, isOK);
          });
        });
      });
    });
  }

  // Syncs wallet regitration and address with a V8 type blockexplorerer
  syncWallet(wallet, cb, skipCheck?, count?) {
    count = count || 0;
    const bc = this._getBlockchainExplorer(wallet.coin, wallet.network);
    if (!bc) {
      return cb(new Error('Could not get blockchain explorer instance'));
    }

    this.updateWalletV8Keys(wallet);
    this.registerWalletV8(wallet, (err, justRegistered) => {
      if (err) {
        return cb(err);
      }

      // First
      this.checkWalletSync(bc, wallet, true, (err, isOK) => {
        // ignore err
        if (isOK && !justRegistered) return cb();

        this.storage.fetchUnsyncAddresses(this.walletId, (err, addresses) => {
          if (err) {
            return cb(err);
          }

          const syncAddr = (addresses, icb) => {
            if (!addresses || _.isEmpty(addresses)) {
              // this.logi('Addresses already sync');
              return icb();
            }

            const addressStr = _.map(addresses, x => {
              ChainService.addressFromStorageTransform(wallet.coin, wallet.network, x);
              return x.address;
            });

            this.logd('Syncing addresses: ', addressStr.length);
            bc.addAddresses(wallet, addressStr, err => {
              if (err) return cb(err);
              this.storage.markSyncedAddresses(addressStr, icb);
            });
          };

          syncAddr(addresses, err => {
            if (skipCheck || doNotCheckV8) return cb();

            this.checkWalletSync(bc, wallet, false, (err, isOK) => {
              // ignore err
              if (err) return cb();

              if (isOK) return cb();

              if (count++ >= 1) {
                log.warn('## ERROR: TRIED TO SYNC WALLET AND FAILED. GIVING UP');
                return cb();
              }
              log.info('Trying to RESYNC wallet... count:' + count);

              // Reset sync and sync again...
              wallet.beRegistered = false;
              this.storage.deregisterWallet(wallet.id, () => {
                this.syncWallet(wallet, cb, false, count);
              });
            });
          });
        });
      });
    });
  }

  static _getResultTx(wallet, indexedAddresses, tx, opts) {
    let amountIn, amountOut, amountOutChange;
    let amount, action, addressTo;
    let inputs, outputs, foreignCrafted;

    const sum = (items, isMine, isChange = false) => {
      const filter: { isMine?: boolean; isChange?: boolean } = {};
      if (_.isBoolean(isMine)) filter.isMine = isMine;
      if (_.isBoolean(isChange)) filter.isChange = isChange;
      return _.sumBy(_.filter(items, filter), 'amount');
    };

    const classify = items => {
      return _.map(items, item => {
        const address = indexedAddresses[item.address];
        return {
          address: item.address,
          amount: item.amount,
          isMine: !!address,
          isChange: address ? address.isChange || wallet.singleAddress : false
        };
      });
    };

    if (tx.outputs.length || tx.inputs.length) {
      inputs = classify(tx.inputs);
      outputs = classify(tx.outputs);
      amountIn = sum(inputs, true);
      amountOut = sum(outputs, true, false);
      amountOutChange = sum(outputs, true, true);
      if (amountIn == amountOut + amountOutChange + (amountIn > 0 ? tx.fees : 0)) {
        amount = amountOut;
        action = 'moved';
      } else {
        // BWS standard sent
        // (amountIn > 0 && amountOutChange >0 && outputs.length <= 2)
        amount = amountIn - amountOut - amountOutChange - (amountIn > 0 && amountOutChange > 0 ? tx.fees : 0);
        action = amount > 0 ? 'sent' : 'received';
      }

      amount = Math.abs(amount);
      if (action == 'sent' || action == 'moved') {
        const firstExternalOutput = outputs.find(o => o.isMine === false);
        addressTo = firstExternalOutput ? firstExternalOutput.address : null;
      }

      if (action == 'sent' && inputs.length != _.filter(inputs, 'isMine').length) {
        foreignCrafted = true;
      }
    } else {
      action = 'invalid';
      amount = 0;
    }

    const formatOutput = o => {
      return {
        amount: o.amount,
        address: o.address
      };
    };

    const newTx = {
      txid: tx.txid,
      action,
      amount,
      fees: tx.fees,
      time: tx.time,
      addressTo,
      confirmations: tx.confirmations,
      foreignCrafted,
      outputs: undefined,
      feePerKb: undefined,
      inputs: undefined
    };

    if (_.isNumber(tx.size) && tx.size > 0) {
      newTx.feePerKb = +((tx.fees * 1000) / tx.size).toFixed();
    }

    if (opts.includeExtendedInfo) {
      newTx.inputs = _.map(inputs, input => {
        return _.pick(input, 'address', 'amount', 'isMine');
      });
      newTx.outputs = _.map(outputs, output => {
        return _.pick(output, 'address', 'amount', 'isMine');
      });
    } else {
      outputs = _.filter(outputs, {
        isChange: false
      });
      if (action == 'received') {
        outputs = _.filter(outputs, {
          isMine: true
        });
      }
      newTx.outputs = _.map(outputs, formatOutput);
    }

    return newTx;
  }

  static _addProposalInfo(tx: any, indexedProposals: { [txid: string]: TxProposal }, opts: any) {
    opts = opts || {};
    const proposal = indexedProposals[tx.txid];
    if (proposal) {
      tx.createdOn = proposal.createdOn;
      tx.proposalId = proposal.id;
      tx.proposalType = proposal.type;
      tx.creatorName = proposal.creatorName;
      tx.message = proposal.message;
      tx.actions = _.map(proposal.actions, action => {
        return _.pick(action, ['createdOn', 'type', 'copayerId', 'copayerName', 'comment']);
      });
      _.each(tx.outputs, output => {
        const query = {
          toAddress: output.address,
          amount: output.amount
        };
        if (proposal.outputs) {
          const txpOut = proposal.outputs.find(o => o.toAddress === output.address && o.amount === output.amount);
          output.message = txpOut ? txpOut.message : null;
        }
      });
      tx.customData = proposal.customData;

      tx.createdOn = proposal.createdOn;
      if (opts.includeExtendedInfo) {
        tx.raw = proposal.raw;
      }
      // .sentTs = proposal.sentTs;
      // .merchant = proposal.merchant;
      // .paymentAckMemo = proposal.paymentAckMemo;
    }
  }

  static _addNotesInfo(tx, indexedNotes) {
    const note = indexedNotes[tx.txid];
    if (note) {
      tx.note = _.pick(note, ['body', 'editedBy', 'editedByName', 'editedOn']);
    }
  }

  tagLowFeeTxs(wallet: IWallet, txs: any[], cb) {
    const unconfirmed = txs.filter(tx => tx.confirmations === 0);
    if (_.isEmpty(unconfirmed)) return cb();

    this.getFeeLevels(
      {
        coin: wallet.coin,
        network: wallet.network
      },
      (err, levels) => {
        if (err) {
          this.logw('Could not fetch fee levels', err);
        } else {
          const level = levels.find(l => l.level === 'superEconomy');
          if (!level || !level.nbBlocks) {
            this.logi('Cannot compute super economy fee level from blockchain');
          } else {
            const minFeePerKb = level.feePerKb;
            _.each(unconfirmed, tx => {
              tx.lowFees = tx.feePerKb < minFeePerKb;
            });
          }
        }
        return cb();
      }
    );
  }

  getTxHistoryV8(bc, wallet, opts, skip, limit, cb) {
    let bcHeight,
      bcHash,
      sinceTx,
      lastTxs,
      cacheStatus,
      resultTxs = [],
      fromCache = false;
    let txsToCache = [],
      fromBc;
    let streamData;
    let streamKey;

    let walletCacheKey = wallet.id;
    if (opts.tokenAddress) {
      wallet.tokenAddress = opts.tokenAddress;
      walletCacheKey = `${wallet.id}-${opts.tokenAddress}`;
    }

    async.series(
      [
        next => {
          // be sure the wallet is onsync
          this.syncWallet(wallet, next, true);
        },
        next => {
          this._getBlockchainHeight(wallet.coin, wallet.network, (err, height, hash) => {
            if (err) return next(err);
            bcHeight = height;
            bcHash = hash;
            streamKey = (this.userAgent || '') + '-' + limit + '-' + bcHash;
            return next();
          });
        },
        next => {
          this.storage.getTxHistoryCacheStatusV8(walletCacheKey, (err, inCacheStatus) => {
            if (err) return cb(err);
            cacheStatus = inCacheStatus;
            return next();
          });
        },
        next => {
          if (skip == 0 || !streamKey) return next();

          log.debug('Checking streamKey/skip', streamKey, skip);
          this.storage.getTxHistoryStreamV8(walletCacheKey, (err, result) => {
            if (err) return next(err);
            if (!result) return next();

            if (result.streamKey != streamKey) {
              log.debug('Deleting old stream cache:' + result.streamKey);
              return this.storage.clearTxHistoryStreamV8(walletCacheKey, next);
            }

            streamData = result.items;
            log.debug(`Using stream cache: ${streamData.length} txs`);
            return next();
          });
        },
        next => {
          if (streamData) {
            lastTxs = streamData;
            return next();
          }

          const startBlock = cacheStatus.updatedHeight || 0;
          log.debug(' ########### GET HISTORY v8 startBlock/bcH]', startBlock, bcHeight); // TODO

          bc.getTransactions(wallet, startBlock, (err, txs) => {
            if (err) return cb(err);
            const dustThreshold = ChainService.getDustAmountValue(wallet.coin);
            this._normalizeTxHistory(walletCacheKey, txs, dustThreshold, bcHeight, (err, inTxs: any[]) => {
              if (err) return cb(err);

              if (cacheStatus.tipTxId) {
                // first item is the most recent tx.
                // removes already cache txs
                lastTxs = _.takeWhile(inTxs, tx => {
                  // cacheTxs are very confirmed, so can't be reorged
                  return tx.txid != cacheStatus.tipTxId;
                });

                // only store stream IF cache is been used.
                //
                log.info(`Storing stream cache for ${walletCacheKey}: ${lastTxs.length} txs`);
                return this.storage.storeTxHistoryStreamV8(walletCacheKey, streamKey, lastTxs, next);
              }

              lastTxs = inTxs;
              return next();
            });
          });
        },
        next => {
          // Case 1.
          //            t -->
          //  | Old TXS    | ======= LAST TXS ========== \
          //                     ^skip+limit       ^skip

          // Do we have enough results in last txs?
          if (lastTxs.length >= skip + limit) {
            resultTxs = lastTxs.slice(skip, skip + limit);
            fromCache = false;
            fromBc = true;
            return next();
          }
          // Case 2.
          // compose result (if the wallet has move that `limit`txs)
          //            t -->
          //  | Old TXS    |  [x]======= LAST TXS ==========[0] \
          //       ^skip+limit       ^skip
          if (lastTxs.length >= skip) {
            resultTxs = lastTxs.slice(skip); // grab from skip to the end.

            skip = 0;
            limit -= resultTxs.length;
            fromBc = resultTxs.length > 0;
          } else {
            // Case 3.
            //            t -->
            //  | Old TXS ------------------ | ======= LAST TXS ========== \
            //       ^skip+limit       ^skip

            skip -= lastTxs.length;
          }
          // Complete result
          this.storage.getTxHistoryCacheV8(walletCacheKey, skip, limit, (err, oldTxs) => {
            if (err) {
              return next(err);
            }

            if (oldTxs.length) {
              fromCache = true;
            }

            // update confirmations from height
            _.each(oldTxs, x => {
              if (x.blockheight > 0 && bcHeight >= x.blockheight) {
                x.confirmations = bcHeight - x.blockheight + 1;
              }
            });

            resultTxs = resultTxs.concat(oldTxs);
            return next();
          });
        },
        next => {
          if (streamData) {
            return next();
          }
          // We have now TXs from 'tipHeight` to end in `lastTxs`.
          // Store hard confirmed TXs
          // confirmations here is bcHeight - tip + 1, so OK.
          txsToCache = _.filter(lastTxs, i => {
            if (i.confirmations < Defaults.CONFIRMATIONS_TO_START_CACHING) {
              return false;
            }
            if (!cacheStatus.tipHeight) return true;

            return i.blockheight > cacheStatus.tipHeight;
          });

          log.info(`Found ${lastTxs.length} new txs. Caching ${txsToCache.length}`);
          if (!txsToCache.length) {
            return next();
          }

          const updateHeight = bcHeight - Defaults.CONFIRMATIONS_TO_START_CACHING;
          this.storage.storeTxHistoryCacheV8(walletCacheKey, cacheStatus.tipIndex, txsToCache, updateHeight, next);
        }
      ],
      err => {
        if (err) return cb(err);
        return cb(null, {
          items: resultTxs,
          fromCache,
          fromBc,
          useStream: !!streamData
        });
      }
    );
  }

  /**
   * Retrieves all transactions (incoming & outgoing)
   * Times are in UNIX EPOCH
   *
   * @param {Object} opts
   * @param {Number} opts.skip (defaults to 0)
   * @param {Number} opts.limit
   * @param {String} opts.tokenAddress ERC20 Token Contract Address
   * @param {Number} opts.includeExtendedInfo[=false] - Include all inputs/outputs for every tx.
   * @returns {TxProposal[]} Transaction proposals, first newer
   */
  getTxHistory(opts, cb) {
    let bc;
    opts = opts || {};

    // 50 is accepted by insight.
    // TODO move it to a bigger number with v8 is fully deployed
    opts.limit = _.isUndefined(opts.limit) ? 50 : opts.limit;
    if (opts.limit > Defaults.HISTORY_LIMIT) return cb(Errors.HISTORY_LIMIT_EXCEEDED);

    this.getWallet({}, (err, wallet) => {
      if (err) return cb(err);

      if (wallet.scanStatus == 'error') return cb(Errors.WALLET_NEED_SCAN);

      if (wallet.scanStatus == 'running') return cb(Errors.WALLET_BUSY);

      bc = this._getBlockchainExplorer(wallet.coin, wallet.network);
      if (!bc) return cb(new Error('Could not get blockchain explorer instance'));

      const from = opts.skip || 0;
      const to = from + opts.limit;

      async.waterfall(
        [
          next => {
            this.getTxHistoryV8(bc, wallet, opts, from, opts.limit, next);
          },
          (txs: { items: Array<{ time: number }> }, next) => {
            if (!txs || _.isEmpty(txs.items)) {
              return next();
            }
            // TODO optimize this...
            // Fetch all proposals in [t - 7 days, t + 1 day]
            const minTs = _.minBy(txs.items, 'time').time - 7 * 24 * 3600;
            const maxTs = _.maxBy(txs.items, 'time').time + 1 * 24 * 3600;

            async.parallel(
              [
                done => {
                  this.storage.fetchTxs(
                    this.walletId,
                    {
                      minTs,
                      maxTs
                    },
                    done
                  );
                },
                done => {
                  this.storage.fetchTxNotes(
                    this.walletId,
                    {
                      minTs
                    },
                    done
                  );
                }
              ],
              (err, res) => {
                return next(err, {
                  txs,
                  txps: res[0],
                  notes: res[1]
                });
              }
            );
          }
        ],
        (err, res: any) => {
          if (err) return cb(err);
          if (!res) return cb(null, []);
          // TODO we are indexing everything again, each query.
          const indexedProposals = _.keyBy(res.txps, 'txid');
          const indexedNotes = _.keyBy(res.notes, 'txid');

          const finalTxs = _.map(res.txs.items, tx => {
            WalletService._addProposalInfo(tx, indexedProposals, opts);
            WalletService._addNotesInfo(tx, indexedNotes);
            return tx;
          });
          this.tagLowFeeTxs(wallet, finalTxs, err => {
            if (err) this.logw('Failed to tag unconfirmed with low fee');

            if (res.txs.fromCache) {
              let p = '';
              if (res.txs.fromBc) {
                p = 'Partial';
              }
              this.logd(`${p} History from cache ${from}/${to}: ${finalTxs.length} txs`);
            } else {
              this.logd(`History from bc ${from}/${to}: ${finalTxs.length} txs`);
            }
            return cb(null, finalTxs, !!res.txs.fromCache, !!res.txs.useStream);
          });
        }
      );
    });
  }

  /**
   * Scan the blockchain looking for addresses having some activity
   *
   * @param {Object} opts
   * @param {Boolean} opts.includeCopayerBranches (defaults to false)
   * @param {Boolean} opts.startingStep (estimate address number magniture (dflt to 1k), only
   * for optimization)
   */
  scan(opts, cb) {
    opts = opts || {};
    opts.startingStep = opts.startingStep || 1000;

    this.getWallet({}, (err, wallet) => {
      if (err) return cb(err);
      if (!wallet.isComplete()) return cb(Errors.WALLET_NOT_COMPLETE);

      // OCT2018: We dont allow copayer's BIP45 addr scanning anymore (for performance)
      // for BIP44 wallets.
      if (wallet.derivationStrategy === Constants.DERIVATION_STRATEGIES.BIP44) {
        opts.includeCopayerBranches = false;
      }

      // no powerScan when scanning copayer Branches
      if (opts.includeCopayerBranches) {
        opts.startingStep = 1;
      }

      this.storage.clearWalletCache(this.walletId, () => {
        // single address or non UTXO coins do not scan.
        if (wallet.singleAddress) return cb();
        if (!ChainService.isUTXOCoin(wallet.coin)) return cb();

        this._runLocked(cb, cb => {
          wallet.scanStatus = 'running';
          this.storage.storeWallet(wallet, err => {
            if (err) return cb(err);

            const bc = this._getBlockchainExplorer(wallet.coin, wallet.network);
            if (!bc) return cb(new Error('Could not get blockchain explorer instance'));
            opts.bc = bc;
            let step = opts.startingStep;
            async.doWhilst(
              next => {
                this._runScan(wallet, step, opts, next);
              },
              () => {
                step = step / 10;
                return step >= 1;
              },
              cb
            );
          });
        });
      });
    });
  }

  _runScan(wallet: Wallet, step, opts, cb) {
    const scanBranch = (wallet: Wallet, derivator, cb) => {
      let inactiveCounter = 0;
      const allAddresses = [];

      let gap = Defaults.SCAN_ADDRESS_GAP;

      // when powerScanning, we just accept gap<=3
      if (step > 1) {
        gap = _.min([gap, 3]);
      }

      async.whilst(
        () => {
          //      this.logi('Scanning addr branch: %s index: %d gap %d step %d', derivator.id, derivator.index(), inactiveCounter, step);
          return inactiveCounter < gap;
        },
        next => {
          const address = derivator.derive();

          opts.bc.getAddressActivity(address.address, (err, activity) => {
            if (err) return next(err);
            //       console.log('[server.js.3779:address:] SCANING:' + address.address+ ':'+address.path + " :" + !!activity); //TODO

            allAddresses.push(address);
            inactiveCounter = activity ? 0 : inactiveCounter + 1;
            return next();
          });
        },
        err => {
          derivator.rewind(gap);
          return cb(err, _.dropRight(allAddresses, gap));
        }
      );
    };

    const derivators = [];
    _.each([false, true], isChange => {
      derivators.push({
        id: wallet.addressManager.getBaseAddressPath(isChange),
        derive: _.bind(wallet.createAddress, wallet, isChange, step),
        index: _.bind(wallet.addressManager.getCurrentIndex, wallet.addressManager, isChange),
        rewind: _.bind(wallet.addressManager.rewindIndex, wallet.addressManager, isChange, step),
        getSkippedAddress: _.bind(wallet.getSkippedAddress, wallet)
      });
      if (opts.includeCopayerBranches) {
        _.each(wallet.copayers, copayer => {
          if (copayer.addressManager) {
            derivators.push({
              id: copayer.addressManager.getBaseAddressPath(isChange),
              derive: _.bind(copayer.createAddress, copayer, wallet, isChange),
              index: _.bind(copayer.addressManager.getCurrentIndex, copayer.addressManager, isChange),
              rewind: _.bind(copayer.addressManager.rewindIndex, copayer.addressManager, isChange, step)
            });
          }
        });
      }
    });

    async.eachSeries(
      derivators,
      (derivator, next) => {
        let addresses = [];
        scanBranch(wallet, derivator, (err, scannedAddresses) => {
          if (err) return next(err);
          addresses = addresses.concat(scannedAddresses);

          if (step > 1) {
            this.logd('Deriving addresses for scan steps gaps DERIVATOR:' + derivator.id);

            let addr,
              i = 0;
            // tslint:disable-next-line:no-conditional-assignment
            while ((addr = derivator.getSkippedAddress())) {
              addresses.push(addr);
              i++;
            }
            // this.logi(i + ' addresses were added.');
          }

          this._store(wallet, addresses, next);
        });
      },
      error => {
        this.storage.fetchWallet(wallet.id, (err, wallet) => {
          if (err) return cb(err);
          wallet.scanStatus = error ? 'error' : 'success';
          this.storage.storeWallet(wallet, err => {
            return cb(error || err);
          });
        });
      }
    );
  }

  /**
   * Start a scan process.
   *
   * @param {Object} opts
   * @param {Boolean} opts.includeCopayerBranches (defaults to false)
   */
  startScan(opts, cb) {
    const scanFinished = err => {
      const data = {
        result: err ? 'error' : 'success',
        error: undefined
      };
      if (err) data.error = err;
      this._notify('ScanFinished', data, {
        isGlobal: true
      });
    };

    this.getWallet({}, (err, wallet) => {
      if (err) return cb(err);
      if (!wallet.isComplete()) return cb(Errors.WALLET_NOT_COMPLETE);

      // single address or non UTXO coins do not scan.
      if (wallet.singleAddress) return cb();
      if (!ChainService.isUTXOCoin(wallet.coin)) return cb();

      setTimeout(() => {
        wallet.beRegistered = false;
        this.storage.deregisterWallet(wallet.id, () => {
          this.scan(opts, scanFinished);
        });
      }, 100);

      return cb(null, {
        started: true
      });
    });
  }

  /**
   * Returns exchange rate for the specified currency & timestamp.
   * @param {Object} opts
   * @param {string} opts.code - Currency ISO code.
   * @param {Date} [opts.ts] - A timestamp to base the rate on (default Date.now()).
   * @param {String} [opts.provider] - A provider of exchange rates (default 'BitPay').
   * @returns {Object} rates - The exchange rate.
   */
  getFiatRate(opts, cb) {
    if (!checkRequired(opts, ['code'], cb)) return;

    this.fiatRateService.getRate(opts, (err, rate) => {
      if (err) return cb(err);
      return cb(null, rate);
    });
  }

  /**
   * Returns historical exchange rates for the specified currency & timestamp range.
   * @param {Object} opts
   * @param {string} opts.code - Currency ISO code.
   * @param {Date} opts.ts - The oldest timestamp in the range to Date.now().
   * @param {String} [opts.provider] - A provider of exchange rates (default 'BitPay').
   * @returns {Object} rates - The exchange rate.
   */
  getHistoricalRates(opts, cb) {
    if (!checkRequired(opts, ['code'], cb)) return;

    this.fiatRateService.getHistoricalRates(opts, (err, rates) => {
      if (err) return cb(err);
      return cb(null, rates);
    });
  }

  /**
   * Subscribe this copayer to the Push Notifications service using the specified token.
   * @param {Object} opts
   * @param {string} opts.token - The token representing the app/device.
   * @param {string} [opts.packageName] - The restricted_package_name option associated with this token.
   * @param {string} [opts.platform] - The platform associated with this token.
   */
  pushNotificationsSubscribe(opts, cb) {
    if (!checkRequired(opts, ['token'], cb)) return;
    const sub = PushNotificationSub.create({
      copayerId: this.copayerId,
      token: opts.token,
      packageName: opts.packageName,
      platform: opts.platform
    });

    this.storage.storePushNotificationSub(sub, cb);
  }

  /**
   * Unsubscribe this copayer to the Push Notifications service using the specified token.
   * @param {Object} opts
   * @param {string} opts.token - The token representing the app/device.
   */
  pushNotificationsUnsubscribe(opts, cb) {
    if (!checkRequired(opts, ['token'], cb)) return;

    this.storage.removePushNotificationSub(this.copayerId, opts.token, cb);
  }

  /**
   * Subscribe this copayer to the specified tx to get a notification when the tx confirms.
   * @param {Object} opts
   * @param {string} opts.txid - The txid of the tx to be notified of.
   */
  txConfirmationSubscribe(opts, cb) {
    if (!checkRequired(opts, ['txid'], cb)) return;

    const sub = TxConfirmationSub.create({
      copayerId: this.copayerId,
      walletId: this.walletId,
      txid: opts.txid
    });

    this.storage.storeTxConfirmationSub(sub, cb);
  }

  /**
   * Unsubscribe this copayer to the Push Notifications service using the specified token.
   * @param {Object} opts
   * @param {string} opts.txid - The txid of the tx to be notified of.
   */
  txConfirmationUnsubscribe(opts, cb) {
    if (!checkRequired(opts, ['txid'], cb)) return;

    this.storage.removeTxConfirmationSub(this.copayerId, opts.txid, cb);
  }

  simplexGetQuote(req): Promise<any> {
    return new Promise((resolve, reject) => {
      if (!config.simplex) return reject(new Error('Simplex missing credentials'));
      if (!req.body.env || (req.body.env != 'sandbox' && req.body.env != 'production'))
        return reject(new Error("Simplex's request wrong environment"));

      const API = config.simplex[req.body.env].api;
      const API_KEY = config.simplex[req.body.env].apiKey;
      const ip = Utils.getIpFromReq(req);

      req.body.client_ip = ip;
      req.body.wallet_id = config.simplex[req.body.env].appProviderId;

      const headers = {
        'Content-Type': 'application/json',
        Authorization: 'ApiKey ' + API_KEY
      };
      delete req.body.env;

      this.request.post(
        API + '/wallet/merchant/v2/quote',
        {
          headers,
          body: req.body,
          json: true
        },
        (err, data) => {
          if (err) {
            console.log('[simplexGetQuote.4542:err:]', err);
            return reject(err.body ? err.body : null);
          } else {
            return resolve(data.body ? data.body : null);
          }
        }
      );
    });
  }

  simplexPaymentRequest(req): Promise<any> {
    return new Promise((resolve, reject) => {
      if (!config.simplex) return reject(new Error('Simplex missing credentials'));
      if (!req.body.env || (req.body.env != 'sandbox' && req.body.env != 'production'))
        return reject(new Error("Simplex's request wrong environment"));

      const API = config.simplex[req.body.env].api;
      const API_KEY = config.simplex[req.body.env].apiKey;
      const appProviderId = config.simplex[req.body.env].appProviderId;
      const paymentId = Uuid.v4();
      const orderId = Uuid.v4();
      const apiHost = config.simplex[req.body.env].api;
      const ip = Utils.getIpFromReq(req);

      if (!req.body.account_details || !req.body.transaction_details || !req.body.transaction_details.payment_details) {
        return reject(new Error("Simplex's request missing arguments"));
      }

      req.body.account_details.app_provider_id = appProviderId;
      req.body.account_details.signup_login = {
        ip,
        location: '',
        uaid: '',
        accept_language: 'de,en-US;q=0.7,en;q=0.3',
        http_accept_language: 'de,en-US;q=0.7,en;q=0.3',
        user_agent: req.body.account_details.signup_login ? req.body.account_details.signup_login.user_agent : '', // Format: 'Mozilla/5.0 (Windows NT 10.0; Win64; x64; rv:67.0) Gecko/20100101 Firefox/67.0'
        cookie_session_id: '',
        timestamp: req.body.account_details.signup_login ? req.body.account_details.signup_login.timestamp : ''
      };

      req.body.transaction_details.payment_details.payment_id = paymentId;
      req.body.transaction_details.payment_details.order_id = orderId;
      delete req.body.env;

      const headers = {
        'Content-Type': 'application/json',
        Authorization: 'ApiKey ' + API_KEY
      };

      this.request.post(
        API + '/wallet/merchant/v2/payments/partner/data',
        {
          headers,
          body: req.body,
          json: true
        },
        (err, data) => {
          if (err) {
            console.log('[simplexGetQuote.4595:err:]', err);
            return reject(err.body ? err.body : null);
          } else {
            data.body.payment_id = paymentId;
            data.body.order_id = orderId;
            data.body.app_provider_id = appProviderId;
            data.body.api_host = apiHost;
            return resolve(data.body);
          }
        }
      );
    });
  }

  simplexGetEvents(req): Promise<any> {
    return new Promise((resolve, reject) => {
      if (!config.simplex) return reject(new Error('Simplex missing credentials'));
      if (!req.env || (req.env != 'sandbox' && req.env != 'production'))
        return reject(new Error("Simplex's request wrong environment"));

      const API = config.simplex[req.env].api;
      const API_KEY = config.simplex[req.env].apiKey;
      const headers = {
        'Content-Type': 'application/json',
        Authorization: 'ApiKey ' + API_KEY
      };

      this.request.get(
        API + '/wallet/merchant/v2/events',
        {
          headers,
          json: true
        },
        (err, data) => {
          if (err) {
            console.log('[simplexGetEvents.4625:err:]', err);
            return reject(err.body ? err.body : null);
          } else {
            return resolve(data.body ? data.body : null);
          }
        }
      );
    });
  }
}

function checkRequired(obj, args, cb?: (e: any) => void) {
  const missing = Utils.getMissingFields(obj, args);
  if (_.isEmpty(missing)) {
    return true;
  }

  if (_.isFunction(cb)) {
    return cb(new ClientError('Required argument: ' + _.first(missing) + ' missing.'));
  }

  return false;
}<|MERGE_RESOLUTION|>--- conflicted
+++ resolved
@@ -2463,11 +2463,7 @@
                     destinationTag: opts.destinationTag,
                     invoiceID: opts.invoiceID
                   };
-<<<<<<< HEAD
-                  
-=======
-
->>>>>>> 6d563ac8
+
                   txp = TxProposal.create(txOpts);
                   next();
                 },
