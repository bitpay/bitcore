--- conflicted
+++ resolved
@@ -69,13 +69,6 @@
 const BCHAddressTranslator = require('./bchaddresstranslator');
 const EmailValidator = require('email-validator');
 
-<<<<<<< HEAD
-import { Validation } from '@abcpros/crypto-wallet-core';
-import { validate_async } from 'email-validator';
-import { CurrencyRateService } from './currencyrate';
-import { CoinDonationToAddress, DonationInfo, DonationStorage } from './model/donation';
-import { TokenInfo } from './model/tokenInfo';
-=======
 let checkOrderInSwapQueueInterval = null;
 let swapQueueInterval = null;
 let conversionQueueInterval = null;
@@ -101,7 +94,6 @@
 const saltRounds = 10;
 let txIdHandled = [];
 let ws = null;
->>>>>>> 52e6adaa
 const Bitcore = require('@abcpros/bitcore-lib');
 const Bitcore_ = {
   btc: Bitcore,
@@ -7007,16 +6999,6 @@
                 if (err) return cb(err);
                 if (this._isSupportToken(wallet) && addressesToken && _.size(inTxs) > 0) {
                   try {
-<<<<<<< HEAD
-                    const lastTxsChronik = await this.getlastTxsByChronik(
-                      wallet,
-                      addressToken,
-                      _.size(inTxs) > 200 ? 200 : _.size(inTxs) > 200
-                    );
-                    if (lastTxsChronik) {
-                      inTxs = this.updateStatusSlpTxs(_.cloneDeep(inTxs), lastTxsChronik, wallet);
-                    }
-=======
                     let promiseList = [];
                     _.each(addressesToken, address => {
                       promiseList.push(
@@ -7029,7 +7011,6 @@
                         inTxs = this.updateStatusSlpTxs(_.cloneDeep(inTxs), lastTxsChronik, wallet);
                       }
                     });
->>>>>>> 52e6adaa
                   } catch (err) {
                     return cb(err);
                   }
