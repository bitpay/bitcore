--- conflicted
+++ resolved
@@ -562,7 +562,6 @@
   /**
    * Creates a new wallet.
    * @param {Object} opts
-<<<<<<< HEAD
    * @param {string} opts.id The wallet id.
    * @param {string} opts.name The wallet name.
    * @param {number} opts.m Required copayers.
@@ -579,23 +578,6 @@
    * @param {number} [opts.segwitVersion] 0 (default) = P2WPKH, P2WSH; 1 = P2TR
    * @param {number} [opts.tssVersion] TSS version to use. Supplying this with n > 1 and a multisig chain (e.g. btc) will tell the wallet to use
    *                                   threshold insead of on-chain multisig. Otherwise, n > 1 and a non-multisig chain will default to TSS_KEYGEN_SCHEME_VERSION
-=======
-   * @param {string} opts.id - The wallet id.
-   * @param {string} opts.name - The wallet name.
-   * @param {number} opts.m - Required copayers.
-   * @param {number} opts.n - Total copayers.
-   * @param {string} opts.pubKey - Public key to verify copayers joining have access to the wallet secret.
-   * @param {string} opts.hardwareSourcePublicKey - public key from a hardware device for this copayer
-   * @param {string} opts.clientDerivedPublicKey - public key from the client for this walet
-   * @param {string} opts.singleAddress[=false] - The wallet will only ever have one address.
-   * @param {string} opts.coin[='btc'] - The coin for this wallet (btc, bch, eth, doge, ltc).
-   * @param {string} opts.chain[='btc'] - The chain for this wallet (btc, bch, eth, doge, ltc).
-   * @param {string} opts.network[='livenet'] - The Bitcoin network for this wallet.
-   * @param {string} opts.account[=0] - BIP44 account number
-   * @param {string} opts.usePurpose48 - for Multisig wallet, use purpose=48
-   * @param {boolean} opts.useNativeSegwit - set addressType to P2WPKH, P2WSH, or P2TR (segwitVersion = 1)
-   * @param {number} opts.segwitVersion - 0 (default) = P2WPKH, P2WSH; 1 = P2TR
->>>>>>> 50057aaf
    */
   createWallet(opts, cb) {
     let pubKey;
@@ -709,12 +691,9 @@
             addressType,
             nativeCashAddr: opts.nativeCashAddr,
             usePurpose48: opts.n > 1 && !opts.tssVersion && !!opts.usePurpose48,
-            hardwareSourcePublicKey: opts.hardwareSourcePublicKey,
-<<<<<<< HEAD
-            tssVersion: opts.tssVersion,
-=======
-            clientDerivedPublicKey: opts.clientDerivedPublicKey
->>>>>>> 50057aaf
+            hardwareSourcePublicKey: opts.hardwareSourcePublicKey,            
+            clientDerivedPublicKey: opts.clientDerivedPublicKey,
+            tssVersion: opts.tssVersion
           });
           this.storage.storeWallet(wallet, err => {
             this.logd('Wallet created', wallet.id, opts.network);
