--- conflicted
+++ resolved
@@ -27,13 +27,8 @@
 import { TransakService } from '../externalservices/transak';
 import { WyreService } from '../externalservices/wyre';
 import { serverMessages } from '../serverMessages';
-<<<<<<< HEAD
-import { ExternalServicesConfig } from '../types/externalservices';
-import type { GetAddressesOpts } from '../types/server';
-=======
 import type { ExternalServicesConfig } from '../types/externalservices';
-import type { UpgradeCheckOpts } from '../types/server';
->>>>>>> 3785cbf1
+import type { GetAddressesOpts, UpgradeCheckOpts } from '../types/server';
 import { BCHAddressTranslator } from './bchaddresstranslator';
 import { BlockChainExplorer } from './blockchainexplorer';
 import { V8 } from './blockchainexplorers/v8';
