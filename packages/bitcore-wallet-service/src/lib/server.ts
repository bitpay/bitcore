--- conflicted
+++ resolved
@@ -2894,7 +2894,20 @@
         if (action) return cb(Errors.COPAYER_VOTED);
         if (!txp.isPending()) return cb(Errors.TX_NOT_PENDING);
 
-        if (txp.signingMethod === 'schnorr' && !opts.supportBchSchnorr) return cb(Errors.UPGRADE_NEEDED);
+          if (txp.signingMethod === 'schnorr' && !opts.supportBchSchnorr) return cb(Errors.UPGRADE_NEEDED);
+
+          if (Constants.EVM_CHAINS[wallet.chain.toUpperCase()]) {
+            try {
+              const txps = await this.getPendingTxsPromise({});
+              for (let t of txps) {
+                if (t.id !== txp.id && t.nonce <= txp.nonce && t.status !== 'rejected') {
+                  return cb(Errors.TX_NONCE_CONFLICT);
+                }
+              }  
+            } catch (err) {
+              return cb(err);
+            }            
+          }
 
         const copayer = wallet.getCopayer(this.copayerId);
         const isEVM = ChainService.isEVMChain(wallet.chain);
@@ -2983,7 +2996,6 @@
         return cb(Err);
       }
 
-<<<<<<< HEAD
       if (ChainService.isEVMChain(wallet.chain)) {
         this._runLocked(cb, cb => {
           this._signTx(wallet, opts, cb);
@@ -2991,92 +3003,6 @@
       } else {
         this._signTx(wallet, opts, cb);
       }
-=======
-      this.getTx(
-        {
-          txProposalId: opts.txProposalId
-        },
-        async (err, txp) => {
-          if (err) return cb(err);
-
-          if (opts.maxTxpVersion < txp.version) {
-            return cb(
-              new ClientError(
-                Errors.codes.UPGRADE_NEEDED,
-                'Your client does not support signing this transaction. Please upgrade'
-              )
-            );
-          }
-
-          const action = _.find(txp.actions, {
-            copayerId: this.copayerId
-          });
-          if (action) return cb(Errors.COPAYER_VOTED);
-          if (!txp.isPending()) return cb(Errors.TX_NOT_PENDING);
-
-          if (txp.signingMethod === 'schnorr' && !opts.supportBchSchnorr) return cb(Errors.UPGRADE_NEEDED);
-
-          if (Constants.EVM_CHAINS[wallet.chain.toUpperCase()]) {
-            try {
-              const txps = await this.getPendingTxsPromise({});
-              for (let t of txps) {
-                if (t.id !== txp.id && t.nonce <= txp.nonce && t.status !== 'rejected') {
-                  return cb(Errors.TX_NONCE_CONFLICT);
-                }
-              }  
-            } catch (err) {
-              return cb(err);
-            }            
-          }
-
-          const copayer = wallet.getCopayer(this.copayerId);
-
-          try {
-            if (!txp.sign(this.copayerId, opts.signatures, copayer.xPubKey)) {
-              this.logw('Error signing transaction (BAD_SIGNATURES)');
-              this.logw('Client version:', this.clientVersion);
-              this.logw('Arguments:', JSON.stringify(opts));
-              this.logw('Transaction proposal:', JSON.stringify(txp));
-              const raw = ChainService.getBitcoreTx(txp).uncheckedSerialize();
-              this.logw('Raw tx:', raw);
-              return cb(Errors.BAD_SIGNATURES);
-            }
-          } catch (ex) {
-            this.logw('Error signing transaction proposal', ex);
-            return cb(ex);
-          }
-
-          this.storage.storeTx(this.walletId, txp, err => {
-            if (err) return cb(err);
-
-            async.series(
-              [
-                next => {
-                  this._notifyTxProposalAction(
-                    'TxProposalAcceptedBy',
-                    txp,
-                    {
-                      copayerId: this.copayerId
-                    },
-                    next
-                  );
-                },
-                next => {
-                  if (txp.isAccepted()) {
-                    this._notifyTxProposalAction('TxProposalFinallyAccepted', txp, next);
-                  } else {
-                    next();
-                  }
-                }
-              ],
-              () => {
-                return cb(null, txp);
-              }
-            );
-          });
-        }
-      );
->>>>>>> 4ffcb7a3
     });
   }
 
