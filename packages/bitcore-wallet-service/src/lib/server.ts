--- conflicted
+++ resolved
@@ -42,11 +42,6 @@
 import cuid from 'cuid';
 import * as forge from 'node-forge';
 
-<<<<<<< HEAD
-import { Validation } from '@abcpros/crypto-wallet-core';
-import messageLib from 'bitcoinjs-message';
-=======
->>>>>>> c8b41c58
 import {
   ChronikClient,
   ChronikClientNode,
@@ -159,15 +154,9 @@
 
 
 
-<<<<<<< HEAD
-const BCHJS = require('@bcpros/xpi-js');
-const bchURL = config.supportToken.xec.bchUrl;
-const bchjs = new BCHJS({ restURL: bchURL });
-=======
 // const BCHJS = require('@bcpros/xpi-js');
 // const bchURL = config.supportToken.xec.bchUrl;
 // const bchjs = new BCHJS({ restURL: bchURL });
->>>>>>> c8b41c58
 
 const ecashaddr = require('ecashaddrjs');
 
@@ -2584,33 +2573,19 @@
     this.getWallet({}, async (err, wallet) => {
       try {
         const chronikClient: ChronikClient | ChronikClientNode =
-<<<<<<< HEAD
-          wallet.coin === 'xec'
-            ? ChainService.getChronikClientInNode(wallet.coin)
-            : ChainService.getChronikClient(wallet.coin);
-=======
           wallet.chain === 'xec'
             ? ChainService.getChronikClientInNode(wallet.chain)
             : ChainService.getChronikClient(wallet.chain);
->>>>>>> c8b41c58
         const txDetail: Tx | Tx_InNode = await chronikClient.tx(txId);
         if (!txDetail) return cb('no txDetail');
         const inputAddresses = _.uniq(
           _.map(txDetail.inputs, (item: TxInput | TxInput_InNode) => {
-<<<<<<< HEAD
-            return this._convertAddressFormInputScript(item.inputScript, wallet.coin, true);
-=======
             return this._convertAddressFormInputScript(item.inputScript, wallet.chain, true);
->>>>>>> c8b41c58
           })
         );
         const outputAddresses = _.uniq(
           _.map(txDetail.outputs, (item: TxOutput | TxOutput_InNode) => {
-<<<<<<< HEAD
-            return this._convertAddressFormInputScript(item.outputScript, wallet.coin, true);
-=======
             return this._convertAddressFormInputScript(item.outputScript, wallet.chain, true);
->>>>>>> c8b41c58
           })
         );
         if (inputAddresses) {
@@ -2926,14 +2901,8 @@
           .script('p2pkh', scriptPayload)
           .utxos()
           .then(chronikUtxos => {
-<<<<<<< HEAD
-            const utxos = _.flatMap(chronikUtxos => (scriptUtxos: ScriptUtxos_InNode) => {
-              return _.map(scriptUtxos.utxos, (utxo: ScriptUtxo_InNode) => ({
-                addressInfo,
-=======
             const utxos = _.map(chronikUtxos.utxos, (utxo: ScriptUtxo_InNode) => {
               return {
->>>>>>> c8b41c58
                 txid: utxo.outpoint.txid,
                 outIdx: utxo.outpoint.outIdx,
                 value: Number(utxo.value),
@@ -2941,11 +2910,7 @@
                 slpMeta: utxo.token,
                 tokenId: utxo.token ? utxo.token.tokenId : undefined,
                 amountToken: utxo.token && utxo.token.amount ? Number(utxo.token.amount) : undefined
-<<<<<<< HEAD
-              }));
-=======
               };
->>>>>>> c8b41c58
             });
             return utxos;
           })
@@ -8455,17 +8420,10 @@
     let scriptPayload;
     try {
       const chronikClient =
-<<<<<<< HEAD
-        wallet.coin === 'xec'
-          ? ChainService.getChronikClientInNode(wallet.coin)
-          : ChainService.getChronikClient(wallet.coin);
-      scriptPayload = ChainService.convertAddressToScriptPayload(wallet.coin, address);
-=======
         wallet.chain === 'xec'
           ? ChainService.getChronikClientInNode(wallet.chain)
           : ChainService.getChronikClient(wallet.chain);
       scriptPayload = ChainService.convertAddressToScriptPayload(wallet.chain, address);
->>>>>>> c8b41c58
       const txHistoryPage = await chronikClient.script('p2pkh', scriptPayload).history(0, limit);
       return txHistoryPage.txs;
     } catch (err) {
@@ -8767,15 +8725,9 @@
         next => {
           if (this._isSupportToken(wallet)) {
             const chronikClient =
-<<<<<<< HEAD
-              wallet.coin === 'xec'
-                ? ChainService.getChronikClientInNode(wallet.coin)
-                : ChainService.getChronikClient(wallet.coin);
-=======
               wallet.chain === 'xec'
                 ? ChainService.getChronikClientInNode(wallet.chain)
                 : ChainService.getChronikClient(wallet.chain);
->>>>>>> c8b41c58
             let filterResultTxs = _.filter(resultTxs, tx => !tx.burnAmountToken);
             if (filterResultTxs.length > 0) {
               const listTxDetailFromChronik = _.map(filterResultTxs, async tx => {
@@ -10988,7 +10940,7 @@
       };
 
       let qs = [];
-      qs.push('categories=' + (req?.body?.categories ?? 'all')); 
+      qs.push('categories=' + (req?.body?.categories ?? 'all'));
 
       const uriPath: string = req?.body?.includeDetails ? '/tokenlist/utils/currencies/details' : '/tokenlist/utils/currencies';
       const URL: string = API + `${uriPath}?${qs.join('&')}`;
