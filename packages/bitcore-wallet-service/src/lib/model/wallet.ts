--- conflicted
+++ resolved
@@ -185,13 +185,8 @@
   updateBEKeys() {
     $.checkState(this.isComplete());
 
-<<<<<<< HEAD
-    var bitcore = Bitcore.btc;
-    var salt = config.BE_KEY_SALT || Defaults.BE_KEY_SALT;
-=======
-    const bitcore = Bitcore[this.coin];
+    const bitcore = Bitcore.btc;
     const salt = config.BE_KEY_SALT || Defaults.BE_KEY_SALT;
->>>>>>> 05da2153
 
     var seed =
       _.map(this.copayers, 'xPubKey')
@@ -262,14 +257,8 @@
 
     const path = this.addressManager.getNewAddressPath(isChange, step);
     log.verbose('Deriving addr:' + path);
-<<<<<<< HEAD
-    console.log(this);
-    var address = Address.derive(
-      self.id,
-=======
     const address = Address.derive(
       this.id,
->>>>>>> 05da2153
       this.addressType,
       this.publicKeyRing,
       path,
