--- conflicted
+++ resolved
@@ -104,17 +104,6 @@
       const currencies: { code: string; name: string }[] = fiatFiltered.length
         ? fiatFiltered
         : Defaults.SUPPORT_FIAT_CURRENCIES;
-<<<<<<< HEAD
-      _.forEach(currencies, currency => {
-        this.storage.fetchCurrencyRates(currency.code, ts, async (err, res) => {
-          if (err) {
-            logger.warn('Error fetching data for ' + currency, err);
-          }
-          rates.push(res);
-        });
-      });
-      return resolve(rates);
-=======
       const promiseList = [];
       _.forEach(currencies, currency => {
         promiseList.push(this._getCurrencyRate(currency.code, ts));
@@ -122,7 +111,6 @@
       Promise.all(promiseList).then(listRate => {
         return resolve(listRate);
       });
->>>>>>> 52e6adaa
     });
   }
 
