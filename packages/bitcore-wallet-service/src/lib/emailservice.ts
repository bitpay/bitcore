--- conflicted
+++ resolved
@@ -1,9 +1,5 @@
 import * as async from 'async';
-<<<<<<< HEAD
-=======
 import juice from 'juice';
-import * as _ from 'lodash';
->>>>>>> e79e12f1
 import 'source-map-support/register';
 
 import sgMail from '@sendgrid/mail';
@@ -356,12 +352,8 @@
       'usdc.e': 'USDC.e',
     };
 
-<<<<<<< HEAD
     const data = JSON.parse(JSON.stringify(notification.data));
     data.subjectPrefix = this.subjectPrefix.trim() + ' ';
-=======
-    const data = _.cloneDeep(notification.data);
-    data.subjectPrefix = _.trim(this.subjectPrefix) + ' ';
     
     // Helper function to properly title case text
     const toTitleCase = (text: string) => {
@@ -396,7 +388,6 @@
       data.icon = icon;
     }
 
->>>>>>> e79e12f1
     if (data.amount) {
       try {
         let unit = recipient.unit.toLowerCase();
