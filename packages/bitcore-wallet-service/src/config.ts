module.exports = {
  basePath: '/bws/api',
  disableLogs: false,
  port: 3232,

  // Uncomment to make BWS a forking server
  // cluster: true,

  // Uncomment to set the number or process (will use the nr of availalbe CPUs by default)
  // clusterInstances: 4,

  // https: true,
  // privateKeyFile: 'private.pem',
  // certificateFile: 'cert.pem',
  ////// The following is only for certs which are not
  ////// trusted by nodejs 'https' by default
  ////// CAs like Verisign do not require this
  // CAinter1: '', // ex. 'COMODORSADomainValidationSecureServerCA.crt'
  // CAinter2: '', // ex. 'COMODORSAAddTrustCA.crt'
  // CAroot: '', // ex. 'AddTrustExternalCARoot.crt'
  storageOpts: {
    mongoDb: {
      uri: process.env.DB_URI || 'mongodb://localhost:27017/bws',
      dbname: 'bws'
    }
  },
  messageBrokerOpts: {
    //  To use message broker server, uncomment this:
    messageBrokerServer: {
      url: 'http://localhost:3380'
    }
  },
  blockchainExplorerOpts: {
    btc: {
      livenet: {
        url: 'https://api.bitcore.io'
      },
      testnet: {
        url: 'https://api.bitcore.io',
        regtestEnabled: false
      }
    },
    bch: {
      livenet: {
        url: 'https://api.bitcore.io'
      },
      testnet: {
        url: 'https://api.bitcore.io'
      }
    },
    xec: {
      livenet: {
        url: 'http://113.161.48.238:3000'
      },
      testnet: {
        url: 'http://127.0.0.1:3000'
      }
    },
    eth: {
      livenet: {
        url: 'https://api-eth.bitcore.io'
      },
      testnet: {
        url: 'https://api-eth.bitcore.io'
      }
    },
    xrp: {
      livenet: {
        url: 'https://api-xrp.bitcore.io'
      },
      testnet: {
        url: 'https://api-xrp.bitcore.io'
      }
    },
    doge: {
      livenet: {
        url: 'https://api.bitcore.io'
      },
      testnet: {
        url: 'https://api.bitcore.io'
      }
    },
    xpi: {
      livenet: {
        url: 'http://113.161.48.238:3000'
      },
      testnet: {
        url: 'http://127.0.0.1:3000'
      }
    },
    ltc: {
      livenet: {
        url: 'https://api.bitcore.io'
      },
      testnet: {
        url: 'https://api.bitcore.io'
      }
    },
    socketApiKey: 'socketApiKey'
  },
  pushNotificationsOpts: {
    templatePath: 'templates',
    defaultLanguage: 'en',
    defaultUnit: 'btc',
    subjectPrefix: '',
    pushServerUrl: 'https://fcm.googleapis.com/fcm',
    authorizationKey: 'You_have_to_put_something_here'
  },
  fiatRateServiceOpts: {
    defaultProvider: 'Coingecko',
    fetchInterval: 5, // in minutes
    lotusProvider: {
      electricityRate: 0.1,
      minerMargin: 0.5,
      miningEfficiency: 3.4
    }
  },
  currencyRateServiceOpts: {
    apiUrl: 'https://api.currencyapi.com/v3/latest',
<<<<<<< HEAD
    apiKey: 'QJjwm0BtOmZyRQL6A91VETYY7R54izd53Qs2PaOy',
    fetchInterval: 180 // in minutes
=======
    fetchInterval: 180, // in minutes
    apiKey: 'QJjwm0BtOmZyRQL6A91VETYY7R54izd53Qs2PaOy'
>>>>>>> 52e6adaa
  },
  maintenanceOpts: {
    maintenanceMode: false
  },
  services: {
    buyCrypto: { simplexPromotion202002: false }
  },
  suspendedChains: [],
  staticRoot: '/tmp/static',
  donationRemaining: {
    minMoneydonation: 0.01, // USD
    receiveAmountLotus: 1000000,
    totalAmountLotusInDay: 10000000,
    donationToAddresses: [
      {
        coin: 'bch',
        address: 'qzhkfz09gxhunmcy65gnp6z6rtz3snvx3yfk4rgapp',
        network: 'testnet'
      },
      {
        coin: 'doge',
        address: 'ndimfHmpLLs9tUBsyaTmSdSsqiB9ny1XS8',
        network: 'testnet'
      },
      {
        coin: 'xec',
        address: 'ecash:qpjfxfahz8h5eug3d3kut4h52gm3umu3pyzrntu35n',
        network: 'livenet'
      }
    ],
    donationCoin: 'xpi'
  },
  supportToken: {
    xec: {
      bchUrl: 'https://rest.kingbch.com/v4/',
      chronikClientUrl: 'https://chronik.be.cash/xec',
      isSupportToken: true
    },
    xpi: {
      bchUrl: '',
      chronikClientUrl: 'https://chronik.be.cash/xpi',
      isSupportToken: false
    }
  },
  etoken: {
    etokenSupportPrice: [
      {
        coin: 'EAT',
        rate: 1 // USD
      },
      {
        coin: 'bcPro',
        rate: 0.25 // USD
      },
      {
        coin: 'bcProStar',
        rate: 1000000 // USD
      },
      {
        coin: 'ABCSLP',
        rate: 0.0001 // USD
      },
      {
        coin: 'TYD',
        rate: 1 // USD
      },
      {
        coin: 'eLPS',
        rate: 2 // USD
      }
    ]
  },
  coinSupportForSwap: [
    {
      code: 'xpi',
      network: 'livenet',
      isToken: false
    },
    {
      code: 'xec',
      network: 'livenet',
      isToken: false
    },
    {
      code: 'btc',
      network: 'livenet',
      isToken: false
    },
    {
      code: 'btc',
      network: 'testnet',
      isToken: false
    },
    {
      code: 'bch',
      network: 'livenet',
      isToken: false
    },
    {
      code: 'bch',
      network: 'testnet',
      isToken: false
    },
    {
      code: 'eat',
      network: 'livenet',
      isToken: true
    },
    {
      code: 'bcpro',
      network: 'livenet',
      isToken: true
    }
  ],
  telegram: {
    botTokenId: '5906076959:AAH8jiTlnI8PLb1e5EQZ2dPBlfXDmyBK8yQ',
    channelFailId: '-1001865384547',
    channelDebugId: '-1001859102214',
    channelSuccessId: '-1001875496222'
  },
  conversion: {
    tokenId: '3ab9e31d5fab448aaa9db0c9fb4f02f46bae3452d7cdb40127a4b23bcafd8b31',
    tokenCodeLowerCase: 'tyd',
    tokenCodeUnit: 'TYD',
    minXecSatConversion: 10000,
    minTokenConversion: 0.02
  }
};<|MERGE_RESOLUTION|>--- conflicted
+++ resolved
@@ -117,13 +117,8 @@
   },
   currencyRateServiceOpts: {
     apiUrl: 'https://api.currencyapi.com/v3/latest',
-<<<<<<< HEAD
-    apiKey: 'QJjwm0BtOmZyRQL6A91VETYY7R54izd53Qs2PaOy',
-    fetchInterval: 180 // in minutes
-=======
     fetchInterval: 180, // in minutes
     apiKey: 'QJjwm0BtOmZyRQL6A91VETYY7R54izd53Qs2PaOy'
->>>>>>> 52e6adaa
   },
   maintenanceOpts: {
     maintenanceMode: false
