{
  "name": "bitcore-wallet",
  "description": "A CLI Mutisig HD Bitcoin Wallet, demo for Bitcore Wallet Service",
  "author": "BitPay Inc",
  "version": "8.25.11",
  "keywords": [
    "bitcoin",
    "copay",
    "multisig",
    "wallet"
  ],
  "repository": {
    "url": "git@github.com:bitpay/bitcore-wallet.git",
    "type": "git"
  },
  "bugs": {
    "url": "https://github.com/bitpay/bitcore-wallet/issues"
  },
  "dependencies": {
    "async": "^2.5.0",
    "bitcore-lib": "^8.25.10",
<<<<<<< HEAD
    "@abcpros/bitcore-wallet-client": "^8.25.10",
=======
    "bitcore-wallet-client": "^8.25.11",
>>>>>>> a90b8f53
    "commander": "^2.6.0",
    "lodash": "^3.3.1",
    "moment": "^2.9.0",
    "npmlog": "^1.2.0",
    "qr-image": "^3.1.0",
    "read": "^1.0.5",
    "sjcl": "^1.0.2"
  },
  "devDependencies": {
    "chai": "^3.3.0",
    "sinon": "^1.17.1"
  },
  "scripts": {
    "coverage": "./node_modules/.bin/istanbul cover ./node_modules/.bin/_mocha -- --reporter spec test",
    "test": "./node_modules/.bin/mocha",
    "coveralls": "./node_modules/.bin/istanbul cover ./node_modules/mocha/bin/_mocha --report lcovonly -- -R spec && cat ./coverage/lcov.info | ./node_modules/coveralls/bin/coveralls.js && rm -rf ./coverage"
  },
  "contributors": [
    {
      "name": "Ivan Socolsky",
      "email": "ivan@gmail.com"
    },
    {
      "name": "Matias Alejo Garcia",
      "email": "ematiu@gmail.com"
    }
  ],
  "bin": {
    "wallet": "./bin/wallet",
    "wallet-address": "./bin/wallet-address",
    "wallet-addresses": "./bin/wallet-addresses",
    "wallet-airsign": "./bin/wallet-airsign",
    "wallet-balance": "./bin/wallet-balance",
    "wallet-broadcast": "./bin/wallet-broadcast",
    "wallet-confirm": "./bin/wallet-confirm",
    "wallet-create": "./bin/wallet-create",
    "wallet-export": "./bin/wallet-export",
    "wallet-genkey": "./bin/wallet-genkey",
    "wallet-history": "./bin/wallet-history",
    "wallet-import": "./bin/wallet-import",
    "wallet-join": "./bin/wallet-join",
    "wallet-recreate": "./bin/wallet-recreate",
    "wallet-reject": "./bin/wallet-reject",
    "wallet-rm": "./bin/wallet-rm",
    "wallet-send": "./bin/wallet-send",
    "wallet-sign": "./bin/wallet-sign",
    "wallet-status": "./bin/wallet-status",
    "wallet-txproposals": "./bin/wallet-txproposals",
    "wallet-mnemonic": "./bin/wallet-mnemonic",
    "wallet-derive": "./bin/wallet-derive"
  },
  "licence": "MIT",
  "gitHead": "012cc0216a9bc6b195035855bd17149bad41acd1"
}<|MERGE_RESOLUTION|>--- conflicted
+++ resolved
@@ -19,11 +19,7 @@
   "dependencies": {
     "async": "^2.5.0",
     "bitcore-lib": "^8.25.10",
-<<<<<<< HEAD
-    "@abcpros/bitcore-wallet-client": "^8.25.10",
-=======
-    "bitcore-wallet-client": "^8.25.11",
->>>>>>> a90b8f53
+    "@abcpros/bitcore-wallet-client": "^8.25.11",
     "commander": "^2.6.0",
     "lodash": "^3.3.1",
     "moment": "^2.9.0",
