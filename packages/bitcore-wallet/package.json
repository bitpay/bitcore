--- conflicted
+++ resolved
@@ -2,12 +2,8 @@
   "name": "bitcore-wallet",
   "description": "A CLI Mutisig HD Bitcoin Wallet, demo for Bitcore Wallet Service",
   "author": "BitPay Inc",
-<<<<<<< HEAD
   "version": "11.0.0",
-=======
-  "version": "10.9.3",
   "private": true,
->>>>>>> 7c5e8cb3
   "keywords": [
     "bitcoin",
     "copay",
