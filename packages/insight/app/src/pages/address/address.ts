import { Component } from '@angular/core';
import { IonicPage, NavController, NavParams } from 'ionic-angular';
import { Http } from '@angular/http';
import { ApiProvider } from '../../providers/api/api';
import { CurrencyProvider } from '../../providers/currency/currency';
import { TxsProvider, ApiInput } from '../../providers/transactions/transactions';

/**
 * Generated class for the AddressPage page.
 *
 * See http://ionicframework.com/docs/components/#navigation for more info
 * on Ionic pages and navigation.
 */
@IonicPage({
  name: 'address',
  segment: ':selectedCurrency/address/:addrStr'
})
@Component({
  selector: 'page-address',
  templateUrl: 'address.html'
})
export class AddressPage {
  public loading: boolean = true;
  private addrStr: string;
  public address: any = {};
  public transactions: any[];

  constructor(
    public navCtrl: NavController,
    public navParams: NavParams,
    private http: Http,
    private apiProvider: ApiProvider,
    public currencyProvider: CurrencyProvider,
    public txProvider: TxsProvider
  ) {
    this.addrStr = navParams.get('addrStr');
  }

  public ionViewDidLoad(): void {
    let url = this.apiProvider.apiPrefix + '/address/' + this.addrStr;
    this.http.get(url).subscribe(
      data => {
<<<<<<< HEAD
        this.address = data.json()[0];
        this.transactions = data.json().map(this.txProvider.toAppTx);
=======
        let apiCoin: ApiInput[] = data.json() as ApiInput[];
        let add: (prev: number, cur: number) => number = (prev, cur) => prev + cur;
        let sentCoin: ApiInput[] = apiCoin.filter(coin => coin.spentTxid);
        let totalReceived: number = apiCoin.map(c => c.value).reduce(add, 0);
        let totalSent: number = sentCoin.map(c => c.value).reduce(add, 0);
        let balance: number = totalReceived - totalSent;
        this.address = {
          addrStr: this.addrStr,
          totalReceived,
          totalSent,
          balance,
          txAppearances: apiCoin.length
        };
        this.transactions = apiCoin;
>>>>>>> 4be78d5b
        this.loading = false;
      },
      err => {
        console.log('err is', err);
        this.loading = false;
      }
    );
  }
}<|MERGE_RESOLUTION|>--- conflicted
+++ resolved
@@ -37,13 +37,9 @@
   }
 
   public ionViewDidLoad(): void {
-    let url = this.apiProvider.apiPrefix + '/address/' + this.addrStr;
+    let url: string = this.apiProvider.apiPrefix + '/address/' + this.addrStr;
     this.http.get(url).subscribe(
       data => {
-<<<<<<< HEAD
-        this.address = data.json()[0];
-        this.transactions = data.json().map(this.txProvider.toAppTx);
-=======
         let apiCoin: ApiInput[] = data.json() as ApiInput[];
         let add: (prev: number, cur: number) => number = (prev, cur) => prev + cur;
         let sentCoin: ApiInput[] = apiCoin.filter(coin => coin.spentTxid);
@@ -58,7 +54,6 @@
           txAppearances: apiCoin.length
         };
         this.transactions = apiCoin;
->>>>>>> 4be78d5b
         this.loading = false;
       },
       err => {
