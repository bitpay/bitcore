--- conflicted
+++ resolved
@@ -14,10 +14,7 @@
   imports: [
     IonicPageModule.forChild(HomePage),
     LatestBlocksComponentModule,
-<<<<<<< HEAD
-=======
     DailyTransactionChartComponentModule,
->>>>>>> 2f7babf3
     PriceChartModule,
     FooterComponentModule,
     HeadNavComponentModule,
