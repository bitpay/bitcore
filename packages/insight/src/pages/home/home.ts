import { Component, Injectable, ViewChild } from '@angular/core';
import { Events, IonicPage, Nav, NavParams } from 'ionic-angular';
import _ from 'lodash';
import { DailyTransactionChartComponent } from '../../components/daily-transaction-chart/daily-transaction-chart';
import { LatestBlocksComponent } from '../../components/latest-blocks/latest-blocks';
import { PriceChartComponent } from '../../components/price-card/price-chart/price-chart';
import { ApiProvider, ChainNetwork } from '../../providers/api/api';
import { CurrencyProvider } from '../../providers/currency/currency';
import { PriceProvider } from '../../providers/price/price';
import { TxsProvider } from '../../providers/transactions/transactions';

@Injectable()
@IonicPage({
  name: 'home',
  segment: ':chain/:network/home'
})
@Component({
  selector: 'page-home',
  templateUrl: 'home.html'
})
export class HomePage {
  @ViewChild('latestBlocks')
  @ViewChild('priceChart') priceChart
<<<<<<< HEAD

  public latestBlocks: LatestBlocksComponent;
  public coin: string;
  public chain: string;
  public showPriceChart: boolean;
=======
  @ViewChild('dailyTxChart') dailyTxChart

  public latestBlocks: LatestBlocksComponent;
  public priceChart: PriceChartComponent;
  public dailyTxChart: DailyTransactionChartComponent;
  public coin: string;
  public chain: string;
  public showPriceChart: boolean;
  public showBlocks: boolean;
  public showDailyTxChart: boolean;
  public currentView: string;
>>>>>>> 2f7babf3
  public chainNetwork: ChainNetwork;
  public network: string;
  public coins: any;
  
  constructor(
    public nav: Nav,
    public navParams: NavParams,
    private apiProvider: ApiProvider,
    private priceProvider: PriceProvider,
    public events: Events,
    public currencyProvider: CurrencyProvider,
    public transactionProvider: TxsProvider,
  ) {
<<<<<<< HEAD
    const chain=
=======
    const chain =
>>>>>>> 2f7babf3
      navParams.get('chain') || this.apiProvider.getConfig().chain;
    const network: string =
      navParams.get('network') || this.apiProvider.getConfig().network;
    
    this.coin = chain;
    this.showPriceChart = false;

    const views = ["blocks", "price", "txsperday"];
    
    this.coin = chain;
    this.showPriceChart = false;
    this.showDailyTxChart = false;

    this.currentView = "blocks";

    this.chainNetwork = {
      chain,
      network
    };

    this.apiProvider.changeNetwork(this.chainNetwork);
    this.currencyProvider.setCurrency(this.chainNetwork);
    this.priceProvider.setCurrency();
    this.coins = {
      'btc': {
        name: 'Bitcoin',
        historicalRates: [],
<<<<<<< HEAD
        currentPrice: 0,
        averagePrice: 0,
=======
        dailyTransactionCounts: [],
        currentPrice: 0,
        averagePrice: 0,
        lastNumberOfTransactionsConfirmed: 0,
>>>>>>> 2f7babf3
        backgroundColor: 'rgba(69,99,246,1)',
        gradientBackgroundColor: 'rgba(69,99,246, 0.2)',
        ticks: {
          thirtyDayTicks: {
<<<<<<< HEAD
            yAxesTicks: {
              maxTicksLimit: 10,
              stepSize: 500
=======
            // tslint:disable-next-line: object-literal-shorthand
            callback: function(value) {
              return this.numberWithCommas(value);
            },
            yAxesTicks: {
              maxTicksLimit: 10,
              stepSize: 500,
              // tslint:disable-next-line: object-literal-shorthand
              callback: function(value) {
                return value.toString().replace(/\B(?=(\d{3})+(?!\d))/g, ",");
              },
>>>>>>> 2f7babf3
            },
            xAxesTicks: {
              maxTicksLimit: 5,
              stepSize: 5,
            }
          },
          sevenDayTicks: {
<<<<<<< HEAD
            yAxesTicks: {
              maxTicksLimit: 10,
              stepSize: 500
=======
            // tslint:disable-next-line: object-literal-shorthand
            yAxesTicks: {
              maxTicksLimit: 10,
              stepSize: 500,
              // tslint:disable-next-line: object-literal-shorthand
              callback: function(value) {
                return value.toString().replace(/\B(?=(\d{3})+(?!\d))/g, ",");
              },
>>>>>>> 2f7babf3
            },
            xAxesTicks: {
              maxTicksLimit: 7,
              stepSize: 1,
            }
          }
        },
      },
      'bch': {
        name: 'Bitcoin Cash',
        historicalRates: [],
<<<<<<< HEAD
=======
        dailyTransactionCounts: [],
>>>>>>> 2f7babf3
        currentPrice: 0,
        averagePrice: 0,
        backgroundColor: 'rgba(69,99,246,1)',
        gradientBackgroundColor: 'rgba(69,99,246, 0.2)',
        ticks: {
          thirtyDayTicks: {
            yAxesTicks: {
              maxTicksLimit: 10,
              stepSize: 25
            },
            xAxesTicks: {
              maxTicksLimit: 5,
              stepSize: 5,
            }
          },
          sevenDayTicks: {
            yAxesTicks: {
              maxTicksLimit: 10,
              stepSize: 25,
            },
            xAxesTicks: {
              maxTicksLimit: 7,
              stepSize: 1,
            }
          }
      },
    }
  }
<<<<<<< HEAD
 
}
=======
}
  public numberWithCommas(x) {
    return x.toString().replace(/\B(?=(\d{3})+(?!\d))/g, ",");
  }

  private switchView(view) {
    this.currentView = view;
  }


  public getDailyTransactionCount(currency?: string, numOfDays?: number) {
    this.transactionProvider.getDailyTransactionHistory(this.chainNetwork).subscribe((response: any) => {
      this.coins[currency].dailyTransactionCounts = response.results.slice((response.results.length - 1) - numOfDays, response.results.length-1);
      this.coins[currency].lastNumberOfTransactionsConfirmed = response.results[response.results.length -1].transactionCount;
      if(this.coins[currency].name === 'Bitcoin' && this.chainNetwork.network == "mainnet") {
        this.dailyTxChart.drawChart(this.coins[currency], 7, this.coins[currency].lastNumberOfTransactionsConfirmed);
      }
    });
 } 
>>>>>>> 2f7babf3

  public getHistoricalPriceForCurrencies(currency?: string, isoCode?: string, days?: number) {
    this.priceProvider.getHistoricalRate(currency, isoCode ,days).subscribe((response: any) => {
      this.coins[currency].currentPrice = response[(days-1)].rate; 
      this.coins[currency].historicalRates = response;
      this.priceChart.drawPriceChart(this.coins[currency], days);
    });
  }

  public goToPriceChartHandler() {
<<<<<<< HEAD
    this.showPriceChart = true;
    this.getHistoricalPriceForCurrencies(this.coin.toLowerCase(), 'USD', 7);
  }

  public goToBlocks() {
    this.showPriceChart = false;
=======
    this.switchView('price-chart');
    this.getHistoricalPriceForCurrencies(this.coin.toLowerCase(), 'USD', 7);
  }

  public drawDailyTxChartHandler() {
    this.switchView('txsperday');
    this.getDailyTransactionCount(this.coin.toLowerCase(), 7);
  }

  public goToBlocks() {
    this.switchView('blocks');
>>>>>>> 2f7babf3
  }

  public openPage(page: string): void {
    this.nav.push(page, {
      chain: this.chain,
      network: this.network
    });
  }
}<|MERGE_RESOLUTION|>--- conflicted
+++ resolved
@@ -21,25 +21,15 @@
 export class HomePage {
   @ViewChild('latestBlocks')
   @ViewChild('priceChart') priceChart
-<<<<<<< HEAD
-
-  public latestBlocks: LatestBlocksComponent;
-  public coin: string;
-  public chain: string;
-  public showPriceChart: boolean;
-=======
   @ViewChild('dailyTxChart') dailyTxChart
 
   public latestBlocks: LatestBlocksComponent;
-  public priceChart: PriceChartComponent;
-  public dailyTxChart: DailyTransactionChartComponent;
   public coin: string;
   public chain: string;
   public showPriceChart: boolean;
   public showBlocks: boolean;
   public showDailyTxChart: boolean;
   public currentView: string;
->>>>>>> 2f7babf3
   public chainNetwork: ChainNetwork;
   public network: string;
   public coins: any;
@@ -53,11 +43,7 @@
     public currencyProvider: CurrencyProvider,
     public transactionProvider: TxsProvider,
   ) {
-<<<<<<< HEAD
     const chain=
-=======
-    const chain =
->>>>>>> 2f7babf3
       navParams.get('chain') || this.apiProvider.getConfig().chain;
     const network: string =
       navParams.get('network') || this.apiProvider.getConfig().network;
@@ -85,24 +71,14 @@
       'btc': {
         name: 'Bitcoin',
         historicalRates: [],
-<<<<<<< HEAD
-        currentPrice: 0,
-        averagePrice: 0,
-=======
         dailyTransactionCounts: [],
         currentPrice: 0,
         averagePrice: 0,
         lastNumberOfTransactionsConfirmed: 0,
->>>>>>> 2f7babf3
         backgroundColor: 'rgba(69,99,246,1)',
         gradientBackgroundColor: 'rgba(69,99,246, 0.2)',
         ticks: {
           thirtyDayTicks: {
-<<<<<<< HEAD
-            yAxesTicks: {
-              maxTicksLimit: 10,
-              stepSize: 500
-=======
             // tslint:disable-next-line: object-literal-shorthand
             callback: function(value) {
               return this.numberWithCommas(value);
@@ -114,7 +90,6 @@
               callback: function(value) {
                 return value.toString().replace(/\B(?=(\d{3})+(?!\d))/g, ",");
               },
->>>>>>> 2f7babf3
             },
             xAxesTicks: {
               maxTicksLimit: 5,
@@ -122,11 +97,6 @@
             }
           },
           sevenDayTicks: {
-<<<<<<< HEAD
-            yAxesTicks: {
-              maxTicksLimit: 10,
-              stepSize: 500
-=======
             // tslint:disable-next-line: object-literal-shorthand
             yAxesTicks: {
               maxTicksLimit: 10,
@@ -135,7 +105,6 @@
               callback: function(value) {
                 return value.toString().replace(/\B(?=(\d{3})+(?!\d))/g, ",");
               },
->>>>>>> 2f7babf3
             },
             xAxesTicks: {
               maxTicksLimit: 7,
@@ -147,10 +116,7 @@
       'bch': {
         name: 'Bitcoin Cash',
         historicalRates: [],
-<<<<<<< HEAD
-=======
         dailyTransactionCounts: [],
->>>>>>> 2f7babf3
         currentPrice: 0,
         averagePrice: 0,
         backgroundColor: 'rgba(69,99,246,1)',
@@ -179,10 +145,6 @@
       },
     }
   }
-<<<<<<< HEAD
- 
-}
-=======
 }
   public numberWithCommas(x) {
     return x.toString().replace(/\B(?=(\d{3})+(?!\d))/g, ",");
@@ -202,7 +164,6 @@
       }
     });
  } 
->>>>>>> 2f7babf3
 
   public getHistoricalPriceForCurrencies(currency?: string, isoCode?: string, days?: number) {
     this.priceProvider.getHistoricalRate(currency, isoCode ,days).subscribe((response: any) => {
@@ -213,14 +174,6 @@
   }
 
   public goToPriceChartHandler() {
-<<<<<<< HEAD
-    this.showPriceChart = true;
-    this.getHistoricalPriceForCurrencies(this.coin.toLowerCase(), 'USD', 7);
-  }
-
-  public goToBlocks() {
-    this.showPriceChart = false;
-=======
     this.switchView('price-chart');
     this.getHistoricalPriceForCurrencies(this.coin.toLowerCase(), 'USD', 7);
   }
@@ -232,7 +185,6 @@
 
   public goToBlocks() {
     this.switchView('blocks');
->>>>>>> 2f7babf3
   }
 
   public openPage(page: string): void {
