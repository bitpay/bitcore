--- conflicted
+++ resolved
@@ -1,25 +1,13 @@
 page-home {
-<<<<<<< HEAD
-=======
-    .chart {
-        width: 500px;
-        height: 500px;
-    }
->>>>>>> 2c221065
-
     .menu {
         display: flex;
         flex-direction: column;
         width: 150px;
-<<<<<<< HEAD
         flex-wrap: wrap;
-=======
->>>>>>> 2c221065
     }
 
     .menu-button {
         font-size: 18px;
-<<<<<<< HEAD
         margin-bottom: 5px;
         color: color($colors, light-blue)
     }
@@ -61,9 +49,4 @@
           display: none;
         }
     }
-=======
-        color: color($colors, light-blue)
-    }
-
->>>>>>> 2c221065
 }