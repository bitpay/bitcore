<head-nav [chainNetwork]="chainNetwork"></head-nav>

<ion-content class="content-container">
    <div *ngIf="chainNetwork.chain === 'ALL'">
        <h1 class="content-container--heading all-coins u-font-large">Latest Blocks</h1>
        <ion-grid class="page-content-grid">
            <ion-row>
                <ion-col col-md-6 col-12 class="page-content" *ngFor="let availableNetwork of availableNetworks">
                    <ion-item class="chain" no-lines>
                        <ion-avatar item-start>
<<<<<<< HEAD
                            <img *ngIf="availableNetwork.network === 'mainnet'" src="assets/img/currency_logos/{{ currencyLogos[availableNetwork.chain.toLowerCase()] }}" class="logo" alt="{{ availableNetwork.chain }}"/>
                            <img *ngIf="availableNetwork.network !== 'mainnet' && availableNetwork.chain==='BTC'" src="assets/img/{{imgFiles['btcicon-testnet']}}" class="logo" alt="BTC"/>
                            <img *ngIf="availableNetwork.network !== 'mainnet' && availableNetwork.chain==='BCH'" src="assets/img/{{imgFiles['bchicon-testnet']}}" class="logo" alt="BCH"/>
                            <img *ngIf="availableNetwork.network !== 'mainnet' && availableNetwork.chain==='DOGE'" src="assets/img/{{imgFiles['doge-logo-testnet']}}" class="logo" alt="DOGE"/>
                            <img [ngClass]="{'secondary': availableNetwork.network ==='testnet'}" *ngIf="availableNetwork.network !== 'mainnet' && availableNetwork.chain==='ETH'" src="assets/img/currency_logos/{{currencyLogos.eth}}" class="logo" alt="ETH"/>
=======
                            <img *ngIf="availableNetwork.network === 'mainnet'" src="assets/img/currency_logos/{{ availableNetwork.chain.toLowerCase() }}.svg" class="logo" alt="{{ availableNetwork.chain }}"/>
                            <img *ngIf="availableNetwork.network !== 'mainnet' && availableNetwork.chain==='BTC'" src="assets/img/btcicon-testnet.svg" class="logo" alt="BTC"/>
                            <img *ngIf="availableNetwork.network !== 'mainnet' && availableNetwork.chain==='BCH'" src="assets/img/bchicon-testnet.svg" class="logo" alt="BCH"/>
                            <img *ngIf="availableNetwork.network !== 'mainnet' && availableNetwork.chain==='DOGE'" src="assets/img/doge-logo-testnet.svg" class="logo" alt="DOGE"/>
                            <img *ngIf="availableNetwork.network !== 'mainnet' && availableNetwork.chain==='LTC'" src="assets/img/ltc-testnet.svg" class="logo" alt="LTC"/>
                          <img [ngClass]="{'secondary': availableNetwork.network ==='testnet'}" *ngIf="availableNetwork.network !== 'mainnet' && availableNetwork.chain==='ETH'" src="assets/img/currency_logos/eth.svg" class="logo" alt="ETH"/>
>>>>>>> ed0e89cf
                        </ion-avatar>
                        <ion-label color="dark" item-end>
                            {{ availableNetwork.chain }} <small class="pill"> {{ availableNetwork.network }}</small>
                        </ion-label>
                    </ion-item>
                    <latest-blocks [showTimeAs]="'age'" [showAllBlocksButton]="true" [chainNetwork]="availableNetwork" [numBlocks]="'5'" #latestBlocks>
                    </latest-blocks>
                </ion-col>
            </ion-row>
        </ion-grid>


    </div>

    <div *ngIf="chainNetwork.chain !== 'ALL'">
        <ion-grid class="page-content-grid">
            <ion-row>
                <ion-col col-12 class="page-content">
                    <h1 class="content-container--heading u-font-large">Latest Blocks</h1>
                    <latest-blocks [showTimeAs]="'age'" [showAllBlocksButton]="true" [chainNetwork]="chainNetwork" #latestBlocks>
                    </latest-blocks>
                </ion-col>
            </ion-row>
        </ion-grid>
    </div>
</ion-content>
<footer [chainNetwork]="chainNetwork"></footer><|MERGE_RESOLUTION|>--- conflicted
+++ resolved
@@ -8,20 +8,12 @@
                 <ion-col col-md-6 col-12 class="page-content" *ngFor="let availableNetwork of availableNetworks">
                     <ion-item class="chain" no-lines>
                         <ion-avatar item-start>
-<<<<<<< HEAD
-                            <img *ngIf="availableNetwork.network === 'mainnet'" src="assets/img/currency_logos/{{ currencyLogos[availableNetwork.chain.toLowerCase()] }}" class="logo" alt="{{ availableNetwork.chain }}"/>
-                            <img *ngIf="availableNetwork.network !== 'mainnet' && availableNetwork.chain==='BTC'" src="assets/img/{{imgFiles['btcicon-testnet']}}" class="logo" alt="BTC"/>
-                            <img *ngIf="availableNetwork.network !== 'mainnet' && availableNetwork.chain==='BCH'" src="assets/img/{{imgFiles['bchicon-testnet']}}" class="logo" alt="BCH"/>
-                            <img *ngIf="availableNetwork.network !== 'mainnet' && availableNetwork.chain==='DOGE'" src="assets/img/{{imgFiles['doge-logo-testnet']}}" class="logo" alt="DOGE"/>
-                            <img [ngClass]="{'secondary': availableNetwork.network ==='testnet'}" *ngIf="availableNetwork.network !== 'mainnet' && availableNetwork.chain==='ETH'" src="assets/img/currency_logos/{{currencyLogos.eth}}" class="logo" alt="ETH"/>
-=======
-                            <img *ngIf="availableNetwork.network === 'mainnet'" src="assets/img/currency_logos/{{ availableNetwork.chain.toLowerCase() }}.svg" class="logo" alt="{{ availableNetwork.chain }}"/>
-                            <img *ngIf="availableNetwork.network !== 'mainnet' && availableNetwork.chain==='BTC'" src="assets/img/btcicon-testnet.svg" class="logo" alt="BTC"/>
-                            <img *ngIf="availableNetwork.network !== 'mainnet' && availableNetwork.chain==='BCH'" src="assets/img/bchicon-testnet.svg" class="logo" alt="BCH"/>
-                            <img *ngIf="availableNetwork.network !== 'mainnet' && availableNetwork.chain==='DOGE'" src="assets/img/doge-logo-testnet.svg" class="logo" alt="DOGE"/>
-                            <img *ngIf="availableNetwork.network !== 'mainnet' && availableNetwork.chain==='LTC'" src="assets/img/ltc-testnet.svg" class="logo" alt="LTC"/>
-                          <img [ngClass]="{'secondary': availableNetwork.network ==='testnet'}" *ngIf="availableNetwork.network !== 'mainnet' && availableNetwork.chain==='ETH'" src="assets/img/currency_logos/eth.svg" class="logo" alt="ETH"/>
->>>>>>> ed0e89cf
+                          <img *ngIf="availableNetwork.network === 'mainnet'" src="assets/img/currency_logos/{{ currencyLogos[availableNetwork.chain.toLowerCase()] }}" class="logo" alt="{{ availableNetwork.chain }}"/>
+                          <img *ngIf="availableNetwork.network !== 'mainnet' && availableNetwork.chain==='BTC'" src="assets/img/{{imgFiles['btcicon-testnet']}}" class="logo" alt="BTC"/>
+                          <img *ngIf="availableNetwork.network !== 'mainnet' && availableNetwork.chain==='BCH'" src="assets/img/{{imgFiles['bchicon-testnet']}}" class="logo" alt="BCH"/>
+                          <img *ngIf="availableNetwork.network !== 'mainnet' && availableNetwork.chain==='DOGE'" src="assets/img/{{imgFiles['doge-logo-testnet']}}" class="logo" alt="DOGE"/>
+                          <img *ngIf="availableNetwork.network !== 'mainnet' && availableNetwork.chain==='LTC'" src="assets/img/{{imgFiles['ltc-testnet']}}" class="logo" alt="LTC"/>
+                          <img [ngClass]="{'secondary': availableNetwork.network ==='testnet'}" *ngIf="availableNetwork.network !== 'mainnet' && availableNetwork.chain==='ETH'" src="assets/img/currency_logos/{{currencyLogos.eth}}" class="logo" alt="ETH"/>
                         </ion-avatar>
                         <ion-label color="dark" item-end>
                             {{ availableNetwork.chain }} <small class="pill"> {{ availableNetwork.network }}</small>
