import { HttpClient } from '@angular/common/http';
import { Injectable } from '@angular/core';
import { Observable } from 'rxjs';
import { ApiProvider, ChainNetwork } from '../../providers/api/api';
import { CurrencyProvider } from '../../providers/currency/currency';
import { BlocksProvider } from '../blocks/blocks';

interface CoinsApiResponse {
  inputs: ApiCoin[];
  outputs: ApiCoin[];
}

export interface ApiTx {
  address: string;
  chain: string;
  network: string;
  txid: string;
  blockHeight: number;
  blockHash: string;
  blockTime: Date;
  blockTimeNormalized: Date;
  coinbase: boolean;
  size: number;
  confirmations: number;
  locktime: number;
  mintTxid: string;
  mintHeight: number;
  spentTxid: string;
  spentHeight: number;
  value: number;
  coins?: any;
}

export interface ApiUtxoCoinTx extends ApiTx {
  coins: any;
  inputs: ApiCoin[];
  outputs: ApiCoin[];
  version: number;
}

export interface ApiEthTx extends ApiTx {
  gasLimit: number;
  gasPrice: number;
  internal: any[];
  nonce: number;
  to: string;
  from: string;
  fee: number;
}

export interface ApiCoin {
  txid: string;
  mintTxid: string;
  coinbase: boolean;
  vout: number;
  address: string;
  script: {
    asm: string;
    type: string;
  };
  spentTxid: string;
  mintHeight: number;
  spentHeight: number;
  value: number;
}

export interface ApiEthCoin {
  blockHash: string;
  blockHeight: string;
  blockTime: string;
  blockTimeNormalized: string;
  chain: string;
  fee: number;
  from: string;
  gasLimit: number;
  gasPrice: number;
  network: string;
  nonce: string;
  to: string;
  txid: string;
  value: number;
}

export interface AppCoin {
  txid: string;
  valueOut: number;
  value: number;
  spentTxid: string;
  mintTxid: string;
  mintHeight: number;
  spentHeight: number;
}

export interface AppEthCoin {
  to: string;
  from: string;
  txid: string;
  fee: number;
  valueOut: number;
}

export interface AppInput {
  coinbase: boolean;
  sequence: number;
  n: number;
  txid: string;
  vout: number;
  scriptSig: {
    hex: string;
    asm: string;
    addresses: string[];
    type: string;
  };
  addr: string;
  valueSat: number;
  value: number;
  doubleSpentTxID: string;
  isConfirmed: boolean;
  confirmations: number;
  unconfirmedInput: string;
}

export interface AppOutput {
  value: number;
  n: number;
  scriptPubKey: {
    hex: string;
    asm: string;
    addresses: string[];
    type: string;
  };
  spentTxId: null;
  spentIndex: null;
  spentHeight: null;
}

export interface AppTx {
  txid: string;
  blockhash: string;
  locktime: number;
  isCoinBase: boolean;
  confirmations: number;
  time: number;
  valueOut: number;
  size: number;
  fee: number;
  blockheight: number;
  blocktime: number;
  coins?: any;
}

export interface AppUtxoCoinsTx extends AppTx {
  coins?: any;
  vin: any[];
  vout: any[];
  version: number;
}

export interface AppEthTx extends AppTx {
  gasLimit: number;
  gasPrice: number;
  to: string;
  from: string;
}

@Injectable()
export class TxsProvider {
  constructor(
    public httpClient: HttpClient,
    public currency: CurrencyProvider,
    public blocksProvider: BlocksProvider,
    private apiProvider: ApiProvider
  ) {}

  public getFee(tx: AppUtxoCoinsTx): number {
    const sumSatoshis: any = (arr: any): number =>
      arr.reduce((prev, cur) => prev + cur.value, 0);
    const inputs: number = sumSatoshis(tx.vin);
    const outputs: number = sumSatoshis(tx.vout);
    const fee: number = tx.isCoinBase ? 0 : inputs - outputs;
    return fee;
  }

  public toEthAppTx(tx: ApiEthTx): AppEthTx {
    return {
      ...this.toAppTx(tx),
      to: tx.to,
      from: tx.from,
      gasLimit: tx.gasLimit,
      gasPrice: tx.gasPrice
    };
  }

  public toUtxoCoinsAppTx(tx: ApiUtxoCoinTx): AppUtxoCoinsTx {
    return {
      ...this.toAppTx(tx),
<<<<<<< HEAD
      vin: tx.coins.inputs, // populated when coins are retrieved
      vout: tx.coins.outputs, // populated when coins are retrieved
=======
      vin: [], // populated when coins are retrieved
      vout: [], // populated when coins are retrieved
>>>>>>> aea235fc
      version: tx.version
    };
  }

  public toAppTx(tx: ApiUtxoCoinTx | ApiEthTx): AppTx {
    return {
      txid: tx.txid,
      fee: null, // calculated later, when coins are retrieved
      blockheight: tx.blockHeight,
      confirmations: tx.confirmations,
      blockhash: tx.blockHash,
      blocktime: new Date(tx.blockTime).getTime() / 1000,
      time: new Date(tx.blockTime).getTime() / 1000,
      isCoinBase: tx.coinbase,
      size: tx.size,
      locktime: tx.locktime,
      valueOut: tx.value
    };
  }

  public toAppEthCoin(coin: ApiEthCoin): AppEthCoin {
    return {
      to: coin.to,
      from: coin.from,
      txid: coin.txid,
      fee: coin.fee,
      valueOut: coin.value
    };
  }

  public toAppCoin(coin: ApiCoin): AppCoin {
    return {
      txid: coin.txid,
      mintTxid: coin.mintTxid,
      mintHeight: coin.mintHeight,
      spentHeight: coin.spentHeight,
      valueOut: coin.value,
      value: coin.value,
      spentTxid: coin.spentTxid
    };
  }

  public getTxs(
    chainNetwork: ChainNetwork,
    args?: { blockHash?: string }
  ): Observable<ApiEthTx[] & ApiUtxoCoinTx[]> {
    let queryString = '';
    if (args.blockHash) {
      queryString += `?blockHash=${args.blockHash}`;
    }
<<<<<<< HEAD
    const url = `${this.apiProvider.getUrlPrefix()}/${chainNetwork.chain}/${
      chainNetwork.network
    }/tx/${queryString}`;
=======
    const url = `${this.apiProvider.getUrl(chainNetwork)}/tx/${queryString}`;
>>>>>>> aea235fc
    return this.httpClient.get<ApiEthTx[] & ApiUtxoCoinTx[]>(url);
  }

  public getTx(
    hash: string,
    chainNetwork: ChainNetwork
  ): Observable<ApiEthTx & ApiUtxoCoinTx> {
<<<<<<< HEAD
    const url = `${this.apiProvider.getUrlPrefix()}/${chainNetwork.chain}/${
      chainNetwork.network
    }/tx/${hash}/populated`;
=======
    const url = `${this.apiProvider.getUrl(chainNetwork)}/tx/${hash}`;
>>>>>>> aea235fc
    return this.httpClient.get<ApiEthTx & ApiUtxoCoinTx>(url);
  }

  public getDailyTransactionHistory(chainNetwork: ChainNetwork) {
    const url = `https://api.bitcore.io${this.apiProvider.getUrlPrefix()}/${
      chainNetwork.chain
    }/${chainNetwork.network}/stats/daily-transactions`;
    return this.httpClient.get(url);
  }

  public getCoins(
    txId: string,
    chainNetwork: ChainNetwork
  ): Observable<CoinsApiResponse> {
<<<<<<< HEAD
    const url = `${this.apiProvider.getUrlPrefix()}/${chainNetwork.chain}/${
      chainNetwork.network
    }/tx/${txId}/coins`;
=======
    const url = `${this.apiProvider.getUrl(chainNetwork)}/tx/${txId}/coins`;
>>>>>>> aea235fc
    return this.httpClient.get<CoinsApiResponse>(url);
  }

  public getConfirmations(
    blockheight: number,
    chainNetwork: ChainNetwork
  ): Observable<number> {
    return this.blocksProvider.getCurrentHeight(chainNetwork).map(data => {
      return blockheight > 0 ? data.height - blockheight + 1 : blockheight;
    });
  }
}<|MERGE_RESOLUTION|>--- conflicted
+++ resolved
@@ -194,13 +194,8 @@
   public toUtxoCoinsAppTx(tx: ApiUtxoCoinTx): AppUtxoCoinsTx {
     return {
       ...this.toAppTx(tx),
-<<<<<<< HEAD
       vin: tx.coins.inputs, // populated when coins are retrieved
       vout: tx.coins.outputs, // populated when coins are retrieved
-=======
-      vin: [], // populated when coins are retrieved
-      vout: [], // populated when coins are retrieved
->>>>>>> aea235fc
       version: tx.version
     };
   }
@@ -251,13 +246,7 @@
     if (args.blockHash) {
       queryString += `?blockHash=${args.blockHash}`;
     }
-<<<<<<< HEAD
-    const url = `${this.apiProvider.getUrlPrefix()}/${chainNetwork.chain}/${
-      chainNetwork.network
-    }/tx/${queryString}`;
-=======
     const url = `${this.apiProvider.getUrl(chainNetwork)}/tx/${queryString}`;
->>>>>>> aea235fc
     return this.httpClient.get<ApiEthTx[] & ApiUtxoCoinTx[]>(url);
   }
 
@@ -265,13 +254,7 @@
     hash: string,
     chainNetwork: ChainNetwork
   ): Observable<ApiEthTx & ApiUtxoCoinTx> {
-<<<<<<< HEAD
-    const url = `${this.apiProvider.getUrlPrefix()}/${chainNetwork.chain}/${
-      chainNetwork.network
-    }/tx/${hash}/populated`;
-=======
     const url = `${this.apiProvider.getUrl(chainNetwork)}/tx/${hash}`;
->>>>>>> aea235fc
     return this.httpClient.get<ApiEthTx & ApiUtxoCoinTx>(url);
   }
 
@@ -286,13 +269,7 @@
     txId: string,
     chainNetwork: ChainNetwork
   ): Observable<CoinsApiResponse> {
-<<<<<<< HEAD
-    const url = `${this.apiProvider.getUrlPrefix()}/${chainNetwork.chain}/${
-      chainNetwork.network
-    }/tx/${txId}/coins`;
-=======
     const url = `${this.apiProvider.getUrl(chainNetwork)}/tx/${txId}/coins`;
->>>>>>> aea235fc
     return this.httpClient.get<CoinsApiResponse>(url);
   }
 
