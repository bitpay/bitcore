--- conflicted
+++ resolved
@@ -43,82 +43,6 @@
               <ion-label>Broadcast</ion-label>
             </ion-item>
 
-<<<<<<< HEAD
-                        <ion-item
-                            [routerDirection]="'root'"
-                            [routerLink]="['/XVG']"
-                            routerLinkActive="active"
-                        >
-                            <ion-label>XVG</ion-label>
-                        </ion-item>
-                        <ion-item
-                            [routerDirection]="'root'"
-                            [routerLink]="['/tXVG']"
-                            routerLinkActive="active"
-                        >
-                            <ion-label>tXVG</ion-label>
-                        </ion-item>
-                        <ion-item
-                            [routerDirection]="'root'"
-                            [routerLink]="['/BTC']"
-                            routerLinkActive="active"
-                        >
-                            <ion-label>BTC</ion-label>
-                        </ion-item>
-                        <ion-item
-                            [routerDirection]="'root'"
-                            [routerLink]="['/tBTC']"
-                            routerLinkActive="active"
-                        >
-                            <ion-label>tBTC</ion-label>
-                        </ion-item>
-
-                        <ion-item-divider>
-                            <ion-label>Display Currency</ion-label>
-                        </ion-item-divider>
-                        <ion-item
-                            (click)="config.displayValueCode$.next('XVG')"
-                            [ngClass]="{'active': (config.displayValueCode$ | async) === 'XVG'}"
-                        >
-                            <ion-label>XVG</ion-label>
-                        </ion-item>
-                        <ion-item
-                            (click)="config.displayValueCode$.next('XVG_bits')"
-                            [ngClass]="{'active': (config.displayValueCode$ | async) === 'XVG_bits'}"
-                        >
-                            <ion-label>Bits (XVG)</ion-label>
-                        </ion-item>
-                        <ion-item
-                            (click)="config.displayValueCode$.next('BTC')"
-                            [ngClass]="{'active': (config.displayValueCode$ | async) === 'BTC'}"
-                        >
-                            <ion-label>BTC</ion-label>
-                        </ion-item>
-                        <ion-item
-                            (click)="config.displayValueCode$.next('USD')"
-                            [ngClass]="{'active': (config.displayValueCode$ | async) === 'USD'}"
-                        >
-                            <ion-label>USD</ion-label>
-                        </ion-item>
-                        <ion-item
-                            (click)="config.displayValueCode$.next('EUR')"
-                            [ngClass]="{'active': (config.displayValueCode$ | async) === 'EUR'}"
-                        >
-                            <ion-label>EUR</ion-label>
-                        </ion-item>
-                        <ion-item
-                            (click)="config.displayValueCode$.next('GBP')"
-                            [ngClass]="{'active': (config.displayValueCode$ | async) === 'GBP'}"
-                        >
-                            <ion-label>GBP</ion-label>
-                        </ion-item>
-                        <ion-item
-                            (click)="config.displayValueCode$.next('CNY')"
-                            [ngClass]="{'active': (config.displayValueCode$ | async) === 'CNY'}"
-                        >
-                            <ion-label>CNY</ion-label>
-                        </ion-item>
-=======
             <ion-item-divider> <ion-label>Chains</ion-label> </ion-item-divider>
 
             <ion-item
@@ -149,7 +73,6 @@
             >
               <ion-label>tBTC</ion-label>
             </ion-item>
->>>>>>> 1d4f3cf7
 
             <ion-item-divider>
               <ion-label>Display Currency</ion-label>
