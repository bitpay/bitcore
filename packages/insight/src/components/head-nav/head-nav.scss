--- conflicted
+++ resolved
@@ -1,6 +1,5 @@
 head-nav {
 
-<<<<<<< HEAD
   .search-image-container {
     width: 35px;
   }
@@ -23,8 +22,6 @@
   }
 
 
-=======
->>>>>>> 2c221065
   .toolbar-content {
     display: grid;
     grid-template-columns: 20% 1fr 20%;
@@ -70,11 +67,7 @@
           margin-top: 4px;
           padding: 9px 12px;
           color: color($colors, dark-light);
-<<<<<<< HEAD
-          background-color: rgb(235,235,235);
-=======
           background-color: #FFF;
->>>>>>> 2c221065
           border: 0;
           border-top-right-radius: 5px;
           border-bottom-right-radius: 5px;
@@ -107,11 +100,7 @@
     img{
       filter:  invert(0%) contrast(50%);
       opacity: 0.2;
-<<<<<<< HEAD
       color: white;//color($colors, whi);
-=======
-      color: color($colors, dark-light);
->>>>>>> 2c221065
     }
   }
 }