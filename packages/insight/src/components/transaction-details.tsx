--- conflicted
+++ resolved
@@ -184,12 +184,20 @@
                     {vi.items.map((item: any, itemIndex: number) => (
                       <div key={item.mintTxid + itemIndex}>
                         {isInputSelected(item) ? <SelectedPill>Selected</SelectedPill> : null}
-<<<<<<< HEAD
                         <div style={{
                           display: 'flex',
                           marginTop: '1rem', 
                           ...(showDetails && {borderBottom: '2px solid', paddingBottom: '0.25rem'})
                         }}>
+                          <ArrowDiv margin='auto .5rem auto 0'>
+                            <img
+                              src={BlueArrowSvg}
+                              width={17}
+                              height={17}
+                              alt='arrow'
+                              onClick={() => goToTx(item.mintTxid, undefined, item.mintIndex)}
+                            />
+                          </ArrowDiv>
                           {getAddress(vi) !== 'Unparsed address' ? (
                             <TxAddressLink onClick={() => goToAddress(getAddress(vi))}>
                               {getAddress(vi)}
@@ -203,18 +211,10 @@
                             {getConvertedValue(item.value, currency)} {currency}
                           </div>
                         </div>
+
                         <Tile invertedBorderColor={arr.length > 1 && arr.length !== i + 1} padding={showDetails ? undefined : '0.4rem'}>
                           {showDetails &&
                             <>
-                              <ArrowDiv margin='auto .5rem auto 0'>
-                                <img
-                                  src={ArrowSvg}
-                                  width={17}
-                                  height={17}
-                                  alt='arrow'
-                                  onClick={() => goToTx(item.mintTxid, undefined, item.mintIndex)}
-                                />
-                              </ArrowDiv>
 
                               <TileDescription padding='0 1rem 0 0' value>
                                 <BorderBoxLabel label='Tx ID'>
@@ -243,50 +243,6 @@
                                     </BorderBoxLabel>
                                   ) : null}
                                 </span>
-=======
-
-                        <Tile invertedBorderColor={arr.length > 1 && arr.length !== i + 1}>
-                          <ArrowDiv margin='auto .5rem auto 0'>
-                            <img
-                              src={BlueArrowSvg}
-                              width={17}
-                              height={17}
-                              alt='arrow'
-                              onClick={() => goToTx(item.mintTxid, undefined, item.mintIndex)}
-                            />
-                          </ArrowDiv>
-
-                          <TileDescription padding='0 1rem 0 0' value>
-                            {getAddress(vi) !== 'Unparsed address' ? (
-                              <SpanLink onClick={() => goToAddress(getAddress(vi))}>
-                                {getAddress(vi)}
-                              </SpanLink>
-                            ) : (
-                              <span>Unparsed address</span>
-                            )}
-
-                            {showDetails && (
-                              <>
-                                <TextElipsis>
-                                  <b>Tx ID </b>
-                                  <SpanLink
-                                    onClick={() =>
-                                      goToTx(item.mintTxid, undefined, item.mintIndex)
-                                    }>
-                                    {item.mintTxid}
-                                  </SpanLink>
-                                </TextElipsis>
-
-                                <TextElipsis>
-                                  <b>Tx Index</b> {item.mintIndex}
-                                </TextElipsis>
-
-                                {item.uiConfirmations && confirmations > 0 ? (
-                                  <ScriptText>
-                                    <b>Confirmations</b> {item.uiConfirmations + confirmations}
-                                  </ScriptText>
-                                ) : null}
->>>>>>> 2bac235d
 
                                 {item.script && (
                                   <>
@@ -330,9 +286,22 @@
                       {isOpReturn(vo) ? 'OP_RETURN' : 'Unparsed address'}
                     </span>
                   )}
-                  <div style={{minInlineSize: 'fit-content'}}>
+                  <div style={{minInlineSize: 'fit-content', display: 'flex'}}>
                     {getConvertedValue(vo.value, currency)} {currency}{' '}
-                    {vo.spentTxid ? '(S)' : '(U)'}
+                    <ArrowDiv margin='auto 0 auto .5rem'>
+                      <img
+                        src={vo.spentTxid ? BlueArrowSvg : ArrowSvg}
+                        width={17}
+                        height={17}
+                        alt='Spent'
+                        title={vo.spentTxid ? 'Spent' : 'Unspent'}
+                        style={{
+                          visibility: (isOpReturn(vo) ? 'hidden' : 'visible'),
+                          margin: '0px 5px'
+                        }}
+                        onClick={() => vo.spentTxid && goToTx(vo.spentTxid, transaction.txid, i)}
+                      />
+                    </ArrowDiv>
                   </div>
                 </div>
                 <Tile invertedBorderColor={outputsLength > 1 && outputsLength !== i + 1} padding={showDetails ? undefined : '0.4rem'}>
@@ -355,43 +324,9 @@
                             <BorderBoxLabel label='Script ASM'>{new lib.Script(vo.script).toASM()}</BorderBoxLabel>
                           </>
                         )}
-<<<<<<< HEAD
                       </TileDescription>
-
-                      <ArrowDiv margin='auto 0 auto .5rem'>
-                        <img
-                          src={ArrowSvg}
-                          width={17}
-                          height={17}
-                          alt='arrow'
-                          onClick={() => goToTx(vo.spentTxid, transaction.txid, i)}
-                        />
-                      </ArrowDiv>
                     </>
                   }
-=======
-                      </>
-                    )}
-                  </TileDescription>
-
-                  <TileDescription value textAlign='right'>
-                    {getConvertedValue(vo.value, currency)} {currency}{' '}
-                  </TileDescription>
-                    <ArrowDiv margin='auto 0 auto .5rem'>
-                      <img
-                        src={vo.spentTxid ? BlueArrowSvg : ArrowSvg}
-                        width={17}
-                        height={17}
-                        alt='Spent'
-                        title={vo.spentTxid ? 'Spent' : 'Unspent'}
-                        style={{
-                          visibility: (isOpReturn(vo) ? 'hidden' : 'visible'),
-                          margin: '0px 5px'
-                        }}
-                        onClick={() => vo.spentTxid && goToTx(vo.spentTxid, transaction.txid, i)}
-                      />
-                    </ArrowDiv>
->>>>>>> 2bac235d
                 </Tile>
               </div>
             );
