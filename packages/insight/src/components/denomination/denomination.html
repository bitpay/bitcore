--- conflicted
+++ resolved
@@ -2,20 +2,12 @@
   <ion-row>
     <ion-item (click)="changeExplorer(chainNetwork)" *ngFor="let chainNetwork of availableNetworks">
       <ion-avatar item-start>
-<<<<<<< HEAD
         <img *ngIf="chainNetwork.network === 'mainnet' && chainNetwork.chain !=='ALL'" src="assets/img/currency_logos/{{ currencyLogos[chainNetwork.chain.toLowerCase()] }}" class="logo" alt="{{ chainNetwork.chain }}"/>
         <img *ngIf=" chainNetwork.network !=='mainnet' && chainNetwork.chain==='BTC'" src=" assets/img/{{imgFiles['btcicon-testnet']}}" class="logo"  alt="{{ chainNetwork.chain }}"/>
         <img *ngIf="chainNetwork.network !== 'mainnet' && chainNetwork.chain==='BCH'" src="assets/img/{{imgFiles['bchicon-testnet']}}" class="logo" alt="{{ chainNetwork.chain }}"/>
         <img *ngIf="chainNetwork.network !== 'mainnet' && chainNetwork.chain==='DOGE'" src="assets/img/{{imgFiles['doge-logo-testnet']}}" class="logo" alt="{{ chainNetwork.chain }}"/>
+        <img *ngIf="chainNetwork.network !== 'mainnet' && chainNetwork.chain==='LTC'" src="assets/img/{{imgFiles['ltc-testnet']}}" class="logo" alt="{{ chainNetwork.chain }}"/>
         <img [ngClass]="{'secondary': chainNetwork.network ==='testnet'}" *ngIf="chainNetwork.network !== 'mainnet' && chainNetwork.chain==='ETH'" src="assets/img/currency_logos/{{currencyLogos.eth}}" class="logo" alt="{{ chainNetwork.chain }}"/>
-=======
-        <img *ngIf="chainNetwork.network === 'mainnet' && chainNetwork.chain !=='ALL'" src="assets/img/currency_logos/{{ chainNetwork.chain.toLowerCase() }}.svg" class="logo" alt="{{ chainNetwork.chain }}"/>
-        <img *ngIf=" chainNetwork.network !=='mainnet' && chainNetwork.chain==='BTC'" src=" assets/img/btcicon-testnet.svg" class="logo"  alt="{{ chainNetwork.chain }}"/>
-        <img *ngIf="chainNetwork.network !== 'mainnet' && chainNetwork.chain==='BCH'" src="assets/img/bchicon-testnet.svg" class="logo" alt="{{ chainNetwork.chain }}"/>
-        <img *ngIf="chainNetwork.network !== 'mainnet' && chainNetwork.chain==='DOGE'" src="assets/img/doge-logo-testnet.svg" class="logo" alt="{{ chainNetwork.chain }}"/>
-        <img *ngIf="chainNetwork.network !== 'mainnet' && chainNetwork.chain==='LTC'" src="assets/img/ltc-testnet.svg" class="logo" alt="{{ chainNetwork.chain }}"/>
-        <img [ngClass]="{'secondary': chainNetwork.network ==='testnet'}" *ngIf="chainNetwork.network !== 'mainnet' && chainNetwork.chain==='ETH'" src="assets/img/currency_logos/eth.svg" class="logo" alt="{{ chainNetwork.chain }}"/>
->>>>>>> ed0e89cf
       </ion-avatar>
       <ion-label color="dark" *ngIf="chainNetwork.chain !== 'ALL'">
         {{ chainNetwork.chain }} <small class="pill"> {{ chainNetwork.network }}</small>
