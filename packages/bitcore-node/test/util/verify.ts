--- conflicted
+++ resolved
@@ -123,11 +123,7 @@
 
       // Check no other tx points to our block hash
       const extra = await TransactionStorage.collection
-<<<<<<< HEAD
-        .find({
-=======
         .countDocuments({
->>>>>>> 5d7c7c6b
           chain: info.chain,
           network: info.network,
           blockHash: block.hash,
