--- conflicted
+++ resolved
@@ -208,11 +208,7 @@
 
 function mockBlockModel(extra?: Partial<Block>): Block{
   return Object.assign({
-<<<<<<< HEAD
-    handleReorg: () => {},
-=======
     handleReorg: async () => {},
->>>>>>> 8c2d35cb
     addBlock: async () => {},
     getLocalTip: async () => {
       return {
