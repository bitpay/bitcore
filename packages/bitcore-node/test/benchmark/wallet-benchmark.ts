<<<<<<< HEAD
import { Wallet, IWalletExt } from 'bitcore-client';
import * as _ from 'lodash';
=======
import { Wallet } from 'bitcore-client';
>>>>>>> 150802aa
import { CoinStorage } from '../../src/models/coin';
import { Storage } from '../../src/services/storage';
import { uniq } from '../../src/utils';

async function getAllAddressesFromBlocks(start, end) {
  if (!Storage.connected) await Storage.start({});
  const coins = await CoinStorage.collection
    .find({ chain: 'BTC', network: 'mainnet', mintHeight: { $gte: start, $lte: end } })
    .project({ address: 1 })
    .toArray();
  const uniqueAddresses = uniq(coins.map(c => c.address));
  return uniqueAddresses;
}

export async function createWallet(addresses: string[], iteration, networkName?: string) {
  const walletName = 'Benchmark Wallet' + iteration;
  const password = 'iamsatoshi';
  const chain = 'BTC';
  const network = networkName || 'mainnet';
  const baseUrl = 'http://localhost:3000/api';
  let lockedWallet: Wallet;

  try {
    lockedWallet = await Wallet.loadWallet({ name: walletName });
  } catch (err) {
    lockedWallet = await Wallet.create({
      name: walletName,
      chain,
      network,
      baseUrl,
      password
    } as Partial<IWalletExt>);
  }
  await lockedWallet.register({ baseUrl });

  if (addresses.length > 0) {
    const unlockedWallet = await lockedWallet.unlock(password);

    const keysToImport = addresses.map(a => ({ address: a }));
    await unlockedWallet.importKeys({ keys: keysToImport });
  }

  return lockedWallet;
}

async function benchMarkUtxoList(unlockedWallet: Wallet, addresses, includeSpent = false) {
  const utxoListStart = new Date();
  const utxoStream = unlockedWallet.getUtxos({ includeSpent });
  const utxoBenchmark = new Promise(resolve => {
    const utxos = new Array<string>();
    utxoStream
      .on('data', data => {
        const stringData = data.toString().replace(',\n', '');
        if (stringData.includes('{') && stringData.includes('}')) {
          utxos.push(JSON.parse(stringData));
        }
      })
      .on('complete', () => {
        const includeUnspentMsg = includeSpent ? '(+spent)' : '';
        console.log(
          `Listed ${includeUnspentMsg} `,
          (utxos || []).length,
          ' utxos for a wallet with',
          addresses.length,
          'addresses. Took ',
          new Date().getTime() - utxoListStart.getTime(),
          ' ms'
        );
        resolve(utxos);
      });
  });
  await utxoBenchmark;
}

async function bench(iteration = 0, startBlock = 0, endBlock = 100) {
  console.log('Benchmark', iteration, 'START');
  const addresses = await getAllAddressesFromBlocks(startBlock, endBlock);
  console.log('Collected', addresses.length, 'addresses');

  const walletCreationStart = new Date();
  const unlockedWallet = await createWallet(addresses, iteration);
  console.log(
    'Create a wallet with',
    addresses.length,
    'addresses. Took ',
    new Date().getTime() - walletCreationStart.getTime(),
    ' ms'
  );

  await benchMarkUtxoList(unlockedWallet, addresses);
  await benchMarkUtxoList(unlockedWallet, addresses, true);

  const walletTxListStart = new Date();
  const txStream = unlockedWallet.listTransactions({ startBlock, endBlock });
  let benchmarkComplete = new Promise(resolve => {
    const txs = new Array<any>();
    txStream.on('data', data => {
      const stringData = data.toString().replace(',\n', '');
      if (stringData.includes('{') && stringData.includes('}')) {
        txs.push(JSON.parse(stringData));
      }
    });
    txStream.on('complete', () => {
      console.log(
        'Listed ',
        txs.length,
        ' txs for a wallet with',
        addresses.length,
        'addresses. Took ',
        new Date().getTime() - walletTxListStart.getTime(),
        ' ms'
      );
      resolve(txs);
    });
  });
  await benchmarkComplete;
}

async function main() {
  for (let i = 1; i < 6; i++) {
    await bench(i, 0, Math.pow(10, i));
  }
  process.exit(0);
}
if (require.main === module) {
  main();
}<|MERGE_RESOLUTION|>--- conflicted
+++ resolved
@@ -1,9 +1,4 @@
-<<<<<<< HEAD
 import { Wallet, IWalletExt } from 'bitcore-client';
-import * as _ from 'lodash';
-=======
-import { Wallet } from 'bitcore-client';
->>>>>>> 150802aa
 import { CoinStorage } from '../../src/models/coin';
 import { Storage } from '../../src/services/storage';
 import { uniq } from '../../src/utils';
