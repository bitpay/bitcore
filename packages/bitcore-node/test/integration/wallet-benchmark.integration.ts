import * as io from 'socket.io-client';
import { wait } from '../../src/utils/wait';
import { expect } from 'chai';
import { AsyncRPC } from '../../src/rpc';
import config from '../../src/config';
import { createWallet } from '../benchmark/wallet-benchmark';
import { Event } from '../../src/services/event';
import { Api } from '../../src/services/api';
import { WalletAddressStorage } from '../../src/models/walletAddress';
import { WalletStorage, IWallet } from '../../src/models/wallet';
import { ParseApiStream } from 'bitcore-client';
import { resetDatabase } from '../helpers';
import { Wallet } from 'bitcore-client';
import { ICoin, CoinStorage } from '../../src/models/coin';
import { MongoBound } from '../../src/models/base';
import { ObjectId } from 'mongodb';
import { TransactionStorage } from '../../src/models/transaction';
import { BitcoinP2PWorker } from '../../src/modules/bitcoin/p2p';

const chain = 'BTC';
const network = 'regtest';
const chainConfig = config.chains[chain][network];
const creds = chainConfig.rpc;
const rpc = new AsyncRPC(creds.username, creds.password, creds.host, creds.port);

async function checkWalletExists(pubKey, expectedAddress) {
  // Check the database for the first wallet
  const dbWallet = await WalletStorage.collection.findOne({
    chain,
    network,
    pubKey
  });

  // Verify the addresses match
  const foundAddresses = await WalletAddressStorage.collection
    .find({
      chain,
      network,
      wallet: dbWallet!._id
    })
    .toArray();
  expect(foundAddresses.length).to.eq(1);
  expect(foundAddresses[0].address).to.eq(expectedAddress);
  return dbWallet;
}

async function getWalletUtxos(wallet: Wallet) {
  const utxos = new Array<MongoBound<ICoin>>();
  return new Promise<Array<MongoBound<ICoin>>>(resolve =>
    wallet
      .getUtxos()
      .pipe(new ParseApiStream())
      .on('data', (utxo: MongoBound<ICoin>) => {
        utxos.push(utxo);
      })
      .on('end', () => resolve(utxos))
  );
}

async function checkWalletUtxos(wallet: Wallet, expectedAddress: string) {
  const utxos = await getWalletUtxos(wallet);
  expect(utxos.length).to.eq(1);
  expect(utxos[0].address).to.eq(expectedAddress);
  return utxos;
}

async function verifyCoinSpent(coin: MongoBound<ICoin>, spentTxid: string, wallet: IWallet) {
  const wallet1Coin = await CoinStorage.collection.findOne({ _id: new ObjectId(coin._id) });
  expect(wallet1Coin!.spentTxid).to.eq(spentTxid);
  expect(wallet1Coin!.wallets[0].toHexString()).to.eq(wallet!._id!.toHexString());
}
async function checkWalletReceived(receivingWallet: IWallet, txid: string, address: string, sendingWallet: IWallet) {
  const broadcastedOutput = await CoinStorage.collection.findOne({
    chain,
    network,
    mintTxid: txid,
    address: address
  });

  expect(broadcastedOutput!.address).to.eq(address);
  expect(broadcastedOutput!.wallets.length).to.eq(1);
  expect(broadcastedOutput!.wallets[0].toHexString()).to.eq(receivingWallet!._id!.toHexString());

  const broadcastedTransaction = await TransactionStorage.collection.findOne({ chain, network, txid });
  expect(broadcastedTransaction!.txid).to.eq(txid);
  expect(broadcastedTransaction!.fee).gt(0);

  const txWallets = broadcastedTransaction!.wallets.map(w => w.toHexString());
  expect(txWallets.length).to.eq(2);
  expect(txWallets).to.include(receivingWallet!._id!.toHexString());
  expect(txWallets).to.include(sendingWallet!._id!.toHexString());
}

describe('Wallet Benchmark', function() {
  this.timeout(5000000);
  let p2pWorker: P2pWorker;

  beforeEach(async () => {
    await resetDatabase();
  });
  afterEach(async () => {
    if (p2pWorker) {
      await p2pWorker.stop();
    }
  });
  describe('Wallet import', () => {
    it.skip('should be able to create two wallets and have them interact', async () => {
      await Event.start();
      await Api.start();

      const seenCoins = new Set();
      const socket = io.connect(
        'http://localhost:3000',
        { transports: ['websocket'] }
      );
      socket.on('connect', () => {
        const room = `/${chain}/${network}/inv`;
        socket.emit('room', room);
      });
      socket.on('coin', (coin: ICoin) => {
        seenCoins.add(coin.mintTxid);
      });

<<<<<<< HEAD
      const p2pWorker = new BitcoinP2PWorker({
=======
      p2pWorker = new P2pWorker({
>>>>>>> acd37f8c
        chain,
        network,
        chainConfig
      });
      await p2pWorker.start();

      const address1 = await rpc.getnewaddress('');
      const address2 = await rpc.getnewaddress('');
      const anAddress = 'mkzAfSHtmTh5Xsc352jf6TBPj55Lne5g21';

      try {
        await rpc.call('generatetoaddress', [1, address1]);
        await rpc.call('generatetoaddress', [1, address2]);
        await rpc.call('generatetoaddress', [100, anAddress]);
        await p2pWorker.syncDone();

        const wallet1 = await createWallet([address1], 0, network);
        const wallet2 = await createWallet([address2], 1, network);
        const dbWallet1 = await checkWalletExists(wallet1.authPubKey, address1);
        const dbWallet2 = await checkWalletExists(wallet2.authPubKey, address2);
        const utxos = await checkWalletUtxos(wallet1, address1);
        await checkWalletUtxos(wallet2, address2);
        const tx = await rpc.call('createrawtransaction', [
          utxos.map(utxo => ({ txid: utxo.mintTxid, vout: utxo.mintIndex })),
          { [address1]: 0.1, [address2]: 0.1 }
        ]);
        const fundedTx = await rpc.call('fundrawtransaction', [tx]);
        const signedTx = await rpc.signrawtx(fundedTx.hex);
        const broadcastedTx = await rpc.call('sendrawtransaction', [signedTx.hex]);
        while (!seenCoins.has(broadcastedTx)) {
          console.log('...WAITING...'); // TODO
          await wait(1000);
        }
        await verifyCoinSpent(utxos[0], broadcastedTx, dbWallet1!);
        await checkWalletReceived(dbWallet1!, broadcastedTx, address1, dbWallet2!);
        await checkWalletReceived(dbWallet2!, broadcastedTx, address2, dbWallet1!);
        await wait(1000);
        await socket.disconnect();
        await p2pWorker.stop();
        await Event.stop();
        await Api.stop();
      } catch (e) {
        console.log('Error : ', e);
        expect(e).to.be.undefined;
      }
    });

    xit('should be able to create two wallets and have them interact, while syncing', async () => {
      await Event.start();
      await Api.start();

      const seenCoins = new Set();
      const socket = io.connect(
        'http://localhost:3000',
        { transports: ['websocket'] }
      );
      socket.on('connect', () => {
        const room = `/${chain}/${network}/inv`;
        socket.emit('room', room);
      });
      socket.on('coin', (coin: ICoin) => {
        seenCoins.add(coin.mintTxid);
      });

<<<<<<< HEAD
      const p2pWorker = new BitcoinP2PWorker({
=======
      p2pWorker = new P2pWorker({
>>>>>>> acd37f8c
        chain,
        network,
        chainConfig
      });
      await p2pWorker.start();

      const address1 = await rpc.getnewaddress('');
      const address2 = await rpc.getnewaddress('');
      const anAddress = 'mkzAfSHtmTh5Xsc352jf6TBPj55Lne5g21';

      try {
        await rpc.call('generatetoaddress', [1, address1]);
        await rpc.call('generatetoaddress', [1, address2]);

        // mature coins
        await rpc.call('generatetoaddress', [100, anAddress]);
        await p2pWorker.syncDone();

        const wallet1 = await createWallet([address1], 2, network);
        const wallet2 = await createWallet([address2], 3, network);
        const dbWallet1 = await checkWalletExists(wallet1.authPubKey, address1);
        const dbWallet2 = await checkWalletExists(wallet2.authPubKey, address2);
        const utxos = await checkWalletUtxos(wallet1, address1);
        await checkWalletUtxos(wallet2, address2);
        const tx = await rpc.call('createrawtransaction', [
          utxos.map(utxo => ({ txid: utxo.mintTxid, vout: utxo.mintIndex })),
          { [address1]: 0.1, [address2]: 0.1 }
        ]);
        const fundedTx = await rpc.call('fundrawtransaction', [tx]);
        const signedTx = await rpc.signrawtx(fundedTx.hex);

        await rpc.call('generatetoaddress', [100, anAddress]);
        p2pWorker.sync();
        expect(p2pWorker.isSyncing).to.be.true;

        // Generate some blocks for the node to process
        const broadcastedTx = await rpc.call('sendrawtransaction', [signedTx.hex]);
        expect(p2pWorker.isSyncing).to.be.true;
        while (!seenCoins.has(broadcastedTx)) {
          console.log('...WAITING...'); // TODO
          await wait(1000);
        }
        await verifyCoinSpent(utxos[0], broadcastedTx, dbWallet1!);
        await checkWalletReceived(dbWallet1!, broadcastedTx, address1, dbWallet2!);
        await checkWalletReceived(dbWallet2!, broadcastedTx, address2, dbWallet1!);
        await wait(1000);
        await socket.disconnect();
        await p2pWorker.stop();
        await Event.stop();
        await Api.stop();
      } catch (e) {
        console.log('Error : ', e);
        expect(e).to.be.undefined;
      }
    });

    it('should import all addresses and verify in database while below 300 mb of heapUsed memory', async () => {
      await Event.start();
      await Api.start();

      let smallAddressBatch = new Array<string>();
      let mediumAddressBatch = new Array<string>();
      let largeAddressBatch = new Array<string>();

      console.log('Generating small batch of addresses');
      for (let i = 0; i < 10; i++) {
        let address = await rpc.getnewaddress('');
        smallAddressBatch.push(address);
      }

      console.log('Generating medium batch of addresses');
      expect(smallAddressBatch.length).to.deep.equal(10);

      for (let i = 0; i < 100; i++) {
        let address = await rpc.getnewaddress('');
        mediumAddressBatch.push(address);
      }
      expect(mediumAddressBatch.length).to.deep.equal(100);

      console.log('Generating large batch of addresses');
      for (let i = 0; i < 1000; i++) {
        let address = await rpc.getnewaddress('');
        largeAddressBatch.push(address);
      }

      expect(largeAddressBatch.length).to.deep.equal(1000);

      console.log('Checking');
      const importedWallet1 = await createWallet(smallAddressBatch, 0, network);
      const importedWallet2 = await createWallet(mediumAddressBatch, 1, network);
      const importedWallet3 = await createWallet(largeAddressBatch, 2, network);

      expect(importedWallet1).to.not.be.null;
      expect(importedWallet2).to.not.be.null;
      expect(importedWallet3).to.not.be.null;

      const foundSmallAddressBatch = await WalletAddressStorage.collection
        .find({
          chain,
          network,
          address: { $in: smallAddressBatch }
        })
        .toArray();

      const smallAddresses = foundSmallAddressBatch.map(wa => wa.address);

      for (let address of smallAddressBatch) {
        expect(smallAddresses.includes(address)).to.be.true;
      }
      expect(foundSmallAddressBatch.length).to.have.deep.equal(smallAddressBatch.length);

      const foundMediumAddressBatch = await WalletAddressStorage.collection
        .find({
          chain,
          network,
          address: { $in: mediumAddressBatch }
        })
        .toArray();

      const mediumAddresses = foundMediumAddressBatch.map(wa => wa.address);

      for (let address of mediumAddressBatch) {
        expect(mediumAddresses.includes(address)).to.be.true;
      }
      expect(foundMediumAddressBatch.length).to.have.deep.equal(mediumAddressBatch.length);

      const foundLargeAddressBatch = await WalletAddressStorage.collection
        .find({
          chain,
          network,
          address: { $in: largeAddressBatch }
        })
        .toArray();

      const largeAddresses = foundLargeAddressBatch.map(wa => wa.address);

      for (let address of largeAddressBatch) {
        expect(largeAddresses.includes(address)).to.be.true;
      }
      expect(foundLargeAddressBatch.length).to.have.deep.equal(largeAddressBatch.length);

      const { heapUsed } = process.memoryUsage();
      expect(heapUsed).to.be.below(3e8);
    });
  });
});<|MERGE_RESOLUTION|>--- conflicted
+++ resolved
@@ -9,13 +9,13 @@
 import { WalletAddressStorage } from '../../src/models/walletAddress';
 import { WalletStorage, IWallet } from '../../src/models/wallet';
 import { ParseApiStream } from 'bitcore-client';
+import { P2pWorker } from '../../src/services/p2p';
 import { resetDatabase } from '../helpers';
 import { Wallet } from 'bitcore-client';
 import { ICoin, CoinStorage } from '../../src/models/coin';
 import { MongoBound } from '../../src/models/base';
 import { ObjectId } from 'mongodb';
 import { TransactionStorage } from '../../src/models/transaction';
-import { BitcoinP2PWorker } from '../../src/modules/bitcoin/p2p';
 
 const chain = 'BTC';
 const network = 'regtest';
@@ -121,11 +121,7 @@
         seenCoins.add(coin.mintTxid);
       });
 
-<<<<<<< HEAD
-      const p2pWorker = new BitcoinP2PWorker({
-=======
       p2pWorker = new P2pWorker({
->>>>>>> acd37f8c
         chain,
         network,
         chainConfig
@@ -190,11 +186,7 @@
         seenCoins.add(coin.mintTxid);
       });
 
-<<<<<<< HEAD
-      const p2pWorker = new BitcoinP2PWorker({
-=======
       p2pWorker = new P2pWorker({
->>>>>>> acd37f8c
         chain,
         network,
         chainConfig
