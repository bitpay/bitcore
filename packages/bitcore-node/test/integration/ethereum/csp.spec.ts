--- conflicted
+++ resolved
@@ -333,11 +333,7 @@
       await streamWalletTransactionsTest(chain, network, true)
     );
 
-<<<<<<< HEAD
-    it('should stream DEX wallet transactions with parity trace blocks', async () => {
-=======
     it('should stream DEX wallet transactions with erigon trace blocks', async () => {
->>>>>>> 72f88206
       await EthBlockStorage.collection.insertMany(ErigonEthBlocks as any);
       await EthTransactionStorage.collection.insertMany(ErigonEthTransactions as any);
 
