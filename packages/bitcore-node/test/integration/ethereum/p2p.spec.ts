--- conflicted
+++ resolved
@@ -12,72 +12,11 @@
 import { resetDatabase } from '../../helpers';
 import { intAfterHelper, intBeforeHelper } from '../../helpers/integration';
 
-<<<<<<< HEAD
-const { StreamUtil } = BitcoreClient;
-const chain = 'ETH';
-const network = 'regtest';
-let chainConfig: IEVMNetworkConfig; // Declare but don't assign yet
-
-const name = 'EthereumWallet-Ci';
-const storageType = 'Level';
-const baseUrl = 'http://localhost:3000/api';
-const password = '';
-const phrase = 'kiss talent nerve fossil equip fault exile execute train wrist misery diet';
-const accounts = { erigon: '0x67b1d87101671b127f5f8714789C7192f7ad340e', geth: '0xeC12CD1Ab86F83C1B26C5caa38126Bc4299b6CBa' };
-const privKeys = { erigon: '26e86e45f6fc45ec6e2ecd128cec80fa1d1505e5507dcd2ae58c3130a7a97b48', geth: '0xf9ad2207e910cd649c9a32063dea3656380c32fa07d6bb9be853687ca585a015' };
-
-async function getWallet() {
-  let wallet: BitcoreClient.Wallet;
-  try {
-    wallet = await BitcoreClient.Wallet.loadWallet({ name, storageType });
-    await wallet.register();
-    await wallet.syncAddresses();
-    return wallet;
-  } catch (e) {
-    console.log('Creating a new ethereum wallet');
-    wallet = await BitcoreClient.Wallet.create({
-      name,
-      chain,
-      network,
-      baseUrl,
-      password,
-      phrase,
-      storageType
-    } as Partial<BitcoreClient.IWalletExt>);
-    await wallet.unlock(password);
-    await wallet.nextAddressPair();
-    await wallet.lock();
-    return wallet;
-  }
-}
-
-async function sendTransaction(from, to, amount, web3, wallet, nonce = 0) {
-  if (!wallet) {
-    wallet = await getWallet();
-  }
-  if (!nonce) {
-    nonce = await web3.eth.getTransactionCount(accounts[from]);
-  }
-  const gasPrice = Number(await web3.eth.getGasPrice());
-  const tx = await wallet.newTx({ recipients: [{ address: to, amount }], from: accounts[from], nonce, gasLimit: 21000, gasPrice });
-  const signedTx = await wallet.signTx({ tx, signingKeys: [{ privKey: privKeys[from] }] });
-  await web3.eth.sendSignedTransaction(signedTx);
-}
-
-=======
->>>>>>> 3a623330
 describe('Ethereum', function() {
   // eslint-disable-next-line @typescript-eslint/no-this-alias
   const suite = this;
   this.timeout(50000);
 
-<<<<<<< HEAD
-  before(async function() {
-    expect(config.chains[chain], `chain ${chain} is not in the config`).to.exist;
-    if (!config.chains[chain] || !config.chains[chain][network]) {
-      this.skip();
-    }
-=======
   const { StreamUtil } = BitcoreClient;
   const chain = 'ETH';
   const network = 'regtest';
@@ -130,7 +69,6 @@
   }
 
   before(async function() {
->>>>>>> 3a623330
     chainConfig = config.chains[chain][network] as IEVMNetworkConfig;
     await BitcoreClient.Wallet.deleteWallet({ name, storageType }).catch(() => { /* ignore if it doesn't exist */ });
     await intBeforeHelper();
