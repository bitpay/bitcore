--- conflicted
+++ resolved
@@ -8,11 +8,7 @@
 import { Event } from '../../src/services/event';
 import { Api } from '../../src/services/api';
 
-<<<<<<< HEAD
-const wait = (time) => new Promise((resolve)=>setTimeout(resolve, time));
-=======
 const wait = time => new Promise(resolve => setTimeout(resolve, time));
->>>>>>> 7296061d
 
 const chain = 'BTC';
 const network = 'regtest';
@@ -20,12 +16,8 @@
 const creds = chainConfig.rpc;
 const rpc = new AsyncRPC(creds.username, creds.password, creds.host, creds.port);
 
-<<<<<<< HEAD
-describe('Websockets', () => {
-=======
 describe('Websockets', function() {
   this.timeout(50000);
->>>>>>> 7296061d
   before(async () => {
     await resetDatabase();
   });
@@ -36,17 +28,6 @@
       network,
       chainConfig
     });
-<<<<<<< HEAD
-
-    await rpc.generate(5);
-    await p2pWorker.start();
-    await p2pWorker.sync();
-    await rpc.generate(1);
-    await p2pWorker.sync();
-
-    const tip = await BlockStorage.getLocalTip({ chain, network });
-    expect(tip).to.not.eq(null);
-=======
     await p2pWorker.start();
     await p2pWorker.sync();
 
@@ -54,25 +35,16 @@
     if (checkForBlocks === null || checkForBlocks.height < 100) {
       rpc.generate(100)
     }
->>>>>>> 7296061d
 
     await rpc.generate(1);
     await p2pWorker.sync();
     await wait(1000);
 
     const afterGenTip = await BlockStorage.getLocalTip({ chain, network });
-<<<<<<< HEAD
-
-    if (tip != null && afterGenTip != null) {
-      expect(tip.height).to.be.lt(afterGenTip.height);
-    } else {
-      console.log('no prevTip');
-=======
     expect(afterGenTip).to.not.eq(null);
 
     if (checkForBlocks != null && afterGenTip != null) {
       expect(checkForBlocks.height).to.be.lt(afterGenTip.height);
->>>>>>> 7296061d
     }
 
     await p2pWorker.stop();
@@ -88,38 +60,13 @@
       chainConfig
     });
 
-<<<<<<< HEAD
-    await rpc.generate(1);
-    await p2pWorker.start();
-    await p2pWorker.sync();
-    await rpc.generate(1);
-    await p2pWorker.sync();
-    await wait(1000);
-
-    let hasSeenABlockEvent = false;
-    console.log('Attempting socket connection');
-=======
     let hasSeenABlockEvent = false;
 
->>>>>>> 7296061d
     const socket = io.connect(
       'http://localhost:3000',
       { transports: ['websocket'] }
     );
     socket.on('connect', () => {
-<<<<<<< HEAD
-      console.log('Connected to socket');
-      socket.emit('room', '/BTC/regtest/inv');
-    });
-    socket.on('block', payload => {
-      hasSeenABlockEvent = true;
-      console.log(payload);
-    });
-    socket.on('disconnect', () => {
-      console.log('Socket disconnected');
-    });
-
-=======
       socket.emit('room', '/BTC/regtest/inv');
     });
     socket.on('block', () => {
@@ -127,16 +74,10 @@
     });
 
     await p2pWorker.start();
->>>>>>> 7296061d
     await rpc.generate(1);
     await p2pWorker.sync();
     await wait(1000);
     await p2pWorker.stop();
-<<<<<<< HEAD
-
-    expect(hasSeenABlockEvent).to.be.eq(true);
-  });
-=======
     await socket.disconnect();
 
     expect(hasSeenABlockEvent).to.be.eq(true);
@@ -173,5 +114,4 @@
 
     expect([hasSeenTxEvent, hasSeenCoinEvent]).to.deep.eq([true, true]);
   });
->>>>>>> 7296061d
 });