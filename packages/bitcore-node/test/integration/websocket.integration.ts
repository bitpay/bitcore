--- conflicted
+++ resolved
@@ -28,17 +28,7 @@
       network,
       chainConfig
     });
-    await rpc.generate(1);
     await p2pWorker.start();
-<<<<<<< HEAD
-    await p2pWorker.sync();
-
-    const checkForBlocks = await BlockStorage.getLocalTip({chain, network});
-    if (checkForBlocks === null || checkForBlocks.height < 100) {
-      rpc.generate(100)
-    }
-=======
->>>>>>> f2886072
 
     await rpc.generate(5)
     await p2pWorker.sync();
