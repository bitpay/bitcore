import logger from '../logger';
import { StorageService } from './storage';
import { LoggifyClass } from '../decorators/Loggify';
import { EventStorage, IEvent, EventModel } from '../models/events';
import { PassThrough } from 'stream';
import { Storage } from './storage';
import { Config, ConfigService } from './config';

@LoggifyClass
export class EventService {
  txStream = new PassThrough({ objectMode: true });
  blockStream = new PassThrough({ objectMode: true });
  addressCoinStream = new PassThrough({ objectMode: true });
  storageService: StorageService;
  configService: ConfigService;
  eventModel: EventModel;
  stopped = false;

  constructor({ storageService = Storage, eventModel = EventStorage, configService = Config } = {}) {
    this.storageService = storageService;
    this.configService = configService;
    this.eventModel = eventModel;
    this.signalTx = this.signalTx.bind(this);
    this.signalBlock = this.signalBlock.bind(this);
    this.signalAddressCoin = this.signalAddressCoin.bind(this);
  }

  start() {
<<<<<<< HEAD
    if (!this.configService.isEnabled('event')) {
=======
    if (this.configService.isDisabled('event')) {
      logger.info('Disabled Event Service');
>>>>>>> 5d7c7c6b
      return;
    }
    logger.info('Starting Event Service');
    this.stopped = false;
    if (this.storageService.connected) {
      this.wireup();
    } else {
      this.storageService.connection.on('CONNECTED', () => {
        this.wireup();
      });
    }
  }

  stop() {
    logger.info('Stopping Event Service');
    this.stopped = true;
  }

  async wireup() {
    let lastBlockUpdate = new Date();
    let lastTxUpdate = new Date();
    let lastAddressTxUpdate = new Date();

    const retryTxCursor = async () => {
      const txCursor = this.eventModel.getTxTail(lastTxUpdate);
      while (await txCursor.hasNext()) {
        const txEvent = await txCursor.next();
        if (txEvent) {
          const tx = <IEvent.TxEvent>txEvent.payload;
          this.txStream.write(tx);
          lastTxUpdate = new Date();
        }
      }
      if (!this.stopped) {
        setTimeout(retryTxCursor, 100);
      }
    };
    retryTxCursor();

    const retryBlockCursor = async () => {
      const blockCursor = this.eventModel.getBlockTail(lastBlockUpdate);
      while (await blockCursor.hasNext()) {
        const blockEvent = await blockCursor.next();
        if (blockEvent) {
          const block = <IEvent.BlockEvent>blockEvent.payload;
          this.blockStream.write(block);
          lastBlockUpdate = new Date();
        }
      }
      if (!this.stopped) {
        setTimeout(retryBlockCursor, 100);
      }
    };
    retryBlockCursor();

    const retryAddressTxCursor = async () => {
      const addressTxCursor = this.eventModel.getCoinTail(lastAddressTxUpdate);
      while (await addressTxCursor.hasNext()) {
        const addressTx = await addressTxCursor.next();
        if (addressTx) {
          const addressCoin = <IEvent.CoinEvent>addressTx.payload;
          this.addressCoinStream.write(addressCoin);
          lastAddressTxUpdate = new Date();
        }
      }
      if (!this.stopped) {
        setTimeout(retryAddressTxCursor, 100);
      }
    };
    retryAddressTxCursor();
  }

  async signalBlock(block: IEvent.BlockEvent) {
    await this.eventModel.signalBlock(block);
  }

  async signalTx(tx: IEvent.TxEvent) {
    await this.eventModel.signalTx(tx);
  }

  async signalAddressCoin(payload: IEvent.CoinEvent) {
    await this.eventModel.signalAddressCoin(payload);
  }
}

export const Event = new EventService();<|MERGE_RESOLUTION|>--- conflicted
+++ resolved
@@ -26,12 +26,8 @@
   }
 
   start() {
-<<<<<<< HEAD
-    if (!this.configService.isEnabled('event')) {
-=======
     if (this.configService.isDisabled('event')) {
       logger.info('Disabled Event Service');
->>>>>>> 5d7c7c6b
       return;
     }
     logger.info('Starting Event Service');
