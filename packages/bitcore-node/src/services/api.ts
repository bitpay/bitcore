--- conflicted
+++ resolved
@@ -32,12 +32,8 @@
   }
 
   async start() {
-<<<<<<< HEAD
-    if (!this.configService.isEnabled('api')) {
-=======
     if (this.configService.isDisabled('api')) {
       logger.info(`Disabled API Service`);
->>>>>>> 5d7c7c6b
       return;
     }
     if (!this.storageService.connected) {
@@ -45,13 +41,8 @@
     }
     this.httpServer.timeout = this.timeout;
     this.httpServer.listen(this.port, () => {
-<<<<<<< HEAD
-      logger.info(`API server started on port ${this.port}`);
-      this.socketService.start({ server: this.httpServer, config });
-=======
       logger.info(`Starting API Service on port ${this.port}`);
       this.socketService.start({ server: this.httpServer });
->>>>>>> 5d7c7c6b
     });
     return this.httpServer;
   }
