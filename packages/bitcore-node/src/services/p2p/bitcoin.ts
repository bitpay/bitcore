import logger from '../../logger';
import { HostPort } from '../../types/HostPort';
import { Peer, BitcoreP2pPool } from '../../types/Bitcore-P2P-Pool';
import { Bitcoin } from '../../types/namespaces/Bitcoin';
import { LoggifyClass } from '../../decorators/Loggify';
import { P2pService } from '.';

import { EventEmitter } from 'events';
import { Cache } from '../../utils/cache';

const Chain = require('../../chain');

@LoggifyClass
export class BtcP2pService implements P2pService<Bitcoin.Block, Bitcoin.Transaction> {
  public syncing: boolean;
  public stream: EventEmitter;

  private chain: string;
  private network: string;
  private forked?: {
    chain: string;
    height: number;
  };
  private trustedPeers: HostPort[];
  private pool: BitcoreP2pPool;
  private bitcoreLib: any;
  private bitcoreP2p: any;
  private messages: any;
  private invCache: { [key: string]: Cache };
  private stayConnected?: NodeJS.Timer;
<<<<<<< HEAD
  private stream: {
    blocks: Subject<{
      block: Bitcoin.Block;
      transactions: Bitcoin.Transaction[];
    }>;
    transactions: Subject<Bitcoin.Transaction>;
  };
=======
>>>>>>> 86eb47e4

  constructor(config: any) {
    this.stream = new EventEmitter();

    // Chain
    if (typeof config.chain === 'string') {
      this.chain = config.chain;
    } else {
      throw new Error(`BtcP2pService: chain must be a string, got ${config.chain}`);
    }

    // Network
    if (typeof config.network === 'string') {
      this.network = config.network;
    } else {
      throw new Error(`BtcP2pService: network must be a string, got ${config.network}`);
    }

    // Parent Chain
    if (config.parentChain) {
      let chain;
      if (typeof config.parentChain === 'string') {
        chain = config.parentChain;
      } else {
        throw new Error(`BtcP2pService: parentChain must be a string, got ${config.parentChain}`);
      }

      // Fork Height
      let height;
      if (typeof config.forkHeight === 'number') {
        height = config.forkHeight;
      } else {
        throw new Error(`BtcP2pService: forkHeight must be a number, got ${config.forkHeight}`);
      }
      this.forked = {
        chain,
        height
      };
    } else if (config.forkHeight) {
      throw new Error(`BtcP2pService: must provide forkHeight if providing parentChain`);
    }

    // Peers
    this.trustedPeers = [];
    if (config.trustedPeers instanceof Array && config.trustedPeers.length > 0) {
      for (const peer of config.trustedPeers) {
        if (typeof peer.host === 'string' && typeof peer.port === 'number') {
          this.trustedPeers.push(peer);
        } else {
          throw new Error(`BtcP2pService: peer must be { host: string, port: number }, got ${peer}`);
        }
      }
    } else {
      throw new Error(`BtcP2pService: trustedPeers must be a non-empty list, got ${config.trustedPeers}`);
    }

    this.bitcoreLib = Chain[this.chain].lib;
    this.bitcoreP2p = Chain[this.chain].p2p;
    this.invCache = {
      [this.bitcoreP2p.Inventory.TYPE.BLOCK]: new Cache(1000),
      [this.bitcoreP2p.Inventory.TYPE.TX]: new Cache(1000)
    };
    this.syncing = false;
<<<<<<< HEAD
    this.stream = {
      blocks: new Subject(),
      transactions: new Subject()
    };
=======
>>>>>>> 86eb47e4

    if (!this.bitcoreLib.Networks.get(this.network)) {
      throw new Error('Unknown network specified in config');
    }
    if (this.network === 'regtest') {
      this.bitcoreLib.Networks.enableRegtest();
    }

    this.messages = new this.bitcoreP2p.Messages({
      network: this.bitcoreLib.Networks.get(this.network)
    });
    this.pool = new this.bitcoreP2p.Pool({
      addrs: this.trustedPeers.map(peer => {
        return {
          ip: {
            v4: peer.host
          },
          port: peer.port
        };
      }),
      dnsSeed: false,
      listenAddr: false,
      network: this.network,
      messages: this.messages
    });
  }

  public async start() {
    this.pool.on('peerready', peer => {
      logger.info(`Connected to peer ${peer.host}`, {
        chain: this.chain,
        network: this.network
      });
    });

    this.pool.on('peerdisconnect', peer => {
      logger.warn(`Not connected to peer ${peer.host}`, {
        chain: this.chain,
        network: this.network
      });
    });

    this.pool.on('peertx', (peer, message) => {
      logger.debug('peer tx received', {
        peer: `${peer.host}:${peer.port}`,
        chain: this.chain,
        network: this.network,
        transaction: message.transaction.hash
      });
      const hash = message.transaction.hash;
      if (!this.invCache[this.bitcoreP2p.Inventory.TYPE.TX].use(hash)) {
        this.stream.emit('tx', message.transaction);
      }
    });

    this.pool.on('peerblock', (peer, message) => {
      logger.debug('peer block received', {
        peer: `${peer.host}:${peer.port}`,
        chain: this.chain,
        network: this.network,
        block: message.block.hash
      });
      const hash = message.block.hash;

      if (!this.invCache[this.bitcoreP2p.Inventory.TYPE.BLOCK].use(hash)) {
        this.stream.emit(hash, message.block);
        if (!this.syncing) {
          this.stream.emit('block', message.block);
        }
      }
    });

    this.pool.on('peerheaders', (peer, message) => {
      logger.debug('peerheaders message received', {
        peer: `${peer.host}:${peer.port}`,
        chain: this.chain,
        network: this.network,
        headers: message.headers.map(h => h.hash)
      });
      this.stream.emit('headers', message.headers);
    });

    this.pool.on('peerinv', (peer, message) => {
      if (!this.syncing) {
        const filtered = message.inventory.filter((inv: any) => {
          const hash = this.bitcoreLib.encoding
            .BufferReader(inv.hash)
            .readReverse()
            .toString('hex');
          return !this.invCache[inv.type].peek(hash);
        });
        if (filtered.length) {
          peer.sendMessage(this.messages.GetData(filtered));
        }
      }
    });

    this.stayConnected = setInterval(this.pool.connect.bind(this.pool), 5000);
    this.pool.connect();

    // connect to peers before using this service
    return new Promise<void>(resolve => {
      this.pool.once('peerready', () => resolve());
    });
  }

  public async stop() {
    if (this.stayConnected) {
      clearInterval(this.stayConnected);
    }
  }

  public height(): number {
    return Object.values(this.pool._connectedPeers).reduce((best, peer: Peer) => Math.max(best, peer.bestHeight), 0);
  }

<<<<<<< HEAD
  public parent(): { chain: string; network: string; height: number } | undefined {
=======
  public parent():
    | {
        chain: string;
        network: string;
        height: number;
      }
    | undefined {
>>>>>>> 86eb47e4
    if (this.forked && this.forked.chain !== this.chain) {
      return {
        chain: this.forked.chain,
        network: this.network,
        height: this.forked.height
      };
    }
    return undefined;
  }

  public async getMissingBlockHashes(candidateHashes: string[]): Promise<string[]> {
    return new Promise<string[]>(resolve => {
      const getHeaders = () => {
        this.pool.sendMessage(
          this.messages.GetHeaders({
            starts: candidateHashes
          })
        );
      };
      const headersRetry = setInterval(getHeaders, 1000);

      this.stream.once('headers', (headers: Bitcoin.Block.HeaderObj[]) => {
        clearInterval(headersRetry);
        resolve(headers.map(h => h.hash));
      });
      getHeaders();
    });
  }

  public async getBlock(hash: string): Promise<Bitcoin.Block> {
    return new Promise<Bitcoin.Block>(resolve => {
      logger.debug('Getting block, hash:', hash);
      const _getBlock = () => {
        this.pool.sendMessage(this.messages.GetData.forBlock(hash));
      };
      const getBlockRetry = setInterval(_getBlock, 1000);

      this.stream.once(hash, block => {
        logger.debug('Received block, hash:', hash);
        clearInterval(getBlockRetry);
        resolve(block);
      });
      _getBlock();
    });
  }
}<|MERGE_RESOLUTION|>--- conflicted
+++ resolved
@@ -28,17 +28,6 @@
   private messages: any;
   private invCache: { [key: string]: Cache };
   private stayConnected?: NodeJS.Timer;
-<<<<<<< HEAD
-  private stream: {
-    blocks: Subject<{
-      block: Bitcoin.Block;
-      transactions: Bitcoin.Transaction[];
-    }>;
-    transactions: Subject<Bitcoin.Transaction>;
-  };
-=======
->>>>>>> 86eb47e4
-
   constructor(config: any) {
     this.stream = new EventEmitter();
 
@@ -101,13 +90,6 @@
       [this.bitcoreP2p.Inventory.TYPE.TX]: new Cache(1000)
     };
     this.syncing = false;
-<<<<<<< HEAD
-    this.stream = {
-      blocks: new Subject(),
-      transactions: new Subject()
-    };
-=======
->>>>>>> 86eb47e4
 
     if (!this.bitcoreLib.Networks.get(this.network)) {
       throw new Error('Unknown network specified in config');
@@ -224,9 +206,6 @@
     return Object.values(this.pool._connectedPeers).reduce((best, peer: Peer) => Math.max(best, peer.bestHeight), 0);
   }
 
-<<<<<<< HEAD
-  public parent(): { chain: string; network: string; height: number } | undefined {
-=======
   public parent():
     | {
         chain: string;
@@ -234,7 +213,6 @@
         height: number;
       }
     | undefined {
->>>>>>> 86eb47e4
     if (this.forked && this.forked.chain !== this.chain) {
       return {
         chain: this.forked.chain,
