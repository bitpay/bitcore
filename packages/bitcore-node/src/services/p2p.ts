import config from '../config';
import logger from '../logger';
import { EventEmitter } from 'events';
import { BlockModel } from '../models/block';
import { ChainStateProvider } from '../providers/chain-state';
import { TransactionModel } from '../models/transaction';
import { Bitcoin } from '../types/namespaces/Bitcoin';
import { StateModel } from '../models/state';
import { CoinModel } from '../models/coin';
const Chain = require('../chain');
const LRU = require('lru-cache');

export class P2pService {
  private chain: string;
  private network: string;
  private bitcoreLib: any;
  private bitcoreP2p: any;
  private chainConfig: any;
  private events: EventEmitter;
  private syncing: boolean;
  private messages: any;
  private pool: any;
  private invCache: any;
  private initialSyncComplete: boolean;
  constructor(params) {
    const { chain, network, chainConfig } = params;
    this.chain = chain;
    this.network = network;
    this.bitcoreLib = Chain[this.chain].lib;
    this.bitcoreP2p = Chain[this.chain].p2p;
    this.chainConfig = chainConfig;
    this.events = new EventEmitter();
    this.syncing = true;
    this.initialSyncComplete = false;
    this.invCache = new LRU({ max: 10000 });
    this.messages = new this.bitcoreP2p.Messages({
      network: this.bitcoreLib.Networks.get(this.network)
    });
    this.pool = new this.bitcoreP2p.Pool({
      addrs: this.chainConfig.trustedPeers.map(peer => {
        return {
          ip: {
            v4: peer.host
          },
          port: peer.port
        };
      }),
      dnsSeed: false,
      listenAddr: false,
      network: this.network,
      messages: this.messages
    });
  }

  setupListeners() {
    this.pool.on('peerready', peer => {
      logger.info(`Connected to peer ${peer.host}`, {
        chain: this.chain,
        network: this.network
      });
    });

    this.pool.on('peerdisconnect', peer => {
      logger.warn(`Not connected to peer ${peer.host}`, {
        chain: this.chain,
        network: this.network
      });
    });

    this.pool.on('peertx', (peer, message) => {
      const hash = message.transaction.hash;
      logger.debug('peer tx received', {
        peer: `${peer.host}:${peer.port}`,
        chain: this.chain,
        network: this.network,
        hash
      });
      if (!this.invCache.get(hash)) {
        this.processTransaction(message.transaction);
        this.events.emit('transaction', message.transaction);
      }
      this.invCache.set(hash);
    });

    this.pool.on('peerblock', (peer, message) => {
      const { block } = message;
      const { hash } = block;
      logger.debug('peer block received', {
        peer: `${peer.host}:${peer.port}`,
        chain: this.chain,
        network: this.network,
        hash
      });

      if (!this.invCache.get(hash)) {
        this.invCache.set(hash);
        this.events.emit(hash, message.block);
        if (!this.syncing) {
          this.processBlock(block);
          this.events.emit('block', message.block);
        }
      }
    });

    this.pool.on('peerheaders', (peer, message) => {
      logger.debug('peerheaders message received', {
        peer: `${peer.host}:${peer.port}`,
        chain: this.chain,
        network: this.network,
        count: message.headers.length
      });
      this.events.emit('headers', message.headers);
    });

    this.pool.on('peerinv', (peer, message) => {
      if (!this.syncing) {
        const filtered = message.inventory.filter(inv => {
          const hash = this.bitcoreLib.encoding
            .BufferReader(inv.hash)
            .readReverse()
            .toString('hex');
          return !this.invCache.get(hash);
        });

        if (filtered.length) {
          peer.sendMessage(this.messages.GetData(filtered));
        }
      }
    });
  }

  async connect() {
    this.pool.connect();
    setInterval(this.pool.connect.bind(this.pool), 5000);
    return new Promise<void>(resolve => {
      this.pool.once('peerready', () => resolve());
    });
  }

  static startConfiguredChains() {
    for (let chain of Object.keys(config.chains)) {
      for (let network of Object.keys(config.chains[chain])) {
        const chainConfig = config.chains[chain][network];
        if (chainConfig.chainSource && chainConfig.chainSource !== 'p2p') {
          continue;
        }
        new P2pService({
          chain,
          network,
          chainConfig
        }).start();
      }
    }
  }

  public async getHeaders(candidateHashes: string[]) {
    return new Promise(resolve => {
      const _getHeaders = () => {
        this.pool.sendMessage(
          this.messages.GetHeaders({
            starts: candidateHashes
          })
        );
      };
      const headersRetry = setInterval(_getHeaders, 1000);

      this.events.once('headers', headers => {
        clearInterval(headersRetry);
        resolve(headers);
      });
      _getHeaders();
    });
  }

  public async getBlock(hash: string) {
    return new Promise(resolve => {
      logger.debug('Getting block, hash:', hash);
      const _getBlock = () => {
        this.pool.sendMessage(this.messages.GetData.forBlock(hash));
      };
      const getBlockRetry = setInterval(_getBlock, 1000);

      this.events.once(hash, block => {
        logger.debug('Received block, hash:', hash);
        clearInterval(getBlockRetry);
        resolve(block);
      });
      _getBlock();
    });
  }

  getBestPoolHeight(): number {
    let best = 0;
    for (const peer of Object.values(this.pool._connectedPeers) as { bestHeight: number }[]) {
      if (peer.bestHeight > best) {
        best = peer.bestHeight;
      }
    }
    return best;
  }

  async processBlock(block): Promise<any> {
    return new Promise(async (resolve, reject) => {
      try {
        await BlockModel.addBlock({
          chain: this.chain,
          network: this.network,
          forkHeight: this.chainConfig.forkHeight,
          parentChain: this.chainConfig.parentChain,
          initialSyncComplete: this.initialSyncComplete,
          block
        });
        if (!this.syncing) {
          logger.info(`Added block ${block.hash}`, {
            chain: this.chain,
            network: this.network
          });
        }
        resolve();
      } catch (err) {
        reject(err);
      }
    });
  }

  async processTransaction(tx: Bitcoin.Transaction): Promise<any> {
    const now = new Date();
    TransactionModel.batchImport({
      chain: this.chain,
      network: this.network,
      txs: [tx],
      height: -1,
      mempoolTime: now,
      blockTime: now,
      blockTimeNormalized: now,
      initialSyncComplete: true
    });
  }

  async sync() {
    const { chain, chainConfig, network } = this;
    const { parentChain, forkHeight } = chainConfig;
    this.syncing = true;
    const state = await StateModel.collection.findOne({});
    this.initialSyncComplete =
      state && state.initialSyncComplete && state.initialSyncComplete.includes(`${chain}:${network}`);
    let tip = await ChainStateProvider.getLocalTip({ chain, network });
    if (parentChain && (!tip || tip.height < forkHeight)) {
      let parentTip = await ChainStateProvider.getLocalTip({ chain: parentChain, network });
      while (!parentTip || parentTip.height < forkHeight) {
        logger.info(`Waiting until ${parentChain} syncs before ${chain} ${network}`);
        await new Promise(resolve => {
          setTimeout(resolve, 5000);
        });
        parentTip = await ChainStateProvider.getLocalTip({ chain: parentChain, network });
      }
      if (parentTip.height > forkHeight && tip.height === 0) {
        // fork copy logic
        await this.createFork(chain, parentChain, forkHeight);
      }
    }

    const getHeaders = async () => {
      const locators = await ChainStateProvider.getLocatorHashes({ chain, network });
      return this.getHeaders(locators);
    };

    let headers;
    while (!headers || headers.length > 0) {
      headers = await getHeaders();
      tip = await ChainStateProvider.getLocalTip({ chain, network });
      let currentHeight = tip ? tip.height : 0;
      let lastLog = 0;
      logger.info(`Syncing ${headers.length} blocks for ${chain} ${network}`);
      for (const header of headers) {
<<<<<<< HEAD
        const block = await this.getBlock(header.hash);
        await this.processBlock(block);
        currentHeight++;
        if (Date.now() - lastLog > 100) {
          logger.info(`Sync progress ${((100 * currentHeight) / this.getBestPoolHeight()).toFixed(3)}%`, {
            chain,
            network,
            height: currentHeight
          });
          lastLog = Date.now();
=======
        try {
          const block = await this.getBlock(header.hash);
          await this.processBlock(block);
          currentHeight++;
          if (Date.now() - lastLog > 100) {
            logger.info(`Sync progress ${(100 * (currentHeight) / this.getBestPoolHeight()).toFixed(3)}%`, {
              chain,
              network,
              height: currentHeight
            });
            lastLog = Date.now();
          }
        } catch (err) {
          logger.error(`Error syncing ${chain} ${network}`, err);
          return this.sync();
>>>>>>> 4fd7f321
        }
        
      }
    }
    logger.info(`${chain}:${network} up to date.`);
    this.syncing = false;
    StateModel.collection.findOneAndUpdate(
      {},
      { $addToSet: { initialSyncComplete: `${chain}:${network}` } },
      { upsert: true }
    );
    return true;
  }

  async createFork(newChain: string, parentChain: string, forkHeight: number) {
    const currentHeight = ChainStateProvider.getLocalTip({ chain: newChain, network: this.network });
    const blockCursor = BlockModel.collection
      .find(
        { chain: parentChain, network: this.network, height: { $lt: forkHeight, $gte: currentHeight } },
        { batchSize: 100 }
      )
      .sort({ height: 1 });

    while (blockCursor.hasNext()) {
      const block = await blockCursor.next();
      const newBlock = Object.assign({}, block, { chain: newChain, processed: false });
      const mongoOperations = new Array();
      mongoOperations.push(BlockModel.collection.insert(newBlock));

      const blockTransactions = await TransactionModel.collection
        .find({
          chain: parentChain,
          network: this.network,
          blockHash: block.hash
        })
        .toArray();

      const newTransactions = blockTransactions.map(tx => {
        return Object.assign({}, tx, {
          _id: null,
          chain: newChain
        });
      });
      mongoOperations.push(TransactionModel.collection.insertMany(newTransactions));

      // find coins that were spent past the fork, or not spent at the time of fork
      const blockCoins = await CoinModel.collection
        .find({
          chain: parentChain,
          mintHeight: block.height,
          spentHeight: { $or: [{ $gt: forkHeight }, { $eq: -2 }] }
        })
        .toArray();

      const newCoins = blockCoins.map(coin => {
        const legacyAddress = new Chain[parentChain].lib.Address(coin.address);
        const newAddress = this.bitcoreLib.Address(legacyAddress);
        return Object.assign({}, coin, {
          _id: null,
          chain: newChain,
          spentHeight: -2,
          spentTxid: null,
          address: newAddress
        });
      });

      mongoOperations.push(CoinModel.collection.insertMany(newCoins));

      await Promise.all(mongoOperations);

      BlockModel.collection.updateOne(
        { chain: newChain, network: this.network, hash: block.hash },
        { processed: true }
      );
    }
  }

  async start() {
    logger.debug(`Started worker for chain ${this.chain}`);
    this.setupListeners();
    await this.connect();
    this.sync();
  }
}<|MERGE_RESOLUTION|>--- conflicted
+++ resolved
@@ -273,18 +273,6 @@
       let lastLog = 0;
       logger.info(`Syncing ${headers.length} blocks for ${chain} ${network}`);
       for (const header of headers) {
-<<<<<<< HEAD
-        const block = await this.getBlock(header.hash);
-        await this.processBlock(block);
-        currentHeight++;
-        if (Date.now() - lastLog > 100) {
-          logger.info(`Sync progress ${((100 * currentHeight) / this.getBestPoolHeight()).toFixed(3)}%`, {
-            chain,
-            network,
-            height: currentHeight
-          });
-          lastLog = Date.now();
-=======
         try {
           const block = await this.getBlock(header.hash);
           await this.processBlock(block);
@@ -300,7 +288,6 @@
         } catch (err) {
           logger.error(`Error syncing ${chain} ${network}`, err);
           return this.sync();
->>>>>>> 4fd7f321
         }
         
       }
