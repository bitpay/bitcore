import { logger, timestamp, formatTimestamp } from '../logger';
import { EventEmitter } from 'events';
import { BlockStorage, BlockModel } from '../models/block';
import { ChainStateProvider } from '../providers/chain-state';
import { TransactionStorage } from '../models/transaction';
import { Bitcoin } from '../types/namespaces/Bitcoin';
import { StateStorage } from '../models/state';
import { SpentHeightIndicators } from '../types/Coin';
import os from 'os';
import { Config, ConfigService } from './config';
<<<<<<< HEAD
import { BitcoinBlockType } from '../types/namespaces/Bitcoin/Block';
=======
import { wait } from '../utils/wait';
>>>>>>> 967fb6d5
const Chain = require('../chain');

export class P2pManager {
  workers = new Array<P2pWorker>();

  private configService: ConfigService;

  constructor({ configService = Config } = {}) {
    this.configService = configService;
  }

  async stop() {
    logger.info('Stopping P2P Manager');
    for (const worker of this.workers) {
      await worker.stop();
    }
  }

  async start({ blockModel = BlockStorage } = {}) {
    if (this.configService.isDisabled('p2p')) {
      logger.info('Disabled P2P Manager');
      return;
    }
    logger.info('Starting P2P Manager');
    const p2pWorkers = new Array<P2pWorker>();
    for (let chainNetwork of Config.chainNetworks()) {
      const { chain, network } = chainNetwork;
      const chainConfig = Config.chainConfig(chainNetwork);
      if (chainConfig.chainSource && chainConfig.chainSource !== 'p2p') {
        continue;
      }
      const p2pWorker = new P2pWorker({
        chain,
        network,
        chainConfig,
        blockModel
      });
      p2pWorkers.push(p2pWorker);
      try {
        p2pWorker.start();
      } catch (e) {
        logger.error('P2P Worker died with', e);
      }
    }
  }
}

export class P2pWorker {
  private chain: string;
  private network: string;
  private bitcoreLib: any;
  private bitcoreP2p: any;
  private chainConfig: any;
  private events: EventEmitter;
  private isSyncing: boolean;
  private messages: any;
  private pool: any;
  private connectInterval?: NodeJS.Timer;
  private invCache: any;
  private invCacheLimits: any;
  private initialSyncComplete: boolean;
  private isSyncingNode: boolean;
  private stopping?: boolean;
  private blockModel: BlockModel;
  constructor({ chain, network, chainConfig, blockModel = BlockStorage }) {
    this.blockModel = blockModel;
    this.chain = chain;
    this.network = network;
    this.bitcoreLib = Chain[this.chain].lib;
    this.bitcoreP2p = Chain[this.chain].p2p;
    this.chainConfig = chainConfig;
    this.events = new EventEmitter();
    this.isSyncing = false;
    this.initialSyncComplete = false;
    this.isSyncingNode = false;
    this.invCache = {};
    this.invCacheLimits = {
      [this.bitcoreP2p.Inventory.TYPE.BLOCK]: 100,
      [this.bitcoreP2p.Inventory.TYPE.TX]: 100000
    };
    this.messages = new this.bitcoreP2p.Messages({
      network: this.bitcoreLib.Networks.get(this.network)
    });
    this.pool = new this.bitcoreP2p.Pool({
      addrs: this.chainConfig.trustedPeers.map(peer => {
        return {
          ip: {
            v4: peer.host
          },
          port: peer.port
        };
      }),
      dnsSeed: false,
      listenAddr: false,
      network: this.network,
      messages: this.messages
    });
  }

  cacheInv(type: number, hash: string): void {
    if (!this.invCache[type]) {
      this.invCache[type] = [];
    }
    if (this.invCache[type].length > this.invCacheLimits[type]) {
      this.invCache[type].shift();
    }
    this.invCache[type].push(hash);
  }

  isCachedInv(type: number, hash: string): boolean {
    if (!this.invCache[type]) {
      this.invCache[type] = [];
    }
    return this.invCache[type].includes(hash);
  }

  setupListeners() {
    this.pool.on('peerready', peer => {
      logger.info(
        `${timestamp()} | Connected to peer: ${peer.host}:${peer.port.toString().padEnd(5)} | Chain: ${
          this.chain
        } | Network: ${this.network}`
      );
    });

    this.pool.on('peerdisconnect', peer => {
      logger.warn(
        `${timestamp()} | Not connected to peer: ${peer.host}:${peer.port.toString().padEnd(5)} | Chain: ${
          this.chain
        } | Network: ${this.network}`
      );
    });

    this.pool.on('peertx', (peer, message) => {
      const hash = message.transaction.hash;
      logger.debug('peer tx received', {
        peer: `${peer.host}:${peer.port}`,
        chain: this.chain,
        network: this.network,
        hash
      });
      if (this.isSyncingNode && !this.isCachedInv(this.bitcoreP2p.Inventory.TYPE.TX, hash) && !this.isSyncing) {
        this.cacheInv(this.bitcoreP2p.Inventory.TYPE.TX, hash);
        this.processTransaction(message.transaction);
        this.events.emit('transaction', message.transaction);
      }
    });

    this.pool.on('peerblock', async (peer, message) => {
      const { block } = message;
      const { hash } = block;
      logger.debug('peer block received', {
        peer: `${peer.host}:${peer.port}`,
        chain: this.chain,
        network: this.network,
        hash
      });

      const blockInCache = this.isCachedInv(this.bitcoreP2p.Inventory.TYPE.BLOCK, hash);
      if (!blockInCache) {
        this.cacheInv(this.bitcoreP2p.Inventory.TYPE.BLOCK, hash);
      }
      if (this.isSyncingNode && (!blockInCache || this.isSyncing)) {
        this.events.emit(hash, message.block);
        this.events.emit('block', message.block);
        if (!this.isSyncing) {
          this.sync();
        }
      }
    });

    this.pool.on('peerheaders', (peer, message) => {
      logger.debug('peerheaders message received', {
        peer: `${peer.host}:${peer.port}`,
        chain: this.chain,
        network: this.network,
        count: message.headers.length
      });
      this.events.emit('headers', message.headers);
    });

    this.pool.on('peerinv', (peer, message) => {
      if (this.isSyncingNode && !this.isSyncing) {
        const filtered = message.inventory.filter(inv => {
          const hash = this.bitcoreLib.encoding
            .BufferReader(inv.hash)
            .readReverse()
            .toString('hex');
          return !this.isCachedInv(inv.type, hash);
        });

        if (filtered.length) {
          peer.sendMessage(this.messages.GetData(filtered));
        }
      }
    });
  }

  async connect() {
    this.setupListeners();
    this.pool.connect();
    this.connectInterval = setInterval(this.pool.connect.bind(this.pool), 5000);
    return new Promise<void>(resolve => {
      this.pool.once('peerready', () => resolve());
    });
  }

  async disconnect() {
    this.pool.removeAllListeners();
    this.pool.disconnect();
    if (this.connectInterval) {
      clearInterval(this.connectInterval);
    }
  }

  public async getHeaders(candidateHashes: string[]): Promise<Bitcoin.Block.HeaderObj[]> {
    let received = false;
    return new Promise<Bitcoin.Block.HeaderObj[]>(async resolve => {
      this.events.once('headers', headers => {
        received = true;
        resolve(headers);
      });
      while (!received) {
        this.pool.sendMessage(this.messages.GetHeaders({ starts: candidateHashes }));
        await wait(1000);
      }
    });
  }

  public async getBlock(hash: string) {
<<<<<<< HEAD
    return new Promise<BitcoinBlockType>(resolve => {
      logger.debug('Getting block, hash:', hash);
      const _getBlock = () => {
        this.pool.sendMessage(this.messages.GetData.forBlock(hash));
      };
      const getBlockRetry = setInterval(_getBlock, 1000);

      this.events.once(hash, (block: BitcoinBlockType) => {
=======
    logger.debug('Getting block, hash:', hash);
    let received = false;
    return new Promise<Bitcoin.Block>(async resolve => {
      this.events.once(hash, block => {
>>>>>>> 967fb6d5
        logger.debug('Received block, hash:', hash);
        received = true;
        resolve(block);
      });
      while (!received) {
        this.pool.sendMessage(this.messages.GetData.forBlock(hash));
        await wait(1000);
      }
    });
  }

  getBestPoolHeight(): number {
    let best = 0;
    for (const peer of Object.values(this.pool._connectedPeers) as { bestHeight: number }[]) {
      if (peer.bestHeight > best) {
        best = peer.bestHeight;
      }
    }
    return best;
  }

<<<<<<< HEAD
  async processBlock(block: BitcoinBlockType): Promise<any> {
    return new Promise(async (resolve, reject) => {
      try {
        await this.blockModel.addBlock({
          chain: this.chain,
          network: this.network,
          forkHeight: this.chainConfig.forkHeight,
          parentChain: this.chainConfig.parentChain,
          initialSyncComplete: this.initialSyncComplete,
          block
        });
        if (!this.syncing) {
          logger.info(`${timestamp()} | Added block: ${block.hash} | Chain: ${this.chain} | Network: ${this.network}`);
        }
        resolve();
      } catch (err) {
        reject(err);
      }
=======
  async processBlock(block): Promise<any> {
    await this.blockModel.addBlock({
      chain: this.chain,
      network: this.network,
      forkHeight: this.chainConfig.forkHeight,
      parentChain: this.chainConfig.parentChain,
      initialSyncComplete: this.initialSyncComplete,
      block
>>>>>>> 967fb6d5
    });
  }

  async processTransaction(tx: Bitcoin.Transaction): Promise<any> {
    const now = new Date();
    TransactionStorage.batchImport({
      chain: this.chain,
      network: this.network,
      txs: [tx],
      height: SpentHeightIndicators.pending,
      mempoolTime: now,
      blockTime: now,
      blockTimeNormalized: now,
      initialSyncComplete: true
    });
  }

  async syncDone() {
    return new Promise(resolve => this.events.once('SYNCDONE', resolve));
  }

  async sync() {
    if (this.isSyncing) {
      return false;
    }
    this.isSyncing = true;
    const { chain, chainConfig, network } = this;
    const { parentChain, forkHeight } = chainConfig;
    const state = await StateStorage.collection.findOne({});
    this.initialSyncComplete =
      state && state.initialSyncComplete && state.initialSyncComplete.includes(`${chain}:${network}`);
    let tip = await ChainStateProvider.getLocalTip({ chain, network });
    if (parentChain && (!tip || tip.height < forkHeight)) {
      let parentTip = await ChainStateProvider.getLocalTip({ chain: parentChain, network });
      while (!parentTip || parentTip.height < forkHeight) {
        logger.info(`Waiting until ${parentChain} syncs before ${chain} ${network}`);
        await wait(5000);
        parentTip = await ChainStateProvider.getLocalTip({ chain: parentChain, network });
      }
    }

    const getHeaders = async () => {
      const locators = await ChainStateProvider.getLocatorHashes({ chain, network });
      return this.getHeaders(locators);
    };

    let headers = await getHeaders();
    while (headers.length > 0) {
      tip = await ChainStateProvider.getLocalTip({ chain, network });
      let currentHeight = tip ? tip.height : 0;
      const startingHeight = currentHeight;
      const startingTime = Date.now();
      let lastLog = startingTime;
      logger.info(`${timestamp()} | Syncing ${headers.length} blocks | Chain: ${chain} | Network: ${network}`);
      for (const header of headers) {
        try {
          const block = await this.getBlock(header.hash);
          await this.processBlock(block);
          currentHeight++;
          const now = Date.now();
          const oneSecond = 1000;
          if (now - lastLog > oneSecond) {
            const blocksProcessed = currentHeight - startingHeight;
            const elapsedMinutes = (now - startingTime) / (60 * oneSecond);
            logger.info(
              `${timestamp()} | Syncing... | Chain: ${chain} | Network: ${network} |${(blocksProcessed / elapsedMinutes)
                .toFixed(2)
                .padStart(8)} blocks/min | Height: ${currentHeight.toString().padStart(7)} – ${formatTimestamp(
                new Date(block.header.toObject().time * 1000)
              )}`
            );
            lastLog = now;
          }
        } catch (err) {
<<<<<<< HEAD
          logger.error(`${timestamp()} | Error syncing | Chain: ${chain} | Network: ${network}`, err);
          this.syncing = false;
=======
          logger.error(`Error syncing ${chain} ${network}`, err);
          this.isSyncing = false;
>>>>>>> 967fb6d5
          return this.sync();
        }
      }
      headers = await getHeaders();
    }
<<<<<<< HEAD
    logger.info(`${timestamp()} | Sync completed | Chain: ${chain} | Network: ${network}`);
    this.syncing = false;
    StateStorage.collection.findOneAndUpdate(
=======
    logger.info(`${chain}:${network} up to date.`);
    this.isSyncing = false;
    await StateStorage.collection.findOneAndUpdate(
>>>>>>> 967fb6d5
      {},
      { $addToSet: { initialSyncComplete: `${chain}:${network}` } },
      { upsert: true }
    );
    this.events.emit('SYNCDONE');
    return true;
  }

  async resync(from: number, to: number) {
    const { chain, network } = this;
    let currentHeight = Math.max(1, from);
    const originalSyncValue = this.isSyncing;
    const originalSyncingNodeValue = this.isSyncingNode;
    while (currentHeight < to) {
      this.isSyncing = true;
      this.isSyncingNode = true;
      const locatorHashes = await ChainStateProvider.getLocatorHashes({
        chain,
        network,
        startHeight: Math.max(1, currentHeight - 30),
        endHeight: currentHeight
      });
      const headers = await this.getHeaders(locatorHashes);
      if (!headers.length) {
        logger.info(`${chain}:${network} up to date.`);
        break;
      }
      const headerCount = Math.min(headers.length, to - currentHeight);
      logger.info(`Re-Syncing ${headerCount} blocks for ${chain} ${network}`);
      let lastLog = Date.now();
      for (let header of headers) {
        if (currentHeight > to) {
          break;
        }
        const block = await this.getBlock(header.hash);
        await BlockStorage.processBlock({ chain, network, block, initialSyncComplete: true });
        currentHeight++;
        if (Date.now() - lastLog > 100) {
          logger.info(`Re-Sync `, {
            chain,
            network,
            height: currentHeight
          });
          lastLog = Date.now();
        }
      }
    }
    this.isSyncing = originalSyncValue;
    this.isSyncingNode = originalSyncingNodeValue;
  }

  async registerSyncingNode() {
    while (!this.stopping) {
      const syncingNode = await StateStorage.getSyncingNode({ chain: this.chain, network: this.network });
      if (!syncingNode) {
        StateStorage.selfNominateSyncingNode({
          chain: this.chain,
          network: this.network,
          lastHeartBeat: syncingNode
        });
        continue;
      }
      const [hostname, pid, timestamp] = syncingNode.split(':');
      const amSyncingNode =
        hostname === os.hostname() && pid === process.pid.toString() && Date.now() - parseInt(timestamp) < 1000;
      if (amSyncingNode) {
        StateStorage.selfNominateSyncingNode({
          chain: this.chain,
          network: this.network,
          lastHeartBeat: syncingNode
        });
        if (!this.isSyncingNode) {
          logger.info(`This worker is now the syncing node for ${this.chain} ${this.network}`);
          this.isSyncingNode = true;
          this.sync();
        }
      } else {
        if (this.isSyncingNode) {
          logger.info(`This worker is no longer syncing node for ${this.chain} ${this.network}`);
          this.isSyncingNode = false;
          await wait(100000);
        }
        await wait(10000);
        StateStorage.selfNominateSyncingNode({
          chain: this.chain,
          network: this.network,
          lastHeartBeat: syncingNode
        });
      }
      await wait(500);
    }
  }

  async stop() {
    this.stopping = true;
    logger.debug(`Stopping worker for chain ${this.chain}`);
    await this.disconnect();
  }

  async start() {
    logger.debug(`Started worker for chain ${this.chain}`);
    await this.connect();
    this.registerSyncingNode();
  }
}

export const P2P = new P2pManager();<|MERGE_RESOLUTION|>--- conflicted
+++ resolved
@@ -8,11 +8,7 @@
 import { SpentHeightIndicators } from '../types/Coin';
 import os from 'os';
 import { Config, ConfigService } from './config';
-<<<<<<< HEAD
-import { BitcoinBlockType } from '../types/namespaces/Bitcoin/Block';
-=======
 import { wait } from '../utils/wait';
->>>>>>> 967fb6d5
 const Chain = require('../chain');
 
 export class P2pManager {
@@ -243,21 +239,10 @@
   }
 
   public async getBlock(hash: string) {
-<<<<<<< HEAD
-    return new Promise<BitcoinBlockType>(resolve => {
-      logger.debug('Getting block, hash:', hash);
-      const _getBlock = () => {
-        this.pool.sendMessage(this.messages.GetData.forBlock(hash));
-      };
-      const getBlockRetry = setInterval(_getBlock, 1000);
-
-      this.events.once(hash, (block: BitcoinBlockType) => {
-=======
     logger.debug('Getting block, hash:', hash);
     let received = false;
     return new Promise<Bitcoin.Block>(async resolve => {
-      this.events.once(hash, block => {
->>>>>>> 967fb6d5
+      this.events.once(hash, (block: Bitcoin.Block) => {
         logger.debug('Received block, hash:', hash);
         received = true;
         resolve(block);
@@ -279,27 +264,7 @@
     return best;
   }
 
-<<<<<<< HEAD
-  async processBlock(block: BitcoinBlockType): Promise<any> {
-    return new Promise(async (resolve, reject) => {
-      try {
-        await this.blockModel.addBlock({
-          chain: this.chain,
-          network: this.network,
-          forkHeight: this.chainConfig.forkHeight,
-          parentChain: this.chainConfig.parentChain,
-          initialSyncComplete: this.initialSyncComplete,
-          block
-        });
-        if (!this.syncing) {
-          logger.info(`${timestamp()} | Added block: ${block.hash} | Chain: ${this.chain} | Network: ${this.network}`);
-        }
-        resolve();
-      } catch (err) {
-        reject(err);
-      }
-=======
-  async processBlock(block): Promise<any> {
+  async processBlock(block: Bitcoin.Block): Promise<any> {
     await this.blockModel.addBlock({
       chain: this.chain,
       network: this.network,
@@ -307,7 +272,6 @@
       parentChain: this.chainConfig.parentChain,
       initialSyncComplete: this.initialSyncComplete,
       block
->>>>>>> 967fb6d5
     });
   }
 
@@ -382,27 +346,17 @@
             lastLog = now;
           }
         } catch (err) {
-<<<<<<< HEAD
           logger.error(`${timestamp()} | Error syncing | Chain: ${chain} | Network: ${network}`, err);
-          this.syncing = false;
-=======
-          logger.error(`Error syncing ${chain} ${network}`, err);
           this.isSyncing = false;
->>>>>>> 967fb6d5
           return this.sync();
         }
       }
       headers = await getHeaders();
     }
-<<<<<<< HEAD
+
     logger.info(`${timestamp()} | Sync completed | Chain: ${chain} | Network: ${network}`);
-    this.syncing = false;
-    StateStorage.collection.findOneAndUpdate(
-=======
-    logger.info(`${chain}:${network} up to date.`);
     this.isSyncing = false;
     await StateStorage.collection.findOneAndUpdate(
->>>>>>> 967fb6d5
       {},
       { $addToSet: { initialSyncComplete: `${chain}:${network}` } },
       { upsert: true }
