--- conflicted
+++ resolved
@@ -102,11 +102,7 @@
             this.events.emit('block', message.block);
           } catch (err) {
             logger.error(`Error syncing ${chain} ${network}`, err);
-<<<<<<< HEAD
-            await this.sync();
-=======
             this.sync();
->>>>>>> 8778c04a
           }
         }
       }
@@ -263,11 +259,12 @@
   }
 
   async sync() {
-<<<<<<< HEAD
-    if (!this.syncing) {
+    if (this.syncing) {
+      return;
+    }
+    this.syncing = true;
       const { chain, chainConfig, network } = this;
       const { parentChain, forkHeight } = chainConfig;
-      this.syncing = true;
       const state = await StateModel.collection.findOne({});
       this.initialSyncComplete =
         state && state.initialSyncComplete && state.initialSyncComplete.includes(`${chain}:${network}`);
@@ -281,26 +278,6 @@
           });
           parentTip = await ChainStateProvider.getLocalTip({ chain: parentChain, network });
         }
-=======
-    if (this.syncing) {
-      return;
-    }
-    this.syncing = true;
-    const { chain, chainConfig, network } = this;
-    const { parentChain, forkHeight } = chainConfig;
-    const state = await StateModel.collection.findOne({});
-    this.initialSyncComplete =
-      state && state.initialSyncComplete && state.initialSyncComplete.includes(`${chain}:${network}`);
-    let tip = await ChainStateProvider.getLocalTip({ chain, network });
-    if (parentChain && (!tip || tip.height < forkHeight)) {
-      let parentTip = await ChainStateProvider.getLocalTip({ chain: parentChain, network });
-      while (!parentTip || parentTip.height < forkHeight) {
-        logger.info(`Waiting until ${parentChain} syncs before ${chain} ${network}`);
-        await new Promise(resolve => {
-          setTimeout(resolve, 5000);
-        });
-        parentTip = await ChainStateProvider.getLocalTip({ chain: parentChain, network });
->>>>>>> 8778c04a
       }
 
       const getHeaders = async () => {
@@ -361,10 +338,9 @@
             currentHeight++;
           } catch (err) {
             logger.error(`Error syncing ${chain} ${network}`, err);
-            this.syncing = false;
+          this.syncing = false;
             return this.sync();
           }
-<<<<<<< HEAD
         }
         if (mintBatch.length > 0) {
           // clear out the remaining at the end of sync
@@ -379,12 +355,6 @@
           mintBatch = new Array<any>();
           spendBatch = new Array<any>();
           txBatch = new Array<any>();
-=======
-        } catch (err) {
-          logger.error(`Error syncing ${chain} ${network}`, err);
-          this.syncing = false;
-          return this.sync();
->>>>>>> 8778c04a
         }
       }
       logger.info(`${chain}:${network} up to date.`);
