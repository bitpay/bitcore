--- conflicted
+++ resolved
@@ -61,372 +61,21 @@
   }
 }
 
-<<<<<<< HEAD
 export class BaseP2PWorker<T extends IBlock = IBlock> {
   protected lastHeartBeat = '';
   protected queuedRegistrations = new Array<NodeJS.Timer>();
   protected stopping = false;
   protected chain = '';
   protected network = '';
+  public isSyncingNode = false;
 
   constructor(protected params: { chain; network; chainConfig; blockModel: BaseBlock<T> }) {}
   async start() {}
   async stop() {}
   async sync() {}
-=======
-export class P2pWorker {
-  private chain: string;
-  private network: string;
-  private bitcoreLib: any;
-  private bitcoreP2p: any;
-  private chainConfig: any;
-  private events: EventEmitter;
-  private messages: any;
-  private pool: any;
-  private connectInterval?: NodeJS.Timer;
-  private invCache: any;
-  private invCacheLimits: any;
-  private initialSyncComplete: boolean;
-  private stopping?: boolean;
-  private blockModel: BlockModel;
-  private lastHeartBeat: string;
-  private queuedRegistrations: Array<NodeJS.Timer>;
-  public isSyncing: boolean;
-  public isSyncingNode = false;
-  constructor({ chain, network, chainConfig, blockModel = BlockStorage }) {
-    this.blockModel = blockModel;
-    this.chain = chain;
-    this.network = network;
-    this.bitcoreLib = Chain[this.chain].lib;
-    this.bitcoreP2p = Chain[this.chain].p2p;
-    this.chainConfig = chainConfig;
-    this.events = new EventEmitter();
-    this.isSyncing = false;
-    this.lastHeartBeat = '';
-    this.queuedRegistrations = [];
-    this.initialSyncComplete = false;
-    this.invCache = {};
-    this.invCacheLimits = {
-      [this.bitcoreP2p.Inventory.TYPE.BLOCK]: 100,
-      [this.bitcoreP2p.Inventory.TYPE.TX]: 100000
-    };
-    this.messages = new this.bitcoreP2p.Messages({
-      network: this.bitcoreLib.Networks.get(this.network)
-    });
-    this.pool = new this.bitcoreP2p.Pool({
-      addrs: this.chainConfig.trustedPeers.map(peer => {
-        return {
-          ip: {
-            v4: peer.host
-          },
-          port: peer.port
-        };
-      }),
-      dnsSeed: false,
-      listenAddr: false,
-      network: this.network,
-      messages: this.messages
-    });
-  }
-
-  cacheInv(type: number, hash: string): void {
-    if (!this.invCache[type]) {
-      this.invCache[type] = [];
-    }
-    if (this.invCache[type].length > this.invCacheLimits[type]) {
-      this.invCache[type].shift();
-    }
-    this.invCache[type].push(hash);
-  }
-
-  isCachedInv(type: number, hash: string): boolean {
-    if (!this.invCache[type]) {
-      this.invCache[type] = [];
-    }
-    return this.invCache[type].includes(hash);
-  }
-
-  setupListeners() {
-    this.pool.on('peerready', peer => {
-      logger.info(
-        `${timestamp()} | Connected to peer: ${peer.host}:${peer.port.toString().padEnd(5)} | Chain: ${
-          this.chain
-        } | Network: ${this.network}`
-      );
-    });
-
-    this.pool.on('peerdisconnect', peer => {
-      logger.warn(
-        `${timestamp()} | Not connected to peer: ${peer.host}:${peer.port.toString().padEnd(5)} | Chain: ${
-          this.chain
-        } | Network: ${this.network}`
-      );
-    });
-
-    this.pool.on('peertx', (peer, message) => {
-      const hash = message.transaction.hash;
-      logger.debug('peer tx received', {
-        peer: `${peer.host}:${peer.port}`,
-        chain: this.chain,
-        network: this.network,
-        hash
-      });
-      if (this.isSyncingNode && !this.isCachedInv(this.bitcoreP2p.Inventory.TYPE.TX, hash)) {
-        this.cacheInv(this.bitcoreP2p.Inventory.TYPE.TX, hash);
-        this.processTransaction(message.transaction);
-        this.events.emit('transaction', message.transaction);
-      }
-    });
-
-    this.pool.on('peerblock', async (peer, message) => {
-      const { block } = message;
-      const { hash } = block;
-      logger.debug('peer block received', {
-        peer: `${peer.host}:${peer.port}`,
-        chain: this.chain,
-        network: this.network,
-        hash
-      });
-
-      const blockInCache = this.isCachedInv(this.bitcoreP2p.Inventory.TYPE.BLOCK, hash);
-      if (!blockInCache) {
-        this.cacheInv(this.bitcoreP2p.Inventory.TYPE.BLOCK, hash);
-      }
-      if (this.isSyncingNode && (!blockInCache || this.isSyncing)) {
-        this.events.emit(hash, message.block);
-        this.events.emit('block', message.block);
-        if (!this.isSyncing) {
-          this.sync();
-        }
-      }
-    });
-
-    this.pool.on('peerheaders', (peer, message) => {
-      logger.debug('peerheaders message received', {
-        peer: `${peer.host}:${peer.port}`,
-        chain: this.chain,
-        network: this.network,
-        count: message.headers.length
-      });
-      this.events.emit('headers', message.headers);
-    });
-
-    this.pool.on('peerinv', (peer, message) => {
-      if (this.isSyncingNode) {
-        const filtered = message.inventory.filter(inv => {
-          const hash = this.bitcoreLib.encoding
-            .BufferReader(inv.hash)
-            .readReverse()
-            .toString('hex');
-          return !this.isCachedInv(inv.type, hash);
-        });
-
-        if (filtered.length) {
-          peer.sendMessage(this.messages.GetData(filtered));
-        }
-      }
-    });
-  }
-
-  async connect() {
-    this.setupListeners();
-    this.pool.connect();
-    this.connectInterval = setInterval(this.pool.connect.bind(this.pool), 5000);
-    return new Promise<void>(resolve => {
-      this.pool.once('peerready', () => resolve());
-    });
-  }
-
-  async disconnect() {
-    this.pool.removeAllListeners();
-    this.pool.disconnect();
-    if (this.connectInterval) {
-      clearInterval(this.connectInterval);
-    }
-  }
-
-  public async getHeaders(candidateHashes: string[]): Promise<Bitcoin.Block.HeaderObj[]> {
-    let received = false;
-    return new Promise<Bitcoin.Block.HeaderObj[]>(async resolve => {
-      this.events.once('headers', headers => {
-        received = true;
-        resolve(headers);
-      });
-      while (!received) {
-        this.pool.sendMessage(this.messages.GetHeaders({ starts: candidateHashes }));
-        await wait(1000);
-      }
-    });
-  }
-
-  public async getBlock(hash: string) {
-    logger.debug('Getting block, hash:', hash);
-    let received = false;
-    return new Promise<Bitcoin.Block>(async resolve => {
-      this.events.once(hash, (block: Bitcoin.Block) => {
-        logger.debug('Received block, hash:', hash);
-        received = true;
-        resolve(block);
-      });
-      while (!received) {
-        this.pool.sendMessage(this.messages.GetData.forBlock(hash));
-        await wait(1000);
-      }
-    });
-  }
-
-  getBestPoolHeight(): number {
-    let best = 0;
-    for (const peer of Object.values(this.pool._connectedPeers) as { bestHeight: number }[]) {
-      if (peer.bestHeight > best) {
-        best = peer.bestHeight;
-      }
-    }
-    return best;
-  }
-
-  async processBlock(block: Bitcoin.Block): Promise<any> {
-    await this.blockModel.addBlock({
-      chain: this.chain,
-      network: this.network,
-      forkHeight: this.chainConfig.forkHeight,
-      parentChain: this.chainConfig.parentChain,
-      initialSyncComplete: this.initialSyncComplete,
-      block
-    });
-  }
-
-  async processTransaction(tx: Bitcoin.Transaction): Promise<any> {
-    const now = new Date();
-    TransactionStorage.batchImport({
-      chain: this.chain,
-      network: this.network,
-      txs: [tx],
-      height: SpentHeightIndicators.pending,
-      mempoolTime: now,
-      blockTime: now,
-      blockTimeNormalized: now,
-      initialSyncComplete: true
-    });
-  }
-
-  async syncDone() {
-    return new Promise(resolve => this.events.once('SYNCDONE', resolve));
-  }
-
-  async sync() {
-    if (this.isSyncing) {
-      return false;
-    }
-    this.isSyncing = true;
-    const { chain, chainConfig, network } = this;
-    const { parentChain, forkHeight } = chainConfig;
-    const state = await StateStorage.collection.findOne({});
-    this.initialSyncComplete =
-      state && state.initialSyncComplete && state.initialSyncComplete.includes(`${chain}:${network}`);
-    let tip = await ChainStateProvider.getLocalTip({ chain, network });
-    if (parentChain && (!tip || tip.height < forkHeight)) {
-      let parentTip = await ChainStateProvider.getLocalTip({ chain: parentChain, network });
-      while (!parentTip || parentTip.height < forkHeight) {
-        logger.info(`Waiting until ${parentChain} syncs before ${chain} ${network}`);
-        await wait(5000);
-        parentTip = await ChainStateProvider.getLocalTip({ chain: parentChain, network });
-      }
-    }
-
-    const getHeaders = async () => {
-      const locators = await ChainStateProvider.getLocatorHashes({ chain, network });
-      return this.getHeaders(locators);
-    };
-
-    let headers = await getHeaders();
-    while (headers.length > 0) {
-      tip = await ChainStateProvider.getLocalTip({ chain, network });
-      let currentHeight = tip ? tip.height : 0;
-      const startingHeight = currentHeight;
-      const startingTime = Date.now();
-      let lastLog = startingTime;
-      logger.info(`${timestamp()} | Syncing ${headers.length} blocks | Chain: ${chain} | Network: ${network}`);
-      for (const header of headers) {
-        try {
-          const block = await this.getBlock(header.hash);
-          await this.processBlock(block);
-          currentHeight++;
-          const now = Date.now();
-          const oneSecond = 1000;
-          if (now - lastLog > oneSecond) {
-            const blocksProcessed = currentHeight - startingHeight;
-            const elapsedMinutes = (now - startingTime) / (60 * oneSecond);
-            logger.info(
-              `${timestamp()} | Syncing... | Chain: ${chain} | Network: ${network} |${(blocksProcessed / elapsedMinutes)
-                .toFixed(2)
-                .padStart(8)} blocks/min | Height: ${currentHeight.toString().padStart(7)}`
-            );
-            lastLog = now;
-          }
-        } catch (err) {
-          logger.error(`${timestamp()} | Error syncing | Chain: ${chain} | Network: ${network}`, err);
-          this.isSyncing = false;
-          return this.sync();
-        }
-      }
-      headers = await getHeaders();
-    }
-
-    logger.info(`${timestamp()} | Sync completed | Chain: ${chain} | Network: ${network}`);
-    this.isSyncing = false;
-    await StateStorage.collection.findOneAndUpdate(
-      {},
-      { $addToSet: { initialSyncComplete: `${chain}:${network}` } },
-      { upsert: true }
-    );
-    this.events.emit('SYNCDONE');
-    return true;
-  }
-
-  async resync(from: number, to: number) {
-    const { chain, network } = this;
-    let currentHeight = Math.max(1, from);
-    const originalSyncValue = this.isSyncing;
     const originalSyncNodeValue = this.isSyncingNode;
-    while (currentHeight < to) {
-      this.isSyncing = true;
       this.isSyncingNode = true;
-      const locatorHashes = await ChainStateProvider.getLocatorHashes({
-        chain,
-        network,
-        startHeight: Math.max(1, currentHeight - 30),
-        endHeight: currentHeight
-      });
-      const headers = await this.getHeaders(locatorHashes);
-      if (!headers.length) {
-        logger.info(`${chain}:${network} up to date.`);
-        break;
-      }
-      const headerCount = Math.min(headers.length, to - currentHeight);
-      logger.info(`Re-Syncing ${headerCount} blocks for ${chain} ${network}`);
-      let lastLog = Date.now();
-      for (let header of headers) {
-        if (currentHeight > to) {
-          break;
-        }
-        const block = await this.getBlock(header.hash);
-        await BlockStorage.processBlock({ chain, network, block, initialSyncComplete: true });
-        currentHeight++;
-        if (Date.now() - lastLog > 100) {
-          logger.info(`Re-Sync `, {
-            chain,
-            network,
-            height: currentHeight
-          });
-          lastLog = Date.now();
-        }
-      }
-    }
-    this.isSyncing = originalSyncValue;
     this.isSyncingNode = originalSyncNodeValue;
-  }
->>>>>>> b0963280
 
   getIsSyncingNode(): boolean {
     if (!this.lastHeartBeat) {
