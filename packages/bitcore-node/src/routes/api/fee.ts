--- conflicted
+++ resolved
@@ -8,10 +8,6 @@
 const router = require('express').Router({ mergeParams: true });
 const feeCache = {};
 
-<<<<<<< HEAD
-const getFee = async (req: Request, res: Response) => {
-  let { target, chain, network, txType } = req.params;
-=======
 const feeModes = {
   BTC: ['CONSERVATIVE', 'ECONOMICAL'],
   LTC: ['CONSERVATIVE', 'ECONOMICAL']
@@ -27,23 +23,10 @@
   chain = chain.toUpperCase();
   network = network.toLowerCase();
   mode = mode?.toUpperCase();
->>>>>>> 6dffb989
   const targetNum = Number(target);
   if (targetNum < 0 || targetNum > 100) {
     return res.status(400).send('invalid target specified');
   }
-<<<<<<< HEAD
-  const cachedFee = feeCache[`${chain}:${network}:${target}`];
-  if (
-    cachedFee 
-    && cachedFee.date > Date.now() - 10 * 1000
-    && (!txType || txType.toString() !== '2')
-    ) {
-    return res.json(cachedFee.fee);
-  }
-  try {
-    let fee = await ChainStateProvider.getFee({ chain, network, target: targetNum, txType});
-=======
   if (!mode) {
     mode = (config.chains[chain]?.[network] as IUtxoNetworkConfig)?.defaultFeeMode;
   } else if (!feeModes[chain]) {
@@ -63,7 +46,6 @@
   }
   try {
     let fee = await ChainStateProvider.getFee({ chain, network, target: targetNum, mode, txType });
->>>>>>> 6dffb989
     if (!fee) {
       return res.status(404).send('not available right now');
     }
@@ -80,14 +62,6 @@
   }
 }
 
-router.get('/:target', CacheMiddleware(CacheTimes.Second), async (req: Request, res: Response) => {
-  getFee(req, res);
-});
-
-router.get('/:target/:txType', CacheMiddleware(CacheTimes.Second), async (req: Request, res: Response) => {
-  getFee(req, res);
-});
-
 module.exports = {
   router,
   path: '/fee'
