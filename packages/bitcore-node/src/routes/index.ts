import config from '../config';
import { Request, Response } from 'express';
import express from 'express';
import cors from 'cors';
import { LogMiddleware, CacheMiddleware, CacheTimes, RateLimiter } from './middleware';
import { Web3Proxy } from "./web3";

const app = express();
const bodyParser = require('body-parser');
<<<<<<< HEAD
app.use(RateLimiter('GLOBAL', 10, 200, 4000));
=======
>>>>>>> 5d7c7c6b
app.use(
  bodyParser.json({
    limit: 100000000
  })
);
app.use(
  bodyParser.raw({
    limit: 100000000
  })
);
const chains = Object.keys(config.chains);
const networks: any = {};
for (let chain of chains) {
  for (let network of Object.keys(config.chains[chain])) {
    networks[chain] = networks[chain] || {};
    Object.assign(networks[chain], {
      [network]: true
    });
  }
}

function bootstrap(path?: string) {
  const fs = require('fs');
  const router = express.Router({
    mergeParams: true
  });
  const folder = path ? path + '/' : '';
  fs.readdirSync(__dirname + '/' + path).forEach(function(file: string) {
    if (file.match(/\.js$/) !== null && file !== 'index.js') {
      var route = require('./' + folder + file);
      router.use(route.path, route.router);
    }
  });

  return router;
}

function getRouterFromFile(path) {
  const router = express.Router({
    mergeParams: true
  });

  var route = require('./' + path);
  router.use(route.path, route.router);
  return router;
}

app.use(cors());
app.use(LogMiddleware());
app.use(CacheMiddleware(CacheTimes.Second));
app.use(RateLimiter('GLOBAL', 10, 200, 4000));
app.use('/api', getRouterFromFile('status'));

app.use('/api/:chain/:network', (req: Request, resp: Response, next: any) => {
  let { chain, network } = req.params;
  const hasChain = chains.includes(chain);
  const chainNetworks = networks[chain] || null;
  const hasChainNetworks = chainNetworks != null;
  const hasNetworkForChain = hasChainNetworks ? chainNetworks[network] : false;

  if (chain && !hasChain) {
    return resp.status(500).send(`This node is not configured for the chain ${chain}`);
  }
  if (network && (!hasChainNetworks || !hasNetworkForChain)) {
    return resp.status(500).send(`This node is not configured for the network ${network} on chain ${chain}`);
  }
  return next();
});

app.use('/api/:chain/:network', bootstrap('api'));
app.use('/web3/:chain/:network', Web3Proxy);

export default app;<|MERGE_RESOLUTION|>--- conflicted
+++ resolved
@@ -7,10 +7,6 @@
 
 const app = express();
 const bodyParser = require('body-parser');
-<<<<<<< HEAD
-app.use(RateLimiter('GLOBAL', 10, 200, 4000));
-=======
->>>>>>> 5d7c7c6b
 app.use(
   bodyParser.json({
     limit: 100000000
