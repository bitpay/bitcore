import logger from '../logger';
import * as express from 'express';
import { RateLimitStorage } from '../models/rateLimit';
<<<<<<< HEAD
import { Config } from "../services/config";
=======
import { Config } from '../services/config';
>>>>>>> 5d7c7c6b

type TimedRequest = {
  startTime?: Date;
} & express.Request;

function LogObj(logOut: { [key: string]: string }) {
  logger.info(
    `${logOut.time} | ${logOut.ip} | ${logOut.phase} | ${logOut.took} | ${logOut.method} | ${logOut.status} | ${
      logOut.url
    }`
  );
}

export function LogMiddleware() {
  return (req: TimedRequest, res: express.Response, next: express.NextFunction) => {
    req.startTime = new Date();
    const ip = req.header('CF-Connecting-IP') || req.socket.remoteAddress || req.hostname;
    const logOut = {
      time: req.startTime.toTimeString(),
      ip: ip.padStart(22, ' '),
      phase: 'START'.padStart(8, ' '),
      method: req.method.padStart(6, ' '),
      status: '...'.padStart(5, ' '),
      url: `${req.baseUrl}${req.url}`,
      took: '...'.padStart(10, ' ')
    };
    LogObj(logOut);

    const LogPhase = (phase: string) => () => {
      const endTime = new Date();
      const startTime = req.startTime ? req.startTime : endTime;
      const totalTime = endTime.getTime() - startTime.getTime();
      const totalTimeMsg = `${totalTime} ms`.padStart(10, ' ');
      logOut.phase = phase.padStart(8, ' ');
      logOut.took = totalTimeMsg.padStart(10, ' ');
      logOut.status = res.statusCode.toString().padStart(5, ' ');
      LogObj(logOut);
    };

    res.on('finish', LogPhase('END'));
    res.on('close', LogPhase('CLOSED'));
    next();
  };
}

export enum CacheTimes {
  None = 0,
  Second = 1,
  Minute = 60,
  Hour = CacheTimes.Minute * 60,
  Day = CacheTimes.Hour * 24,
  Month = CacheTimes.Day * 30,
  Year = CacheTimes.Day * 365
}
export function SetCache(res: express.Response, serverSeconds: number, browserSeconds: number = 0) {
  res.setHeader('Cache-Control', `s-maxage=${serverSeconds}, max-age=${browserSeconds}`);
}

export function CacheMiddleware(serverSeconds = CacheTimes.Second, browserSeconds = CacheTimes.None) {
  return (_: express.Request, res: express.Response, next: express.NextFunction) => {
    SetCache(res, serverSeconds, browserSeconds);
    next();
  };
}

function isWhiteListed(whitelist: Array<string> = [], ip: string) {
  return whitelist.some(listItem => ip.startsWith(listItem));
}

export function RateLimiter(method: string, perSecond: number, perMinute: number, perHour: number) {
  return async (req: express.Request, res: express.Response, next: express.NextFunction) => {
    try {
      const identifier = req.header('CF-Connecting-IP') || req.socket.remoteAddress || '';
<<<<<<< HEAD
      if (Config.for('api').rateLimiter.whitelist.includes(identifier)) {
=======
      const rateLimiter = Config.for('api').rateLimiter;
      const whitelist = rateLimiter && rateLimiter.whitelist;
      if (isWhiteListed(whitelist, identifier)) {
>>>>>>> 5d7c7c6b
        return next();
      }
      let [perSecondResult, perMinuteResult, perHourResult] = await RateLimitStorage.incrementAndCheck(
        identifier,
        method
      );
      if (
        perSecondResult.value!.count > perSecond ||
        perMinuteResult.value!.count > perMinute ||
        perHourResult.value!.count > perHour
      ) {
        return res.status(429).send('Rate Limited');
      }
    } catch (err) {
      logger.error('Rate Limiter failed');
    }
    return next();
  };
}<|MERGE_RESOLUTION|>--- conflicted
+++ resolved
@@ -1,11 +1,7 @@
 import logger from '../logger';
 import * as express from 'express';
 import { RateLimitStorage } from '../models/rateLimit';
-<<<<<<< HEAD
-import { Config } from "../services/config";
-=======
 import { Config } from '../services/config';
->>>>>>> 5d7c7c6b
 
 type TimedRequest = {
   startTime?: Date;
@@ -79,13 +75,9 @@
   return async (req: express.Request, res: express.Response, next: express.NextFunction) => {
     try {
       const identifier = req.header('CF-Connecting-IP') || req.socket.remoteAddress || '';
-<<<<<<< HEAD
-      if (Config.for('api').rateLimiter.whitelist.includes(identifier)) {
-=======
       const rateLimiter = Config.for('api').rateLimiter;
       const whitelist = rateLimiter && rateLimiter.whitelist;
       if (isWhiteListed(whitelist, identifier)) {
->>>>>>> 5d7c7c6b
         return next();
       }
       let [perSecondResult, perMinuteResult, perHourResult] = await RateLimitStorage.incrementAndCheck(
