import { BaseModel } from './base';
import { ObjectID } from 'mongodb';
import { StorageService } from '../services/storage';

export type IRateLimit = {
  _id?: ObjectID;
  identifier: string;
  method: string;
  period: string;
  count: number;
  time?: Date;
  expireAt?: Date;
};

<<<<<<< HEAD
=======
export enum RateLimitTimes {
  None = 0,
  Second = 1000,
  Minute = RateLimitTimes.Second * 60,
  Hour = RateLimitTimes.Minute * 60,
  Day = RateLimitTimes.Hour * 24,
  Month = RateLimitTimes.Day * 30,
  Year = RateLimitTimes.Day * 365
}

>>>>>>> 5d7c7c6b
export class RateLimitModel extends BaseModel<IRateLimit> {
  constructor(storage?: StorageService) {
    super('ratelimits', storage);
  }
  allowedPaging = [];

  onConnect() {
    this.collection.createIndex({ identifier: 1, time: 1, method: 1, count: 1 }, { background: true });
    this.collection.createIndex({ expireAt: 1 }, { expireAfterSeconds: 0, background: true });
  }

  incrementAndCheck(identifier: string, method: string) {
    return Promise.all([
      this.collection.findOneAndUpdate(
<<<<<<< HEAD
        { identifier, method, period: 'second', time: { $gt: new Date(Date.now() - 1000) } },
        {
          $setOnInsert: { time: new Date(), expireAt: new Date(Date.now() + 10 * 1000) },
=======
        { identifier, method, period: 'second', time: { $gte: new Date(Date.now() - RateLimitTimes.Second) } },
        {
          $setOnInsert: { time: new Date(), expireAt: new Date(Date.now() + 2 * RateLimitTimes.Second) },
>>>>>>> 5d7c7c6b
          $inc: { count: 1 }
        },
        { upsert: true, returnOriginal: false }
      ),
      this.collection.findOneAndUpdate(
        { identifier, method, period: 'minute', time: { $gte: new Date(Date.now() - RateLimitTimes.Minute) } },
        {
          $setOnInsert: { time: new Date(), expireAt: new Date(Date.now() + 2 * RateLimitTimes.Minute) },
          $inc: { count: 1 }
        },
        { upsert: true, returnOriginal: false }
      ),
      this.collection.findOneAndUpdate(
        { identifier, method, period: 'hour', time: { $gte: new Date(Date.now() - RateLimitTimes.Hour) } },
        {
          $setOnInsert: { time: new Date(), expireAt: new Date(Date.now() + 2 * RateLimitTimes.Hour) },
          $inc: { count: 1 }
        },
        { upsert: true, returnOriginal: false }
      )
    ]);
  }
}

export let RateLimitStorage = new RateLimitModel();<|MERGE_RESOLUTION|>--- conflicted
+++ resolved
@@ -12,8 +12,6 @@
   expireAt?: Date;
 };
 
-<<<<<<< HEAD
-=======
 export enum RateLimitTimes {
   None = 0,
   Second = 1000,
@@ -24,7 +22,6 @@
   Year = RateLimitTimes.Day * 365
 }
 
->>>>>>> 5d7c7c6b
 export class RateLimitModel extends BaseModel<IRateLimit> {
   constructor(storage?: StorageService) {
     super('ratelimits', storage);
@@ -39,15 +36,9 @@
   incrementAndCheck(identifier: string, method: string) {
     return Promise.all([
       this.collection.findOneAndUpdate(
-<<<<<<< HEAD
-        { identifier, method, period: 'second', time: { $gt: new Date(Date.now() - 1000) } },
-        {
-          $setOnInsert: { time: new Date(), expireAt: new Date(Date.now() + 10 * 1000) },
-=======
         { identifier, method, period: 'second', time: { $gte: new Date(Date.now() - RateLimitTimes.Second) } },
         {
           $setOnInsert: { time: new Date(), expireAt: new Date(Date.now() + 2 * RateLimitTimes.Second) },
->>>>>>> 5d7c7c6b
           $inc: { count: 1 }
         },
         { upsert: true, returnOriginal: false }
