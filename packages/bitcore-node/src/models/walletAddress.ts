import { CoinStorage, ICoin } from './coin';
import { TransformOptions } from '../types/TransformOptions';
import { ObjectID } from 'mongodb';
import { BaseModel } from './base';
import { IWallet } from './wallet';
import { TransactionStorage } from './transaction';
import { StorageService } from '../services/storage';
<<<<<<< HEAD
=======
import { partition } from '../utils/partition';
import { Readable, Transform, Writable } from 'stream';
>>>>>>> 5d7c7c6b

export type IWalletAddress = {
  wallet: ObjectID;
  address: string;
  chain: string;
  network: string;
  processed: boolean;
};

export class WalletAddressModel extends BaseModel<IWalletAddress> {
  constructor(storage?: StorageService) {
    super('walletaddresses', storage);
  }

  allowedPaging = [];

  onConnect() {
    this.collection.createIndex({ chain: 1, network: 1, address: 1, wallet: 1 }, { background: true, unique: true });
    this.collection.createIndex({ chain: 1, network: 1, wallet: 1, address: 1 }, { background: true, unique: true });
  }

  _apiTransform(walletAddress: { address: string }, options: TransformOptions) {
    let transform = { address: walletAddress.address };
    if (options && options.object) {
      return transform;
    }
    return JSON.stringify(transform);
  }

  async updateCoins(params: { wallet: IWallet; addresses: string[] }) {
    const { wallet, addresses } = params;
    const { chain, network } = wallet;

    class AddressInputStream extends Readable {
      addressBatches: string[][];
      index: number;
      constructor() {
        super({ objectMode: true });
        this.addressBatches = partition(addresses, 1000);
        this.index = 0;
      }
      _read() {
        if (this.index < this.addressBatches.length) {
          this.push(this.addressBatches[this.index]);
          this.index++;
        } else {
          this.push(null);
        }
      }
    }

    class FilterExistingAddressesStream extends Transform {
      constructor() {
        super({ objectMode: true });
      }
      async _transform(addressBatch, _, callback) {
        try {
          let exists = (await WalletAddressStorage.collection
            .find({ chain, network, wallet: wallet._id, address: { $in: addressBatch } })
            .project({ address: 1, processed: 1 })
            .toArray())
            .filter(walletAddress => walletAddress.processed)
            .map(walletAddress => walletAddress.address);
          this.push(
            addressBatch.filter(address => {
              return !exists.includes(address);
            })
          );
          callback();
        } catch (err) {
          callback(err);
        }
      }
    }

    class AddNewAddressesStream extends Transform {
      constructor() {
        super({ objectMode: true });
      }
      async _transform(addressBatch, _, callback) {
        if (!addressBatch.length) {
          return callback();
        }
        try {
          await WalletAddressStorage.collection.bulkWrite(
            addressBatch.map(address => {
              return {
                insertOne: {
                  document: { chain, network, wallet: wallet._id, address, processed: false }
                }
              };
            })
          ),
            { ordered: false };
          
        } catch (err) {
          // Ignore duplicate keys, they may be half processed
          if (err.code !== 11000) {
            return callback(err);
          }
        }
        this.push(addressBatch);
        callback();
      }
    }

<<<<<<< HEAD
    return new Promise(async resolve => {
      let batch = new Array<string>();
      const AddAddresses = addresses => {
        return WalletAddressStorage.collection.updateMany(
          { wallet: wallet._id, address: { $in: addresses } },
          { $set: { wallet: wallet._id, chain, network } },
          { upsert: true }
        );
      };
      const UpdateCoins = addresses => {
        return CoinStorage.collection.updateMany(
          { chain, network, address: { $in: addresses } },
          { $addToSet: { wallets: wallet._id } }
        );
      };

      const ProcessBatch = batch => {
        return Promise.all([AddAddresses(batch), UpdateCoins(batch)]);
      };

      for (const address of addresses) {
        batch.push(address);
        if (batch.length > 10000) {
          await ProcessBatch(batch);
          batch = new Array<string>();
=======
    class UpdateCoinsStream extends Transform {
      constructor() {
        super({ objectMode: true });
      }
      async _transform(addressBatch, _, callback) {
        if (!addressBatch.length) {
          return callback();
>>>>>>> 5d7c7c6b
        }
        try {
          await CoinStorage.collection.bulkWrite(
            addressBatch.map(address => {
              return {
                updateMany: {
                  filter: { chain, network, address },
                  update: { $addToSet: { wallets: wallet._id } }
                }
              };
            }),
            { ordered: false }
          );
          this.push(addressBatch);
          callback();
        } catch (err) {
          callback(err);
        }
      }
    }

    class UpdatedTxidsStream extends Transform {
      txids: { [key: string]: boolean };
      constructor() {
        super({ objectMode: true });
        this.txids = {};
      }
      async _transform(addressBatch, _, callback) {
        if (!addressBatch.length) {
          return callback();
        }
        const coinStream = CoinStorage.collection
          .find({ chain, network, address: { $in: addressBatch } })
          .project({ mintTxid: 1, spentTxid: 1 });
        coinStream.on('data', (coin: ICoin) => {
          if (!this.txids[coin.mintTxid]) {
            this.txids[coin.mintTxid] = true;
            this.push({ txid: coin.mintTxid });
          }
          if (!this.txids[coin.spentTxid]) {
            this.txids[coin.spentTxid] = true;
            this.push({ txid: coin.spentTxid });
          }
        });
        let errored = false;
        coinStream.on('error', err => {
          errored = true;
          coinStream.destroy(err);
          callback(err);
        });
        coinStream.on('end', () => {
          if (errored) {
            return;
          }
          this.push({ addressBatch });
          callback();
        });
      }
    }

<<<<<<< HEAD
      let coinStream = CoinStorage.collection
        .find({ wallets: wallet._id, 'wallets.0': { $exists: true } })
        .project({ spentTxid: 1, mintTxid: 1 })
        .addCursorFlag('noCursorTimeout', true);
      let txids = {};
      coinStream.on('data', (coin: ICoin) => {
        coinStream.pause();
        if (!txids[coin.mintTxid]) {
          TransactionStorage.collection.updateMany(
            { txid: coin.mintTxid, network, chain },
=======
    class TxUpdaterStream extends Transform {
      constructor() {
        super({ objectMode: true });
      }
      async _transform(data, _, callback) {
        const { txid, addressBatch } = data;
        if (addressBatch) {
          this.push(addressBatch);
          return callback();
        }
        try {
          await TransactionStorage.collection.updateMany(
            { chain, network, txid },
>>>>>>> 5d7c7c6b
            { $addToSet: { wallets: wallet._id } }
          );
          callback();
        } catch (err) {
          callback(err);
        }
<<<<<<< HEAD
        txids[coin.mintTxid] = true;
        if (coin.spentTxid && !txids[coin.spentTxid]) {
          TransactionStorage.collection.updateMany(
            { txid: coin.spentTxid, network, chain },
            { $addToSet: { wallets: wallet._id } }
=======
      }
    }

    class MarkProcessedStream extends Writable {
      constructor() {
        super({ objectMode: true });
      }
      async _write(addressBatch, _, callback) {
        if (!addressBatch.length) {
          return callback();
        }
        try {
          await WalletAddressStorage.collection.bulkWrite(
            addressBatch.map(address => {
              return {
                updateOne: {
                  filter: { chain, network, address, wallet: wallet._id },
                  update: { $set: { processed: true } }
                }
              };
            }),
            { ordered: false }
>>>>>>> 5d7c7c6b
          );
          callback();
        } catch (err) {
          callback(err);
        }
      }
    }

    const addressInputStream = new AddressInputStream();
    const filterExistingAddressesStream = new FilterExistingAddressesStream();
    const addNewAddressesStream = new AddNewAddressesStream();
    const updateCoinsStream = new UpdateCoinsStream();
    const updatedTxidsStream = new UpdatedTxidsStream();
    const txUpdaterStream = new TxUpdaterStream();
    const markProcessedStream = new MarkProcessedStream();

    const handleStreamError = (stream: Transform | Writable, reject) => {
      stream.on('error', err => {
        stream.destroy();
        return reject(err);
      });
    };
    return new Promise((resolve, reject) => {
      markProcessedStream.on('unpipe', () => {
        return resolve();
      });

      handleStreamError(filterExistingAddressesStream, reject);
      handleStreamError(addNewAddressesStream, reject);
      handleStreamError(updateCoinsStream, reject);
      handleStreamError(updatedTxidsStream, reject);
      handleStreamError(txUpdaterStream, reject);
      handleStreamError(markProcessedStream, reject);

      addressInputStream
        .pipe(filterExistingAddressesStream)
        .pipe(addNewAddressesStream)
        .pipe(updateCoinsStream)
        .pipe(updatedTxidsStream)
        .pipe(txUpdaterStream)
        .pipe(markProcessedStream);
    });
  }
}

export let WalletAddressStorage = new WalletAddressModel();<|MERGE_RESOLUTION|>--- conflicted
+++ resolved
@@ -5,317 +5,265 @@
 import { IWallet } from './wallet';
 import { TransactionStorage } from './transaction';
 import { StorageService } from '../services/storage';
-<<<<<<< HEAD
-=======
 import { partition } from '../utils/partition';
 import { Readable, Transform, Writable } from 'stream';
->>>>>>> 5d7c7c6b
 
 export type IWalletAddress = {
-  wallet: ObjectID;
-  address: string;
-  chain: string;
-  network: string;
-  processed: boolean;
+    wallet: ObjectID;
+    address: string;
+    chain: string;
+    network: string;
+    processed: boolean;
 };
 
 export class WalletAddressModel extends BaseModel<IWalletAddress> {
-  constructor(storage?: StorageService) {
-    super('walletaddresses', storage);
-  }
-
-  allowedPaging = [];
-
-  onConnect() {
-    this.collection.createIndex({ chain: 1, network: 1, address: 1, wallet: 1 }, { background: true, unique: true });
-    this.collection.createIndex({ chain: 1, network: 1, wallet: 1, address: 1 }, { background: true, unique: true });
-  }
-
-  _apiTransform(walletAddress: { address: string }, options: TransformOptions) {
-    let transform = { address: walletAddress.address };
-    if (options && options.object) {
-      return transform;
-    }
-    return JSON.stringify(transform);
-  }
-
-  async updateCoins(params: { wallet: IWallet; addresses: string[] }) {
-    const { wallet, addresses } = params;
-    const { chain, network } = wallet;
-
-    class AddressInputStream extends Readable {
-      addressBatches: string[][];
-      index: number;
-      constructor() {
-        super({ objectMode: true });
-        this.addressBatches = partition(addresses, 1000);
-        this.index = 0;
-      }
-      _read() {
-        if (this.index < this.addressBatches.length) {
-          this.push(this.addressBatches[this.index]);
-          this.index++;
-        } else {
-          this.push(null);
-        }
-      }
-    }
-
-    class FilterExistingAddressesStream extends Transform {
-      constructor() {
-        super({ objectMode: true });
-      }
-      async _transform(addressBatch, _, callback) {
-        try {
-          let exists = (await WalletAddressStorage.collection
-            .find({ chain, network, wallet: wallet._id, address: { $in: addressBatch } })
-            .project({ address: 1, processed: 1 })
-            .toArray())
-            .filter(walletAddress => walletAddress.processed)
-            .map(walletAddress => walletAddress.address);
-          this.push(
-            addressBatch.filter(address => {
-              return !exists.includes(address);
-            })
-          );
-          callback();
-        } catch (err) {
-          callback(err);
-        }
-      }
-    }
-
-    class AddNewAddressesStream extends Transform {
-      constructor() {
-        super({ objectMode: true });
-      }
-      async _transform(addressBatch, _, callback) {
-        if (!addressBatch.length) {
-          return callback();
-        }
-        try {
-          await WalletAddressStorage.collection.bulkWrite(
-            addressBatch.map(address => {
-              return {
-                insertOne: {
-                  document: { chain, network, wallet: wallet._id, address, processed: false }
-                }
-              };
-            })
-          ),
-            { ordered: false };
-          
-        } catch (err) {
-          // Ignore duplicate keys, they may be half processed
-          if (err.code !== 11000) {
-            return callback(err);
-          }
-        }
-        this.push(addressBatch);
-        callback();
-      }
-    }
-
-<<<<<<< HEAD
-    return new Promise(async resolve => {
-      let batch = new Array<string>();
-      const AddAddresses = addresses => {
-        return WalletAddressStorage.collection.updateMany(
-          { wallet: wallet._id, address: { $in: addresses } },
-          { $set: { wallet: wallet._id, chain, network } },
-          { upsert: true }
-        );
-      };
-      const UpdateCoins = addresses => {
-        return CoinStorage.collection.updateMany(
-          { chain, network, address: { $in: addresses } },
-          { $addToSet: { wallets: wallet._id } }
-        );
-      };
-
-      const ProcessBatch = batch => {
-        return Promise.all([AddAddresses(batch), UpdateCoins(batch)]);
-      };
-
-      for (const address of addresses) {
-        batch.push(address);
-        if (batch.length > 10000) {
-          await ProcessBatch(batch);
-          batch = new Array<string>();
-=======
-    class UpdateCoinsStream extends Transform {
-      constructor() {
-        super({ objectMode: true });
-      }
-      async _transform(addressBatch, _, callback) {
-        if (!addressBatch.length) {
-          return callback();
->>>>>>> 5d7c7c6b
-        }
-        try {
-          await CoinStorage.collection.bulkWrite(
-            addressBatch.map(address => {
-              return {
-                updateMany: {
-                  filter: { chain, network, address },
-                  update: { $addToSet: { wallets: wallet._id } }
-                }
-              };
-            }),
-            { ordered: false }
-          );
-          this.push(addressBatch);
-          callback();
-        } catch (err) {
-          callback(err);
-        }
-      }
-    }
-
-    class UpdatedTxidsStream extends Transform {
-      txids: { [key: string]: boolean };
-      constructor() {
-        super({ objectMode: true });
-        this.txids = {};
-      }
-      async _transform(addressBatch, _, callback) {
-        if (!addressBatch.length) {
-          return callback();
-        }
-        const coinStream = CoinStorage.collection
-          .find({ chain, network, address: { $in: addressBatch } })
-          .project({ mintTxid: 1, spentTxid: 1 });
-        coinStream.on('data', (coin: ICoin) => {
-          if (!this.txids[coin.mintTxid]) {
-            this.txids[coin.mintTxid] = true;
-            this.push({ txid: coin.mintTxid });
-          }
-          if (!this.txids[coin.spentTxid]) {
-            this.txids[coin.spentTxid] = true;
-            this.push({ txid: coin.spentTxid });
-          }
+    constructor(storage?: StorageService) {
+        super('walletaddresses', storage);
+    }
+
+    allowedPaging = [];
+
+    onConnect() {
+        this.collection.createIndex({ chain: 1, network: 1, address: 1, wallet: 1 }, { background: true, unique: true });
+        this.collection.createIndex({ chain: 1, network: 1, wallet: 1, address: 1 }, { background: true, unique: true });
+    }
+
+    _apiTransform(walletAddress: { address: string }, options: TransformOptions) {
+        let transform = { address: walletAddress.address };
+        if (options && options.object) {
+            return transform;
+        }
+        return JSON.stringify(transform);
+    }
+
+    async updateCoins(params: { wallet: IWallet; addresses: string[] }) {
+        const { wallet, addresses } = params;
+        const { chain, network } = wallet;
+
+        class AddressInputStream extends Readable {
+            addressBatches: string[][];
+            index: number;
+            constructor() {
+                super({ objectMode: true });
+                this.addressBatches = partition(addresses, 1000);
+                this.index = 0;
+            }
+            _read() {
+                if (this.index < this.addressBatches.length) {
+                    this.push(this.addressBatches[this.index]);
+                    this.index++;
+                } else {
+                    this.push(null);
+                }
+            }
+        }
+
+        class FilterExistingAddressesStream extends Transform {
+            constructor() {
+                super({ objectMode: true });
+            }
+            async _transform(addressBatch, _, callback) {
+                try {
+                    let exists = (await WalletAddressStorage.collection
+                        .find({ chain, network, wallet: wallet._id, address: { $in: addressBatch } })
+                        .project({ address: 1, processed: 1 })
+                        .toArray())
+                        .filter(walletAddress => walletAddress.processed)
+                        .map(walletAddress => walletAddress.address);
+                    this.push(
+                        addressBatch.filter(address => {
+                            return !exists.includes(address);
+                        })
+                    );
+                    callback();
+                } catch (err) {
+                    callback(err);
+                }
+            }
+        }
+
+        class AddNewAddressesStream extends Transform {
+            constructor() {
+                super({ objectMode: true });
+            }
+            async _transform(addressBatch, _, callback) {
+                if (!addressBatch.length) {
+                    return callback();
+                }
+                try {
+                    await WalletAddressStorage.collection.bulkWrite(
+                        addressBatch.map(address => {
+                            return {
+                                insertOne: {
+                                    document: { chain, network, wallet: wallet._id, address, processed: false }
+                                }
+                            };
+                        })
+                    ),
+                        { ordered: false };
+
+                } catch (err) {
+                    // Ignore duplicate keys, they may be half processed
+                    if (err.code !== 11000) {
+                        return callback(err);
+                    }
+                }
+                this.push(addressBatch);
+                callback();
+            }
+        }
+
+        class UpdateCoinsStream extends Transform {
+            constructor() {
+                super({ objectMode: true });
+            }
+            async _transform(addressBatch, _, callback) {
+                if (!addressBatch.length) {
+                    return callback();
+                }
+                try {
+                    await CoinStorage.collection.bulkWrite(
+                        addressBatch.map(address => {
+                            return {
+                                updateMany: {
+                                    filter: { chain, network, address },
+                                    update: { $addToSet: { wallets: wallet._id } }
+                                }
+                            };
+                        }),
+                        { ordered: false }
+                    );
+                    this.push(addressBatch);
+                    callback();
+                } catch (err) {
+                    callback(err);
+                }
+            }
+        }
+
+        class UpdatedTxidsStream extends Transform {
+            txids: { [key: string]: boolean };
+            constructor() {
+                super({ objectMode: true });
+                this.txids = {};
+            }
+            async _transform(addressBatch, _, callback) {
+                if (!addressBatch.length) {
+                    return callback();
+                }
+                const coinStream = CoinStorage.collection
+                    .find({ chain, network, address: { $in: addressBatch } })
+                    .project({ mintTxid: 1, spentTxid: 1 });
+                coinStream.on('data', (coin: ICoin) => {
+                    if (!this.txids[coin.mintTxid]) {
+                        this.txids[coin.mintTxid] = true;
+                        this.push({ txid: coin.mintTxid });
+                    }
+                    if (!this.txids[coin.spentTxid]) {
+                        this.txids[coin.spentTxid] = true;
+                        this.push({ txid: coin.spentTxid });
+                    }
+                });
+                let errored = false;
+                coinStream.on('error', err => {
+                    errored = true;
+                    coinStream.destroy(err);
+                    callback(err);
+                });
+                coinStream.on('end', () => {
+                    if (errored) {
+                        return;
+                    }
+                    this.push({ addressBatch });
+                    callback();
+                });
+            }
+        }
+
+        class TxUpdaterStream extends Transform {
+            constructor() {
+                super({ objectMode: true });
+            }
+            async _transform(data, _, callback) {
+                const { txid, addressBatch } = data;
+                if (addressBatch) {
+                    this.push(addressBatch);
+                    return callback();
+                }
+                try {
+                    await TransactionStorage.collection.updateMany(
+                        { chain, network, txid },
+                        { $addToSet: { wallets: wallet._id } }
+                    );
+                    callback();
+                } catch (err) {
+                    callback(err);
+                }
+            }
+        }
+
+        class MarkProcessedStream extends Writable {
+            constructor() {
+                super({ objectMode: true });
+            }
+            async _write(addressBatch, _, callback) {
+                if (!addressBatch.length) {
+                    return callback();
+                }
+                try {
+                    await WalletAddressStorage.collection.bulkWrite(
+                        addressBatch.map(address => {
+                            return {
+                                updateOne: {
+                                    filter: { chain, network, address, wallet: wallet._id },
+                                    update: { $set: { processed: true } }
+                                }
+                            };
+                        }),
+                        { ordered: false }
+                    );
+                    callback();
+                } catch (err) {
+                    callback(err);
+                }
+            }
+        }
+
+        const addressInputStream = new AddressInputStream();
+        const filterExistingAddressesStream = new FilterExistingAddressesStream();
+        const addNewAddressesStream = new AddNewAddressesStream();
+        const updateCoinsStream = new UpdateCoinsStream();
+        const updatedTxidsStream = new UpdatedTxidsStream();
+        const txUpdaterStream = new TxUpdaterStream();
+        const markProcessedStream = new MarkProcessedStream();
+
+        const handleStreamError = (stream: Transform | Writable, reject) => {
+            stream.on('error', err => {
+                stream.destroy();
+                return reject(err);
+            });
+        };
+        return new Promise((resolve, reject) => {
+            markProcessedStream.on('unpipe', () => {
+                return resolve();
+            });
+
+            handleStreamError(filterExistingAddressesStream, reject);
+            handleStreamError(addNewAddressesStream, reject);
+            handleStreamError(updateCoinsStream, reject);
+            handleStreamError(updatedTxidsStream, reject);
+            handleStreamError(txUpdaterStream, reject);
+            handleStreamError(markProcessedStream, reject);
+
+            addressInputStream
+                .pipe(filterExistingAddressesStream)
+                .pipe(addNewAddressesStream)
+                .pipe(updateCoinsStream)
+                .pipe(updatedTxidsStream)
+                .pipe(txUpdaterStream)
+                .pipe(markProcessedStream);
         });
-        let errored = false;
-        coinStream.on('error', err => {
-          errored = true;
-          coinStream.destroy(err);
-          callback(err);
-        });
-        coinStream.on('end', () => {
-          if (errored) {
-            return;
-          }
-          this.push({ addressBatch });
-          callback();
-        });
-      }
-    }
-
-<<<<<<< HEAD
-      let coinStream = CoinStorage.collection
-        .find({ wallets: wallet._id, 'wallets.0': { $exists: true } })
-        .project({ spentTxid: 1, mintTxid: 1 })
-        .addCursorFlag('noCursorTimeout', true);
-      let txids = {};
-      coinStream.on('data', (coin: ICoin) => {
-        coinStream.pause();
-        if (!txids[coin.mintTxid]) {
-          TransactionStorage.collection.updateMany(
-            { txid: coin.mintTxid, network, chain },
-=======
-    class TxUpdaterStream extends Transform {
-      constructor() {
-        super({ objectMode: true });
-      }
-      async _transform(data, _, callback) {
-        const { txid, addressBatch } = data;
-        if (addressBatch) {
-          this.push(addressBatch);
-          return callback();
-        }
-        try {
-          await TransactionStorage.collection.updateMany(
-            { chain, network, txid },
->>>>>>> 5d7c7c6b
-            { $addToSet: { wallets: wallet._id } }
-          );
-          callback();
-        } catch (err) {
-          callback(err);
-        }
-<<<<<<< HEAD
-        txids[coin.mintTxid] = true;
-        if (coin.spentTxid && !txids[coin.spentTxid]) {
-          TransactionStorage.collection.updateMany(
-            { txid: coin.spentTxid, network, chain },
-            { $addToSet: { wallets: wallet._id } }
-=======
-      }
-    }
-
-    class MarkProcessedStream extends Writable {
-      constructor() {
-        super({ objectMode: true });
-      }
-      async _write(addressBatch, _, callback) {
-        if (!addressBatch.length) {
-          return callback();
-        }
-        try {
-          await WalletAddressStorage.collection.bulkWrite(
-            addressBatch.map(address => {
-              return {
-                updateOne: {
-                  filter: { chain, network, address, wallet: wallet._id },
-                  update: { $set: { processed: true } }
-                }
-              };
-            }),
-            { ordered: false }
->>>>>>> 5d7c7c6b
-          );
-          callback();
-        } catch (err) {
-          callback(err);
-        }
-      }
-    }
-
-    const addressInputStream = new AddressInputStream();
-    const filterExistingAddressesStream = new FilterExistingAddressesStream();
-    const addNewAddressesStream = new AddNewAddressesStream();
-    const updateCoinsStream = new UpdateCoinsStream();
-    const updatedTxidsStream = new UpdatedTxidsStream();
-    const txUpdaterStream = new TxUpdaterStream();
-    const markProcessedStream = new MarkProcessedStream();
-
-    const handleStreamError = (stream: Transform | Writable, reject) => {
-      stream.on('error', err => {
-        stream.destroy();
-        return reject(err);
-      });
-    };
-    return new Promise((resolve, reject) => {
-      markProcessedStream.on('unpipe', () => {
-        return resolve();
-      });
-
-      handleStreamError(filterExistingAddressesStream, reject);
-      handleStreamError(addNewAddressesStream, reject);
-      handleStreamError(updateCoinsStream, reject);
-      handleStreamError(updatedTxidsStream, reject);
-      handleStreamError(txUpdaterStream, reject);
-      handleStreamError(markProcessedStream, reject);
-
-      addressInputStream
-        .pipe(filterExistingAddressesStream)
-        .pipe(addNewAddressesStream)
-        .pipe(updateCoinsStream)
-        .pipe(updatedTxidsStream)
-        .pipe(txUpdaterStream)
-        .pipe(markProcessedStream);
-    });
-  }
+    }
 }
 
 export let WalletAddressStorage = new WalletAddressModel();