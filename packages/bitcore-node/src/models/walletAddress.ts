import { CoinStorage, ICoin } from './coin';
import { ObjectID } from 'mongodb';
import { BaseModel } from './base';
import { IWallet } from './wallet';
import { TransactionStorage } from './transaction';
import { StorageService } from '../services/storage';
import { partition } from '../utils/partition';
import { Readable, Transform, Writable } from 'stream';

export type IWalletAddress = {
  wallet: ObjectID;
  address: string;
  chain: string;
  network: string;
  processed: boolean;
};

export class WalletAddressModel extends BaseModel<IWalletAddress> {
  constructor(storage?: StorageService) {
    super('walletaddresses', storage);
  }

  allowedPaging = [];

  onConnect() {
    this.collection.createIndex({ chain: 1, network: 1, address: 1, wallet: 1 }, { background: true, unique: true });
    this.collection.createIndex({ chain: 1, network: 1, wallet: 1, address: 1 }, { background: true, unique: true });
  }

<<<<<<< HEAD
  _apiTransform(walletAddress: { address: string }) {
    return { address: walletAddress.address };
=======
  _apiTransform(walletAddress: { address: string }, options?: TransformOptions) {
    let transform = { address: walletAddress.address };
    if (options && options.object) {
      return transform;
    }
    return JSON.stringify(transform);
>>>>>>> 1f5af444
  }

  async updateCoins(params: { wallet: IWallet; addresses: string[] }) {
    const { wallet, addresses } = params;
    const { chain, network } = wallet;

    class AddressInputStream extends Readable {
      addressBatches: string[][];
      index: number;
      constructor() {
        super({ objectMode: true });
        this.addressBatches = partition(addresses, 1000);
        this.index = 0;
      }
      _read() {
        if (this.index < this.addressBatches.length) {
          this.push(this.addressBatches[this.index]);
          this.index++;
        } else {
          this.push(null);
        }
      }
    }

    class FilterExistingAddressesStream extends Transform {
      constructor() {
        super({ objectMode: true });
      }
      async _transform(addressBatch, _, callback) {
        try {
          let exists = (await WalletAddressStorage.collection
            .find({ chain, network, wallet: wallet._id, address: { $in: addressBatch } })
            .project({ address: 1, processed: 1 })
            .toArray())
            .filter(walletAddress => walletAddress.processed)
            .map(walletAddress => walletAddress.address);
          this.push(
            addressBatch.filter(address => {
              return !exists.includes(address);
            })
          );
          callback();
        } catch (err) {
          callback(err);
        }
      }
    }

    class AddNewAddressesStream extends Transform {
      constructor() {
        super({ objectMode: true });
      }
      async _transform(addressBatch, _, callback) {
        if (!addressBatch.length) {
          return callback();
        }
        try {
          await WalletAddressStorage.collection.bulkWrite(
            addressBatch.map(address => {
              return {
                insertOne: {
                  document: { chain, network, wallet: wallet._id, address, processed: false }
                }
              };
            })
          ),
            { ordered: false };
<<<<<<< HEAD
=======

>>>>>>> 1f5af444
        } catch (err) {
          // Ignore duplicate keys, they may be half processed
          if (err.code !== 11000) {
            return callback(err);
          }
        }
        this.push(addressBatch);
        callback();
      }
    }

    class UpdateCoinsStream extends Transform {
      constructor() {
        super({ objectMode: true });
      }
      async _transform(addressBatch, _, callback) {
        if (!addressBatch.length) {
          return callback();
        }
        try {
          await CoinStorage.collection.bulkWrite(
            addressBatch.map(address => {
              return {
                updateMany: {
                  filter: { chain, network, address },
                  update: { $addToSet: { wallets: wallet._id } }
                }
              };
            }),
            { ordered: false }
          );
          this.push(addressBatch);
          callback();
        } catch (err) {
          callback(err);
        }
      }
    }

    class UpdatedTxidsStream extends Transform {
      txids: { [key: string]: boolean };
      constructor() {
        super({ objectMode: true });
        this.txids = {};
      }
      async _transform(addressBatch, _, callback) {
        if (!addressBatch.length) {
          return callback();
        }
        const coinStream = CoinStorage.collection
          .find({ chain, network, address: { $in: addressBatch } })
          .project({ mintTxid: 1, spentTxid: 1 });
        coinStream.on('data', (coin: ICoin) => {
          if (!this.txids[coin.mintTxid]) {
            this.txids[coin.mintTxid] = true;
            this.push({ txid: coin.mintTxid });
          }
          if (!this.txids[coin.spentTxid]) {
            this.txids[coin.spentTxid] = true;
            this.push({ txid: coin.spentTxid });
          }
        });
        let errored = false;
        coinStream.on('error', err => {
          errored = true;
          coinStream.destroy(err);
          callback(err);
        });
        coinStream.on('end', () => {
          if (errored) {
            return;
          }
          this.push({ addressBatch });
          callback();
        });
      }
    }

    class TxUpdaterStream extends Transform {
      constructor() {
        super({ objectMode: true });
      }
      async _transform(data, _, callback) {
        const { txid, addressBatch } = data;
        if (addressBatch) {
          this.push(addressBatch);
          return callback();
        }
        try {
          await TransactionStorage.collection.updateMany(
            { chain, network, txid },
            { $addToSet: { wallets: wallet._id } }
          );
          callback();
        } catch (err) {
          callback(err);
        }
      }
    }

    class MarkProcessedStream extends Writable {
      constructor() {
        super({ objectMode: true });
      }
      async _write(addressBatch, _, callback) {
        if (!addressBatch.length) {
          return callback();
        }
        try {
          await WalletAddressStorage.collection.bulkWrite(
            addressBatch.map(address => {
              return {
                updateOne: {
                  filter: { chain, network, address, wallet: wallet._id },
                  update: { $set: { processed: true } }
                }
              };
            }),
            { ordered: false }
          );
          callback();
        } catch (err) {
          callback(err);
        }
      }
    }

    const addressInputStream = new AddressInputStream();
    const filterExistingAddressesStream = new FilterExistingAddressesStream();
    const addNewAddressesStream = new AddNewAddressesStream();
    const updateCoinsStream = new UpdateCoinsStream();
    const updatedTxidsStream = new UpdatedTxidsStream();
    const txUpdaterStream = new TxUpdaterStream();
    const markProcessedStream = new MarkProcessedStream();

    const handleStreamError = (stream: Transform | Writable, reject) => {
      stream.on('error', err => {
        stream.destroy();
        return reject(err);
      });
    };
    return new Promise((resolve, reject) => {
      markProcessedStream.on('unpipe', () => {
        return resolve();
      });

      handleStreamError(filterExistingAddressesStream, reject);
      handleStreamError(addNewAddressesStream, reject);
      handleStreamError(updateCoinsStream, reject);
      handleStreamError(updatedTxidsStream, reject);
      handleStreamError(txUpdaterStream, reject);
      handleStreamError(markProcessedStream, reject);

      addressInputStream
        .pipe(filterExistingAddressesStream)
        .pipe(addNewAddressesStream)
        .pipe(updateCoinsStream)
        .pipe(updatedTxidsStream)
        .pipe(txUpdaterStream)
        .pipe(markProcessedStream);
    });
  }
}

export let WalletAddressStorage = new WalletAddressModel();<|MERGE_RESOLUTION|>--- conflicted
+++ resolved
@@ -27,17 +27,8 @@
     this.collection.createIndex({ chain: 1, network: 1, wallet: 1, address: 1 }, { background: true, unique: true });
   }
 
-<<<<<<< HEAD
-  _apiTransform(walletAddress: { address: string }) {
+  _apiTransform(walletAddress: { address: string }, options?: TransformOptions) {
     return { address: walletAddress.address };
-=======
-  _apiTransform(walletAddress: { address: string }, options?: TransformOptions) {
-    let transform = { address: walletAddress.address };
-    if (options && options.object) {
-      return transform;
-    }
-    return JSON.stringify(transform);
->>>>>>> 1f5af444
   }
 
   async updateCoins(params: { wallet: IWallet; addresses: string[] }) {
@@ -105,10 +96,7 @@
             })
           ),
             { ordered: false };
-<<<<<<< HEAD
-=======
-
->>>>>>> 1f5af444
+
         } catch (err) {
           // Ignore duplicate keys, they may be half processed
           if (err.code !== 11000) {
