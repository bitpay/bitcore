import { LoggifyClass } from '../decorators/Loggify';
import { BaseModel } from './base';
import { ObjectId } from 'mongodb';

const Chain = require('../chain');

export type ICoin = {
  network: string;
  chain: string;
  mintTxid: string;
  mintIndex: number;
  mintHeight: number;
  coinbase: boolean;
  value: number;
  address: string;
  script: Buffer;
<<<<<<< HEAD
  wallets: Array<ObjectId>;
=======
  wallets: Array<ObjectID>;
>>>>>>> c928669b
  spentTxid: string;
  spentHeight: number;
};

@LoggifyClass
class Coin extends BaseModel<ICoin> {
  constructor() {
    super('coins');
  }

  allowedPaging = [
    { key: 'mintHeight' as 'mintHeight', type: 'number' as 'number' },
    { key: 'spentHeight' as 'spentHeight', type: 'number' as 'number' }
  ];

  onConnect() {
    this.collection.createIndex({ mintTxid: 1, mintIndex: 1 });
    this.collection.createIndex({ address: 1 });
    this.collection.createIndex({ mintHeight: 1, chain: 1, network: 1 });
    this.collection.createIndex({ spentTxid: 1 }, { sparse: true });
    this.collection.createIndex({ spentHeight: 1, chain: 1, network: 1 });
    this.collection.createIndex({ wallets: 1, spentHeight: 1 }, { sparse: true });
  }

  getBalance(params: { query: any }) {
    let { query } = params;
    query = Object.assign(query, { spentHeight: { $lt: 0 } });
    return this.collection
      .aggregate<{ balance: number }>([
        { $match: query },
        {
          $group: {
            _id: null,
            balance: { $sum: '$value' }
          }
        },
        { $project: { _id: false } }
      ])
      .toArray();
  }

  _apiTransform(coin: ICoin, options: { object: boolean }) {
    let sbuf = coin.script ? coin.script.buffer : Buffer.from('');
    const script = Chain[coin.chain].lib.Script.fromBuffer(sbuf);
    let transform = {
      txid: coin.mintTxid,
      coinbase: coin.coinbase,
      vout: coin.mintIndex,
      spentTxid: coin.spentTxid,
      address: coin.address,
      script: {
        type: script.classify(),
        asm: script.toASM()
      },
      value: coin.value
    };
    if (options && options.object) {
      return transform;
    }
    return JSON.stringify(transform);
  }
}
export let CoinModel = new Coin();<|MERGE_RESOLUTION|>--- conflicted
+++ resolved
@@ -14,11 +14,7 @@
   value: number;
   address: string;
   script: Buffer;
-<<<<<<< HEAD
   wallets: Array<ObjectId>;
-=======
-  wallets: Array<ObjectID>;
->>>>>>> c928669b
   spentTxid: string;
   spentHeight: number;
 };
