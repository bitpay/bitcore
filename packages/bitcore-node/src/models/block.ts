--- conflicted
+++ resolved
@@ -220,8 +220,7 @@
     return true;
   }
 
-<<<<<<< HEAD
-  _apiTransform(block: Partial<MongoBound<IBlock>>): BlockJSON {
+  _apiTransform(block: Partial<MongoBound<IBlock>>, options?: TransformOptions): BlockJSON {
     return {
       chain: valueOrDefault(block.chain, ''),
       coinbaseTxId: valueOrDefault(block.coinbaseTxId, ''),
@@ -244,38 +243,6 @@
       nextBlockHash: valueOrDefault(block.nextBlockHash, ''),
       reward: valueOrDefault(block.reward, -1),
       transactionCount: valueOrDefault(block.transactionCount, -1)
-=======
-  _apiTransform(block: Partial<MongoBound<IBlock>>, options?: TransformOptions): any {
-    const transform = {
-      _id: block._id,
-      chain: block.chain,
-      network: block.network,
-      hash: block.hash,
-      height: block.height,
-      version: block.version,
-      size: block.size,
-      merkleRoot: block.merkleRoot,
-      time: block.time,
-      timeNormalized: block.timeNormalized,
-      nonce: block.nonce,
-      bits: block.bits,
-      /*
-       *difficulty: block.difficulty,
-       */
-      /*
-       *chainWork: block.chainWork,
-       */
-      previousBlockHash: block.previousBlockHash,
-      nextBlockHash: block.nextBlockHash,
-      reward: block.reward,
-      /*
-       *isMainChain: block.mainChain,
-       */
-      transactionCount: block.transactionCount
-      /*
-       *minedBy: BlockModel.getPoolInfo(block.minedBy)
-       */
->>>>>>> 1f5af444
     };
   }
 }
