--- conflicted
+++ resolved
@@ -59,11 +59,7 @@
   }) {
     let mintOps = await this.getMintOps(params);
     logger.debug('Minting Coins', mintOps.length);
-<<<<<<< HEAD
-
-=======
    
->>>>>>> 242c2ab7
     params.mintOps = mintOps || [];
     let spendOps = this.getSpendOps(params);
     logger.debug('Spending Coins', spendOps.length);
@@ -85,11 +81,7 @@
       let txOps = await this.addTransactions(params);
       logger.debug('Writing Transactions', txOps.length);
       const txBatches = partition(txOps, txOps.length / config.maxPoolSize);
-<<<<<<< HEAD
-      txs = txBatches.map((txBatch: Array<any>) => this.collection.bulkWrite(txBatch, { ordered: false }));
-=======
       txs = txBatches.map((txBatch: Array<any>) => this.collection.bulkWrite(txBatch, { ordered: false, j: false, w: 0 }));
->>>>>>> 242c2ab7
     }
 
     await Promise.all(txs);
@@ -304,11 +296,7 @@
     network: string;
     mintOps?: Array<any>;
   }): Array<any> {
-<<<<<<< HEAD
-    let { chain, network, height, txs, parentChain, forkHeight, mintOps = [] } = params;
-=======
     let { chain, network, height, txs, parentChain, forkHeight, mintOps=[] } = params;
->>>>>>> 242c2ab7
     let spendOps: any[] = [];
     if (parentChain && forkHeight && height < forkHeight) {
       return spendOps;
@@ -326,11 +314,7 @@
       for (let input of tx.inputs) {
         let inputObj = input.toObject();
         let sameBlockSpend = mintMap[inputObj.prevTxId] && mintMap[inputObj.prevTxId][inputObj.outputIndex];
-<<<<<<< HEAD
-        if (sameBlockSpend) {
-=======
         if (sameBlockSpend){
->>>>>>> 242c2ab7
           sameBlockSpend.updateOne.update.$set.spentHeight = height;
           sameBlockSpend.updateOne.update.$set.spentTxid = txid;
           if (config.pruneSpentScripts && height > 0) {
