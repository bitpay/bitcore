import { CoinStorage } from './coin';
import { WalletAddressStorage } from './walletAddress';
import { partition } from '../utils/partition';
import { ObjectID } from 'bson';
import { TransformOptions } from '../types/TransformOptions';
import { LoggifyClass } from '../decorators/Loggify';
import { Bitcoin } from '../types/namespaces/Bitcoin';
import { BaseModel, MongoBound } from './base';
import logger from '../logger';
import { StreamingFindOptions, Storage, StorageService } from '../services/storage';
import * as lodash from 'lodash';
import { Socket } from '../services/socket';
import { TransactionJSON } from '../types/Transaction';
import { SpentHeightIndicators } from '../types/Coin';
import { Config } from '../services/config';

const Chain = require('../chain');

export type ITransaction = {
  txid: string;
  chain: string;
  network: string;
  blockHeight?: number;
  blockHash?: string;
  blockTime?: Date;
  blockTimeNormalized?: Date;
  coinbase: boolean;
  fee: number;
  size: number;
  locktime: number;
  inputCount: number;
  outputCount: number;
  value: number;
  wallets: ObjectID[];
};

@LoggifyClass
export class TransactionModel extends BaseModel<ITransaction> {
  constructor(storage?: StorageService) {
    super('transactions', storage);
  }

  allowedPaging = [
    { key: 'blockHash' as 'blockHash', type: 'string' as 'string' },
    { key: 'blockHeight' as 'blockHeight', type: 'number' as 'number' },
    { key: 'blockTimeNormalized' as 'blockTimeNormalized', type: 'date' as 'date' },
    { key: 'txid' as 'txid', type: 'string' as 'string' }
  ];

  onConnect() {
    this.collection.createIndex({ txid: 1 }, { background: true });
    this.collection.createIndex({ chain: 1, network: 1, blockHeight: 1 }, { background: true });
    this.collection.createIndex({ blockHash: 1 }, { background: true });
    this.collection.createIndex({ chain: 1, network: 1, blockTimeNormalized: 1 }, { background: true });
    this.collection.createIndex(
      { wallets: 1, blockTimeNormalized: 1 },
      { background: true, partialFilterExpression: { 'wallets.0': { $exists: true } } }
    );
    this.collection.createIndex(
      { wallets: 1, blockHeight: 1 },
      { background: true, partialFilterExpression: { 'wallets.0': { $exists: true } } }
    );
  }

  async batchImport(params: {
    txs: Array<Bitcoin.Transaction>;
    height: number;
    mempoolTime?: Date;
    blockTime?: Date;
    blockHash?: string;
    blockTimeNormalized?: Date;
    parentChain?: string;
    forkHeight?: number;
    chain: string;
    network: string;
    initialSyncComplete: boolean;
  }) {
    const mintOps = await this.getMintOps(params);
    const spendOps = this.getSpendOps({ ...params, mintOps });
    await this.pruneMempool({ ...params, mintOps, spendOps });

    logger.debug('Minting Coins', mintOps.length);
    if (mintOps.length) {
      await Promise.all(
        partition(mintOps, mintOps.length / Config.get().maxPoolSize).map(mintBatch =>
          CoinStorage.collection.bulkWrite(mintBatch, { ordered: false })
        )
      );
    }

    logger.debug('Spending Coins', spendOps.length);
    if (spendOps.length) {
      await Promise.all(
        partition(spendOps, spendOps.length / Config.get().maxPoolSize).map(spendBatch =>
          CoinStorage.collection.bulkWrite(spendBatch, { ordered: false })
        )
      );
    }

    if (mintOps) {
      const txOps = await this.addTransactions({ ...params, mintOps });
      logger.debug('Writing Transactions', txOps.length);
      await Promise.all(
        partition(txOps, txOps.length / Config.get().maxPoolSize).map(txBatch =>
          this.collection.bulkWrite(txBatch, { ordered: false })
        )
      );

      // Create events for mempool txs
      if (params.height < SpentHeightIndicators.minimum) {
        txOps.forEach(op => {
          const filter = op.updateOne.filter;
          const tx = { ...op.updateOne.update.$set, ...filter };
          Socket.signalTx(tx);
          mintOps
            .filter(coinOp => coinOp.updateOne.filter.mintTxid === filter.txid)
            .forEach(coinOp => {
              const address = coinOp.updateOne.update.$set.address;
              const coin = { ...coinOp.updateOne.update.$set, ...coinOp.updateOne.filter };
              Socket.signalAddressCoin({ address, coin });
            });
        });
      }
    }
  }

  async addTransactions(params: {
    txs: Array<Bitcoin.Transaction>;
    height: number;
    blockTime?: Date;
    blockHash?: string;
    blockTimeNormalized?: Date;
    parentChain?: string;
    forkHeight?: number;
    initialSyncComplete: boolean;
    chain: string;
    network: string;
    mintOps: Array<any>;
    mempoolTime?: Date;
  }) {
    let { blockHash, blockTime, blockTimeNormalized, chain, height, network, parentChain, forkHeight } = params;
    if (parentChain && forkHeight && height < forkHeight) {
      const parentTxs = await TransactionStorage.collection
        .find({ blockHeight: height, chain: parentChain, network })
        .toArray();
      return parentTxs.map(parentTx => {
        return {
          updateOne: {
            filter: { txid: parentTx.txid, chain, network },
            update: {
              $set: {
                chain,
                network,
                blockHeight: height,
                blockHash,
                blockTime,
                blockTimeNormalized,
                coinbase: parentTx.coinbase,
                fee: parentTx.fee,
                size: parentTx.size,
                locktime: parentTx.locktime,
                inputCount: parentTx.inputCount,
                outputCount: parentTx.outputCount,
                value: parentTx.value,
                wallets: []
              }
            },
            upsert: true,
            forceServerObjectId: true
          }
        };
      });
    } else {
      let spentQuery;
      if (height > 0) {
        spentQuery = { spentHeight: height, chain, network };
      } else {
        spentQuery = { spentTxid: { $in: params.txs.map(tx => tx._hash) }, chain, network };
      }
      const spent = await CoinStorage.collection
        .find(spentQuery)
        .project({ spentTxid: 1, value: 1, wallets: 1 })
        .toArray();
      type CoinGroup = { [txid: string]: { total: number; wallets: Array<ObjectID> } };
      const groupedMints = params.mintOps.reduce<CoinGroup>((agg, coinOp) => {
        const mintTxid = coinOp.updateOne.filter.mintTxid;
        const coin = coinOp.updateOne.update.$set;
        const { value, wallets } = coin;
        if (!agg[mintTxid]) {
          agg[mintTxid] = {
            total: value,
            wallets: wallets || []
          };
        } else {
          agg[mintTxid].total += value;
          agg[mintTxid].wallets.push(...wallets);
        }
        return agg;
      }, {});

      const groupedSpends = spent.reduce<CoinGroup>((agg, coin) => {
        if (!agg[coin.spentTxid]) {
          agg[coin.spentTxid] = {
            total: coin.value,
            wallets: coin.wallets || []
          };
        } else {
          agg[coin.spentTxid].total += coin.value;
          agg[coin.spentTxid].wallets.push(...coin.wallets);
        }
        return agg;
      }, {});

      let txOps = params.txs.map(tx => {
        const txid = tx._hash!;
        const minted = groupedMints[txid] || {};
        const spent = groupedSpends[txid] || {};
        const mintedWallets = minted.wallets || [];
        const spentWallets = spent.wallets || [];
        const txWallets = mintedWallets.concat(spentWallets);
        const wallets = lodash.uniqBy(txWallets, wallet => wallet.toHexString());
        let fee = 0;
        if (groupedMints[txid] && groupedSpends[txid]) {
          // TODO: Fee is negative for mempool txs
          fee = groupedSpends[txid].total - groupedMints[txid].total;
          if (fee < 0) {
            logger.debug('negative fee', txid, groupedSpends[txid], groupedMints[txid]);
          }
        }

        return {
          updateOne: {
            filter: { txid, chain, network },
            update: {
              $set: {
                chain,
                network,
                blockHeight: height,
                blockHash,
                blockTime,
                blockTimeNormalized,
                coinbase: tx.isCoinbase(),
                fee,
                size: tx.toBuffer().length,
                locktime: tx.nLockTime,
                inputCount: tx.inputs.length,
                outputCount: tx.outputs.length,
                value: tx.outputAmount,
                wallets
              }
            },
            upsert: true,
            forceServerObjectId: true
          }
        };
      });
      return txOps;
    }
  }

  async getMintOps(params: {
    txs: Array<Bitcoin.Transaction>;
    height: number;
    parentChain?: string;
    forkHeight?: number;
    initialSyncComplete: boolean;
    chain: string;
    network: string;
    mintOps?: Array<any>;
  }) {
    let { chain, height, network, parentChain, forkHeight, initialSyncComplete } = params;
    let mintOps = new Array<any>();
    let parentChainCoinsMap = new Map();
    if (parentChain && forkHeight && height < forkHeight) {
      let parentChainCoins = await CoinStorage.collection
        .find({
          chain: parentChain,
          network,
          mintHeight: height,
          $or: [{ spentHeight: { $lt: SpentHeightIndicators.minimum } }, { spentHeight: { $gte: forkHeight } }]
        })
        .project({ mintTxid: 1, mintIndex: 1 })
        .toArray();
      for (const parentChainCoin of parentChainCoins) {
        parentChainCoinsMap.set(`${parentChainCoin.mintTxid}:${parentChainCoin.mintIndex}`, true);
      }
    }
    for (let tx of params.txs) {
      tx._hash = tx.hash;
      let isCoinbase = tx.isCoinbase();
      for (let [index, output] of tx.outputs.entries()) {
        if (
          parentChain &&
          forkHeight &&
          height < forkHeight &&
          (!parentChainCoinsMap.size || !parentChainCoinsMap.get(`${tx._hash}:${index}`))
        ) {
          continue;
        }
        let address = '';
        if (output.script) {
          address = output.script.toAddress(network).toString(true);
          if (address === 'false' && output.script.classify() === 'Pay to public key') {
            let hash = Chain[chain].lib.crypto.Hash.sha256ripemd160(output.script.chunks[0].buf);
            address = Chain[chain].lib.Address(hash, network).toString(true);
          }
        }
        mintOps.push({
          updateOne: {
            filter: {
              mintTxid: tx._hash,
              mintIndex: index,
              spentHeight: { $lt: SpentHeightIndicators.minimum },
              chain,
              network
            },
            update: {
              $set: {
                chain,
                network,
                address,
                mintHeight: height,
                coinbase: isCoinbase,
                value: output.satoshis,
                script: output.script && output.script.toBuffer(),
                spentHeight: SpentHeightIndicators.unspent,
                wallets: []
              }
            },
            upsert: true,
            forceServerObjectId: true
          }
        });
      }
    }

<<<<<<< HEAD
    if (initialSyncComplete || Config.for('api').wallets.allowCreationBeforeCompleteSync) {
=======
    const walletConfig = Config.for('api').wallets;
    if (initialSyncComplete || (walletConfig && walletConfig.allowCreationBeforeCompleteSync)) {
>>>>>>> 5d7c7c6b
      let mintOpsAddresses = {};
      for (const mintOp of mintOps) {
        mintOpsAddresses[mintOp.updateOne.update.$set.address] = true;
      }
      mintOpsAddresses = Object.keys(mintOpsAddresses);
      let wallets = await WalletAddressStorage.collection
        .find({ address: { $in: mintOpsAddresses }, chain, network }, { batchSize: 100 })
        .project({ wallet: 1, address: 1 })
        .toArray();
      if (wallets.length) {
        mintOps = mintOps.map(mintOp => {
          let transformedWallets = wallets
            .filter(wallet => wallet.address === mintOp.updateOne.update.$set.address)
            .map(wallet => wallet.wallet);
          mintOp.updateOne.update.$set.wallets = transformedWallets;
          return mintOp;
        });
      }
    }

    return mintOps;
  }

  getSpendOps(params: {
    txs: Array<Bitcoin.Transaction>;
    height: number;
    parentChain?: string;
    forkHeight?: number;
    chain: string;
    network: string;
    mintOps?: Array<any>;
    [rest: string]: any;
  }): Array<any> {
    let { chain, network, height, parentChain, forkHeight } = params;
    let spendOps: any[] = [];
    if (parentChain && forkHeight && height < forkHeight) {
      return spendOps;
    }
    let mintMap = {};
    for (let mintOp of params.mintOps || []) {
      mintMap[mintOp.updateOne.filter.mintTxid] = mintMap[mintOp.updateOne.filter.mintIndex] || {};
      mintMap[mintOp.updateOne.filter.mintTxid][mintOp.updateOne.filter.mintIndex] = mintOp;
    }
    for (let tx of params.txs) {
      if (tx.isCoinbase()) {
        continue;
      }
      for (let input of tx.inputs) {
        let inputObj = input.toObject();
        let sameBlockSpend = mintMap[inputObj.prevTxId] && mintMap[inputObj.prevTxId][inputObj.outputIndex];
        if (sameBlockSpend) {
          sameBlockSpend.updateOne.update.$set.spentHeight = height;
          sameBlockSpend.updateOne.update.$set.spentTxid = tx._hash;
          continue;
        }
        const updateQuery: any = {
          updateOne: {
            filter: {
              mintTxid: inputObj.prevTxId,
              mintIndex: inputObj.outputIndex,
              spentHeight: { $lt: SpentHeightIndicators.minimum },
              chain,
              network
            },
            update: { $set: { spentTxid: tx._hash, spentHeight: height } }
          }
        };
        spendOps.push(updateQuery);
      }
    }
    return spendOps;
  }

  async pruneMempool(params: {
    txs: Array<Bitcoin.Transaction>;
    height: number;
    parentChain?: string;
    forkHeight?: number;
    chain: string;
    network: string;
    mintOps: Array<any>;
    spendOps: Array<any>;
    initialSyncComplete: boolean;
    [rest: string]: any;
  }) {
    const { chain, network, spendOps, initialSyncComplete } = params;
    if (!initialSyncComplete || !spendOps.length) {
      return;
    }
    let prunedTxs = {};
    for (const spendOp of spendOps) {
      let coin = await CoinStorage.collection.findOne(
        {
          chain,
          network,
          spentHeight: SpentHeightIndicators.pending,
          mintTxid: spendOp.updateOne.filter.mintTxid,
          mintIndex: spendOp.updateOne.filter.mintIndex,
          spentTxid: { $ne: spendOp.updateOne.update.$set.spentTxid }
        },
        { projection: { spentTxid: 1 } }
      );
      if (coin) {
        prunedTxs[coin.spentTxid] = true;
      }
    }
    if (Object.keys(prunedTxs).length) {
      prunedTxs = Object.keys(prunedTxs);
      await Promise.all([
        this.collection.update(
          { txid: { $in: prunedTxs } },
          { $set: { blockHeight: SpentHeightIndicators.conflicting } },
          { w: 0, j: false, multi: true }
        ),
        CoinStorage.collection.update(
          { mintTxid: { $in: prunedTxs } },
          { $set: { mintHeight: SpentHeightIndicators.conflicting } },
          { w: 0, j: false, multi: true }
        )
      ]);
    }
    return;
  }

  getTransactions(params: { query: any; options: StreamingFindOptions<ITransaction> }) {
    let originalQuery = params.query;
    const { query, options } = Storage.getFindOptions(this, params.options);
    const finalQuery = Object.assign({}, originalQuery, query);
    return this.collection.find(finalQuery, options).addCursorFlag('noCursorTimeout', true);
  }

  _apiTransform(tx: Partial<MongoBound<ITransaction>>, options: TransformOptions): TransactionJSON | string {
    const transaction: TransactionJSON = {
      _id: tx._id ? tx._id.toString() : '',
      txid: tx.txid || '',
      network: tx.network || '',
      chain: tx.chain || '',
      blockHeight: tx.blockHeight || -1,
      blockHash: tx.blockHash || '',
      blockTime: tx.blockTime ? tx.blockTime.toISOString() : '',
      blockTimeNormalized: tx.blockTimeNormalized ? tx.blockTimeNormalized.toISOString() : '',
      coinbase: tx.coinbase || false,
      locktime: tx.locktime || -1,
      inputCount: tx.inputCount || -1,
      outputCount: tx.outputCount || -1,
      size: tx.size || -1,
      fee: tx.fee || -1,
      value: tx.value || -1
    };
    if (options && options.object) {
      return transaction;
    }
    return JSON.stringify(transaction);
  }
}
export let TransactionStorage = new TransactionModel();<|MERGE_RESOLUTION|>--- conflicted
+++ resolved
@@ -334,12 +334,8 @@
       }
     }
 
-<<<<<<< HEAD
-    if (initialSyncComplete || Config.for('api').wallets.allowCreationBeforeCompleteSync) {
-=======
     const walletConfig = Config.for('api').wallets;
     if (initialSyncComplete || (walletConfig && walletConfig.allowCreationBeforeCompleteSync)) {
->>>>>>> 5d7c7c6b
       let mintOpsAddresses = {};
       for (const mintOp of mintOps) {
         mintOpsAddresses[mintOp.updateOne.update.$set.address] = true;
