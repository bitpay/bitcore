--- conflicted
+++ resolved
@@ -11,12 +11,9 @@
 import { TransactionJSON } from '../types/Transaction';
 import { SpentHeightIndicators } from '../types/Coin';
 import { Config } from '../services/config';
-<<<<<<< HEAD
 import { BitcoinScript } from '../types/namespaces/Bitcoin/Transaction';
 import { valueOrDefault } from '../utils/check';
-=======
 import { EventStorage } from './events';
->>>>>>> 967fb6d5
 
 const Chain = require('../chain');
 
@@ -40,12 +37,11 @@
   wallets: ObjectID[];
 };
 
-<<<<<<< HEAD
 const limitAsmSize = (limit: number) => (script?: BitcoinScript) =>
   script && limit > 0 && script.toBuffer().length <= limit ? script.toASM() : undefined;
 const limitLockingAsmSize = limitAsmSize(Config.get().lockingScriptAsmByteLimit);
 const limitUnlockingAsmSize = limitAsmSize(Config.get().unlockingScriptAsmByteLimit);
-=======
+
 export type MintOp = {
   updateOne: {
     filter: {
@@ -62,9 +58,14 @@
         mintHeight: number;
         coinbase: boolean;
         value: number;
-        script: Buffer;
+        lockingScript: string;
+        lockingScriptAsm?: string;
         spentTxid?: string;
+        spentIndex?: number;
         spentHeight?: SpentHeightIndicators;
+        unlockingScript?: string;
+        unlockingScriptAsm?: string;
+        inputSequenceNumber?: number;
         wallets?: Array<ObjectID>;
       };
       $setOnInsert: {
@@ -89,7 +90,6 @@
     update: { $set: { spentTxid: string; spentHeight: number } };
   };
 };
->>>>>>> 967fb6d5
 
 @LoggifyClass
 export class TransactionModel extends BaseModel<ITransaction> {
@@ -381,14 +381,10 @@
                 mintHeight: height,
                 coinbase: isCoinbase,
                 value: output.satoshis,
-<<<<<<< HEAD
                 lockingScript: output.script && output.script.toHex(),
-                lockingScriptAsm: limitLockingAsmSize(output.script),
-=======
-                script: output.script && output.script.toBuffer()
+                lockingScriptAsm: limitLockingAsmSize(output.script)
               },
               $setOnInsert: {
->>>>>>> 967fb6d5
                 spentHeight: SpentHeightIndicators.unspent,
                 wallets: []
               }
@@ -481,20 +477,16 @@
               chain,
               network
             },
-<<<<<<< HEAD
             update: {
               $set: {
                 spentHeight: height,
-                spentTxid: tx._hash,
+                spentTxid: tx._hash || tx.hash,
                 spentIndex: inputObj.outputIndex,
                 unlockingScript: inputObj.script,
                 unlockingScriptAsm: limitUnlockingAsmSize(new Chain[chain].lib.Script(inputObj.script)),
                 inputSequenceNumber: inputObj.sequenceNumber
               }
             }
-=======
-            update: { $set: { spentTxid: tx._hash || tx.hash, spentHeight: height } }
->>>>>>> 967fb6d5
           }
         };
         spendOps.push(updateQuery);
