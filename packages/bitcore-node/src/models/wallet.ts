--- conflicted
+++ resolved
@@ -23,17 +23,8 @@
     this.collection.createIndex({ pubKey: 1 }, { background: true });
   }
 
-<<<<<<< HEAD
-  _apiTransform(wallet: IWallet) {
+  _apiTransform(wallet: IWallet, options?: TransformOptions) {
     return { name: wallet.name, pubKey: wallet.pubKey };
-=======
-  _apiTransform(wallet: IWallet, options?: TransformOptions) {
-    let transform = { name: wallet.name, pubKey: wallet.pubKey };
-    if (options && options.object) {
-      return transform;
-    }
-    return JSON.stringify(transform);
->>>>>>> 1f5af444
   }
 
   async updateCoins(wallet: IWallet) {
