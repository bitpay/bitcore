--- conflicted
+++ resolved
@@ -70,13 +70,9 @@
           jsonrpc: '2.0',
           id: 0
         },
-<<<<<<< HEAD
-        function (_, data)  {resolve(data.result)} as Callback<JsonRPCResponse>
-=======
         function(_, data) {
           resolve(data.result);
         } as Callback<JsonRPCResponse>
->>>>>>> 219d7bdc
       )
     );
   }
