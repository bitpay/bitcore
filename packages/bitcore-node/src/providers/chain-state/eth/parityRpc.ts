--- conflicted
+++ resolved
@@ -1,11 +1,6 @@
 import Web3 from 'web3';
-<<<<<<< HEAD
-import "../../../utils/polyfills";
-import { Callback, JsonRPCResponse } from 'web3/providers';
-=======
 import { JsonRPCResponse, Callback } from './eth';
 import '../../../utils/polyfills';
->>>>>>> 219d7bdc
 
 interface ParityBlockReward {
   author: string;
@@ -70,13 +65,9 @@
           jsonrpc: '2.0',
           id: 0
         },
-<<<<<<< HEAD
-        function (_, data) {resolve(data.result as Array<ParityTraceResponse>)} as Callback<JsonRPCResponse>
-=======
         function(_, data) {
           resolve(data.result as Array<ParityTraceResponse>);
         } as Callback<JsonRPCResponse>
->>>>>>> 219d7bdc
       )
     );
   }
