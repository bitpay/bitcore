--- conflicted
+++ resolved
@@ -1,10 +1,6 @@
 import Web3 from 'web3';
-<<<<<<< HEAD
-import "../../../utils/polyfills";
-=======
 import { JsonRPCResponse, Callback } from './eth';
 import '../../../utils/polyfills';
->>>>>>> 643c476d
 
 interface ParityBlockReward {
   author: string;
@@ -69,13 +65,9 @@
           jsonrpc: '2.0',
           id: 0
         },
-<<<<<<< HEAD
-        (_, data) => resolve(data.result as Array<ParityTraceResponse>)
-=======
         function(_, data) {
           resolve(data.result as Array<ParityTraceResponse>);
         } as Callback<JsonRPCResponse>
->>>>>>> 643c476d
       )
     );
   }
