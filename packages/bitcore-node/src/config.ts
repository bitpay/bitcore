import { homedir, cpus } from 'os';
import parseArgv from './utils/parseArgv';
import { ConfigType } from './types/Config';
import * as _ from 'lodash';
let program = parseArgv([], ['config']);

function findConfig(): ConfigType | undefined {
  let foundConfig;
  const envConfigPath = process.env.BITCORE_CONFIG_PATH;
  const argConfigPath = program.config;
  const configFileName = 'bitcore.config.json';
  let bitcoreConfigPaths = [
    `${homedir()}/${configFileName}`,
    `../../../../${configFileName}`,
    `../../${configFileName}`
  ];
  const overrideConfig = argConfigPath || envConfigPath;
  if (overrideConfig) {
    bitcoreConfigPaths.unshift(overrideConfig);
  }
  // No config specified. Search home, bitcore and cur directory
  for (let path of bitcoreConfigPaths) {
    if (!foundConfig) {
      try {
        const expanded = path[0] === '~' ? path.replace('~', homedir()) : path;
        const bitcoreConfig = require(expanded) as { bitcoreNode: ConfigType };
        foundConfig = bitcoreConfig.bitcoreNode;
      } catch (e) {
        foundConfig = undefined;
      }
    }
  }
  return foundConfig;
}

function setTrustedPeers(config: ConfigType): ConfigType {
  for (let [chain, chainObj] of Object.entries(config)) {
    for (let network of Object.keys(chainObj)) {
      let env = process.env;
      const envString = `TRUSTED_${chain.toUpperCase()}_${network.toUpperCase()}_PEER`;
      if (env[envString]) {
        let peers = config.chains[chain][network].trustedPeers || [];
        peers.push({
          host: env[envString],
          port: env[`${envString}_PORT`]
        });
        config.chains[chain][network].trustedPeers = peers;
      }
    }
  }
  return config;
}
const Config = function(): ConfigType {
  let config: ConfigType = {
    maxPoolSize: 50,
    port: 3000,
    dbUrl: process.env.DB_URL || '',
    dbHost: process.env.DB_HOST || '127.0.0.1',
    dbName: process.env.DB_NAME || 'bitcore',
    dbPort: process.env.DB_PORT || '27017',
    dbUser: process.env.DB_USER || '',
    dbPass: process.env.DB_PASS || '',
    numWorkers: cpus().length,
    chains: {},
<<<<<<< HEAD
    tokenContractAddresses: {},
    modules: ['./bitcoin', './bitcoin-cash', './ethereum', './ripple'],
=======
    modules: ['./bitcoin', './bitcoin-cash', './ethereum'],
>>>>>>> c2996436
    services: {
      api: {
        rateLimiter: {
          disabled: false,
          whitelist: ['::ffff:127.0.0.1', '::1']
        },
        wallets: {
          allowCreationBeforeCompleteSync: false,
          allowUnauthenticatedCalls: false
        }
      },
      event: {
        onlyWalletEvents: false
      },
      p2p: {},
      socket: {
        bwsKeys: []
      },
      storage: {}
    }
  };

  let foundConfig = findConfig();
  const mergeCopyArray = (objVal, srcVal) => (objVal instanceof Array ? srcVal : undefined);
  config = _.mergeWith(config, foundConfig, mergeCopyArray);
  if (!Object.keys(config.chains).length) {
    Object.assign(config.chains, {
      BTC: {
        mainnet: {
          chainSource: 'p2p',
          trustedPeers: [{ host: '127.0.0.1', port: 8333 }],
          rpc: {
            host: '127.0.0.1',
            port: 8332,
            username: 'bitcoin',
            password: 'bitcoin'
          }
        }
      }
    });
  }
  if (!Object.keys(config.tokenContractAddresses).length) {
    Object.assign(config.tokenContractAddresses, {
      GUSD: '0x056fd409e1d7a124bd7017459dfea2f387b6d5cd',
      USDC: '0xa0b86991c6218b36c1d19d4a2e9eb0ce3606eb48',
      PAX: '0x8e870d67f660d95d5be530380d0ec0bd388289e1'
    });
  }
  config = setTrustedPeers(config);
  return config;
};

export default Config();<|MERGE_RESOLUTION|>--- conflicted
+++ resolved
@@ -62,12 +62,7 @@
     dbPass: process.env.DB_PASS || '',
     numWorkers: cpus().length,
     chains: {},
-<<<<<<< HEAD
-    tokenContractAddresses: {},
-    modules: ['./bitcoin', './bitcoin-cash', './ethereum', './ripple'],
-=======
     modules: ['./bitcoin', './bitcoin-cash', './ethereum'],
->>>>>>> c2996436
     services: {
       api: {
         rateLimiter: {
@@ -109,13 +104,6 @@
       }
     });
   }
-  if (!Object.keys(config.tokenContractAddresses).length) {
-    Object.assign(config.tokenContractAddresses, {
-      GUSD: '0x056fd409e1d7a124bd7017459dfea2f387b6d5cd',
-      USDC: '0xa0b86991c6218b36c1d19d4a2e9eb0ce3606eb48',
-      PAX: '0x8e870d67f660d95d5be530380d0ec0bd388289e1'
-    });
-  }
   config = setTrustedPeers(config);
   return config;
 };
