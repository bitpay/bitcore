--- conflicted
+++ resolved
@@ -7,11 +7,8 @@
   merkleRoot: string;
   bits: number;
   nonce: number;
-<<<<<<< HEAD
 };
-=======
-}
->>>>>>> 967fb6d5
+
 export type BlockHeader = {
   toObject: () => BlockHeaderObj;
 };
