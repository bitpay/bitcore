import { Request, Response } from 'express';
import { ObjectId } from 'mongodb';
import { MongoBound } from '../../models/base';
import { IBtcBlock } from '../../models/block';
import { ICoin } from '../../models/coin';
import { ITransaction } from '../../models/transaction';
import { IWallet } from '../../models/wallet';
import { StreamingFindOptions } from '../../services/storage';
import { IBlock } from '../../types/Block';
import { ChainNetwork } from '../../types/ChainNetwork';
import { AuthheadJSON } from '../Authhead';
import { CoinListingJSON } from '../Coin';
import { DailyTransactionsJSON } from '../stats';
export type StreamWalletTransactionsArgs = {
  startBlock: number;
  endBlock: number;
  startDate: string;
  endDate: string;
  includeMempool: boolean;
} & StreamingFindOptions<ITransaction>;

export interface StreamAddressUtxosArgs {
  unspent: boolean;
}

export interface GetBlockArgs {
  limit: null | number;
}

export interface PubKey {
  pubKey: string;
}

export type GetBalanceForAddressParams = ChainNetwork & {
  address: string;
  args: any;
};

export type GetBlockParams = ChainNetwork & {
  blockId?: string;
  sinceBlock?: number | string;
  args?: Partial<{ startDate: Date; endDate: Date; date: Date } & StreamingFindOptions<IBtcBlock>>;
};

export type GetBlockBeforeTimeParams = ChainNetwork & {
  time?: Date | string;
};

export type StreamBlocksParams = ChainNetwork & {
  blockId?: string;
  sinceBlock: number | string;
  args?: Partial<{ startDate: Date; endDate: Date; date: Date } & StreamingFindOptions<IBtcBlock>>;
  req: Request;
  res: Response;
};

export type GetEstimateSmartFeeParams = ChainNetwork & {
  target: number;
<<<<<<< HEAD
  txType?: number | string;
=======
  mode?: 'ECONOMICAL' | 'CONSERVATIVE';
  txType?: number | string;
};

export type GetEstimatePriorityFeeParams = ChainNetwork & {
  percentile?: number;
>>>>>>> 6dffb989
};

export type BroadcastTransactionParams = ChainNetwork & {
  rawTx: string | Array<string>;
};
export type CreateWalletParams = IWallet;
export type GetWalletParams = ChainNetwork & PubKey;

export type UpdateWalletParams = ChainNetwork & {
  wallet: MongoBound<IWallet>;
  addresses: string[];
};

export type GetWalletBalanceParams = ChainNetwork & {
  wallet: MongoBound<IWallet>;
  args: any;
};

export type GetWalletBalanceAtTimeParams = ChainNetwork & {
  wallet: MongoBound<IWallet>;
  time: string;
  args: any;
};

export type StreamAddressUtxosParams = ChainNetwork & {
  address: string;
  req?: Request;
  res?: Response;
  args: Partial<StreamAddressUtxosArgs & StreamingFindOptions<ICoin> & any>;
};

export type StreamTransactionsParams = ChainNetwork & {
  req: Request;
  res: Response;
  args: any;
};
export type StreamTransactionParams = ChainNetwork & {
  txId: string;
};
export type StreamWalletAddressesParams = ChainNetwork & {
  walletId: ObjectId;
  req: Request;
  res: Response;
  limit: number;
};

export type DailyTransactionsParams = ChainNetwork & {
  startDate: string;
  endDate: string;
};

export type WalletCheckParams = ChainNetwork & {
  wallet: ObjectId;
};

export type StreamWalletMissingAddressesParams = ChainNetwork & {
  pubKey: string;
  req: Request;
  res: Response;
};

export type StreamWalletTransactionsParams = ChainNetwork & {
  wallet: MongoBound<IWallet>;
  req: Request;
  res: Response;
  args: StreamWalletTransactionsArgs & any;
};
export interface StreamWalletUtxosArgs {
  includeSpent: 'true' | undefined;
}
export type StreamWalletUtxosParams = ChainNetwork & {
  wallet: MongoBound<IWallet>;
  limit: number;
  args: Partial<StreamWalletUtxosArgs>;
  req: Request;
  res: Response;
};

export type isValidParams = ChainNetwork & {
  input: string;
};

export interface GetCoinsForTxParams {
  chain: string;
  network: string;
  txid: string;
}

export interface Provider<T> {
  get(params: { chain: string }): T;
}
export type IChainStateProvider = Provider<IChainStateService> & IChainStateService;
export interface IChainStateService {
  getBalanceForAddress(
    params: GetBalanceForAddressParams
  ): Promise<{ confirmed: number; unconfirmed: number; balance: number }>;
  getBlock(params: GetBlockParams): Promise<IBlock>;
  getBlockBeforeTime(params: GetBlockBeforeTimeParams): Promise<IBlock | null>;
  streamBlocks(params: StreamBlocksParams): any;
  getFee(params: GetEstimateSmartFeeParams): any;
  getPriorityFee?(params: GetEstimatePriorityFeeParams): any;
  broadcastTransaction(params: BroadcastTransactionParams): Promise<any>;
  createWallet(params: CreateWalletParams): Promise<IWallet>;
  getWallet(params: GetWalletParams): Promise<IWallet | null>;
  updateWallet(params: UpdateWalletParams): Promise<void>;
  getWalletBalance(
    params: GetWalletBalanceParams
  ): Promise<{ confirmed: number; unconfirmed: number; balance: number }>;
  getWalletBalanceAtTime(
    params: GetWalletBalanceAtTimeParams
  ): Promise<{ confirmed: number; unconfirmed: number; balance: number }>;
  streamAddressUtxos(params: StreamAddressUtxosParams): any;
  streamAddressTransactions(params: StreamAddressUtxosParams): any;
  streamTransactions(params: StreamTransactionsParams): any;
  getAuthhead(params: StreamTransactionParams): Promise<AuthheadJSON | undefined>;
  getDailyTransactions(params: DailyTransactionsParams): Promise<DailyTransactionsJSON>;
  getTransaction(params: StreamTransactionParams): Promise<any | undefined>;
  streamWalletAddresses(params: StreamWalletAddressesParams): any;
  walletCheck(params: WalletCheckParams): any;
  streamWalletTransactions(params: StreamWalletTransactionsParams): any;
  streamWalletUtxos(params: StreamWalletUtxosParams): any;
  streamMissingWalletAddresses(params: StreamWalletMissingAddressesParams);
  getCoinsForTx(params: GetCoinsForTxParams): Promise<CoinListingJSON>;
  getLocalTip(params): Promise<IBlock | null>;
  getLocatorHashes(params): Promise<any>;
  isValid(params: isValidParams): { isValid: boolean; type: string };
}

export interface ChainStateServices {
  [key: string]: IChainStateService;
}<|MERGE_RESOLUTION|>--- conflicted
+++ resolved
@@ -56,16 +56,12 @@
 
 export type GetEstimateSmartFeeParams = ChainNetwork & {
   target: number;
-<<<<<<< HEAD
-  txType?: number | string;
-=======
   mode?: 'ECONOMICAL' | 'CONSERVATIVE';
   txType?: number | string;
 };
 
 export type GetEstimatePriorityFeeParams = ChainNetwork & {
   percentile?: number;
->>>>>>> 6dffb989
 };
 
 export type BroadcastTransactionParams = ChainNetwork & {
