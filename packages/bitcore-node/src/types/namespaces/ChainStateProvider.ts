import { TransactionJSON } from '../Transaction';
import { ObjectId } from 'mongodb';
import { IBlock } from '../../models/block';
import { Request, Response } from 'express';
import { IWallet } from '../../models/wallet';
import { ChainNetwork } from '../../types/ChainNetwork';
import { StreamingFindOptions } from '../../services/storage';
import { MongoBound } from '../../models/base';
import { ITransaction } from '../../models/transaction';
import { AuthheadJSON } from '../Authhead';
import { CoinListingJSON } from '../Coin';
import { DailyTransactionsJSON } from '../stats';
export declare namespace CSP {
  export type StreamWalletTransactionsArgs = {
    startBlock: number;
    endBlock: number;
    startDate: string;
    endDate: string;
    includeMempool: boolean;
  } & StreamingFindOptions<ITransaction>;

  export type StreamAddressUtxosArgs = {
    unspent: boolean;
    limit: number;
  };

  export type GetBlockArgs = { limit: null | number };

  export type PubKey = { pubKey: string };

  export type GetBalanceForAddressParams = ChainNetwork & {
    address: string;
  };
  export type GetBalanceForWalletParams = ChainNetwork & {
    walletId: string;
  };
  export type GetBlockParams = ChainNetwork & {
    blockId?: string;
    sinceBlock?: number | string;
    args?: Partial<{ startDate: Date; endDate: Date; date: Date } & StreamingFindOptions<IBlock>>;
  };
  export type StreamBlocksParams = ChainNetwork & {
    blockId?: string;
    sinceBlock: number | string;
    args?: Partial<{ startDate: Date; endDate: Date; date: Date } & StreamingFindOptions<IBlock>>;
    req: Request;
    res: Response;
  };
  export type GetEstimateSmartFeeParams = ChainNetwork & {
    target: number;
  };
  export type BroadcastTransactionParams = ChainNetwork & {
    rawTx: string;
  };
  export type CreateWalletParams = IWallet;
  export type GetWalletParams = ChainNetwork & PubKey;

  export type UpdateWalletParams = ChainNetwork & {
    wallet: MongoBound<IWallet>;
    addresses: string[];
  };

  export type GetWalletBalanceParams = ChainNetwork & {
    wallet: MongoBound<IWallet>;
  };

  export type StreamAddressUtxosParams = ChainNetwork & {
    address: string;
    req: Request;
    res: Response;
    args: StreamAddressUtxosArgs;
  };

  export type StreamTransactionsParams = ChainNetwork & {
    req: Request;
    res: Response;
    args: any;
  };
  export type StreamTransactionParams = ChainNetwork & {
    txId: string;
  };
  export type StreamWalletAddressesParams = ChainNetwork & {
    walletId: ObjectId;
    req: Request;
    res: Response;
    limit: number;
  };

  export type WalletCheckParams = ChainNetwork & {
    wallet: ObjectId;
  };

  export type StreamWalletMissingAddressesParams = ChainNetwork & {
    pubKey: string;
    req: Request;
    res: Response;
  };

  export type StreamWalletTransactionsParams = ChainNetwork & {
    wallet: MongoBound<IWallet>;
    req: Request;
    res: Response;
    args: StreamWalletTransactionsArgs;
  };
  export type StreamWalletUtxosArgs = { includeSpent: 'true' | undefined };
  export type StreamWalletUtxosParams = ChainNetwork & {
    wallet: MongoBound<IWallet>;
    limit: number;
    args: Partial<StreamWalletUtxosArgs>;
    req: Request;
    res: Response;
  };

  export type Provider<T> = { get(params: { chain: string }): T };
  export type ChainStateProvider = Provider<IChainStateService> & IChainStateService;
  export interface IChainStateService {
    getBalanceForAddress(params: GetBalanceForAddressParams): Promise<{ confirmed: number, unconfirmed: number, balance: number }>;
    getBalanceForWallet(params: GetBalanceForWalletParams): Promise<{ confirmed: number, unconfirmed: number, balance: number }>;
    getBlock(params: GetBlockParams): Promise<IBlock | string>;
    streamBlocks(params: StreamBlocksParams): any;
    getFee(params: GetEstimateSmartFeeParams): any;
    broadcastTransaction(params: BroadcastTransactionParams): Promise<any>;
    createWallet(params: CreateWalletParams): Promise<IWallet>;
    getWallet(params: GetWalletParams): Promise<IWallet | null>;
<<<<<<< HEAD
    updateWallet(params: UpdateWalletParams): Promise<{}>;
=======
    updateWallet(params: UpdateWalletParams): Promise<any>;
>>>>>>> 5d7c7c6b
    getWalletBalance(params: GetWalletBalanceParams): Promise<{ confirmed: number, unconfirmed: number, balance: number }>;
    streamAddressUtxos(params: StreamAddressUtxosParams): any;
    streamAddressTransactions(params: StreamAddressUtxosParams): any;
    streamTransactions(params: StreamTransactionsParams): any;
    getAuthhead(params: StreamTransactionParams): Promise<AuthheadJSON | undefined>;
    getDailyTransactions(params: { chain: string; network: string }): Promise<DailyTransactionsJSON>;
    getTransaction(params: StreamTransactionParams): Promise<TransactionJSON | string | undefined>;
    streamWalletAddresses(params: StreamWalletAddressesParams): any;
    walletCheck(params: WalletCheckParams): any;
    streamWalletTransactions(params: StreamWalletTransactionsParams): any;
    streamWalletUtxos(params: StreamWalletUtxosParams): any;
    streamMissingWalletAddresses(params: StreamWalletMissingAddressesParams);
    getCoinsForTx(params: { chain: string; network: string; txid: string }): Promise<CoinListingJSON>;
    getLocalTip(params): Promise<any>;
    getLocatorHashes(params): Promise<any>;
  }

  type ChainStateServices = { [key: string]: IChainStateService };
}<|MERGE_RESOLUTION|>--- conflicted
+++ resolved
@@ -122,11 +122,7 @@
     broadcastTransaction(params: BroadcastTransactionParams): Promise<any>;
     createWallet(params: CreateWalletParams): Promise<IWallet>;
     getWallet(params: GetWalletParams): Promise<IWallet | null>;
-<<<<<<< HEAD
-    updateWallet(params: UpdateWalletParams): Promise<{}>;
-=======
     updateWallet(params: UpdateWalletParams): Promise<any>;
->>>>>>> 5d7c7c6b
     getWalletBalance(params: GetWalletBalanceParams): Promise<{ confirmed: number, unconfirmed: number, balance: number }>;
     streamAddressUtxos(params: StreamAddressUtxosParams): any;
     streamAddressTransactions(params: StreamAddressUtxosParams): any;
