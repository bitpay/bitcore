--- conflicted
+++ resolved
@@ -1,10 +1,4 @@
-<<<<<<< HEAD
 import { BaseModel, MongoBound } from '../models/base';
 type TransformProperty<T> = { _apiTransform: (model: T | MongoBound<T>) => any };
-export type TransformableModel<T> = BaseModel<T> & TransformProperty<T>;
-=======
-import { TransformOptions } from "./TransformOptions";
-import { BaseModel, MongoBound } from "../models/base";
 type TransformProperty<T> = {_apiTransform: (model: T | MongoBound<T>, options?: TransformOptions) => any};
-export type TransformableModel<T> = BaseModel<T> & TransformProperty<T>;
->>>>>>> 1f5af444
+export type TransformableModel<T> = BaseModel<T> & TransformProperty<T>;