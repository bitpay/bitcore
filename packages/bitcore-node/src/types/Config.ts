--- conflicted
+++ resolved
@@ -46,12 +46,8 @@
 
 export interface IEVMNetworkConfig extends IMultiProviderNetworkConfig {
   client?: 'geth' | 'erigon'; // Note: Erigon support is not actively maintained
-<<<<<<< HEAD
-  externalSyncConfig?: IExternalSyncConfig; // configuration for external syncing
-=======
   providers?: IProvider[]; // Multiple providers can be configured to load balance for the syncing threads
   provider?: IProvider;
->>>>>>> 34876b81
   gnosisFactory?: string; // Address of the gnosis multisig contract
   publicWeb3?: boolean; // Allow web3 rpc to be open via bitcore-node API endpoint
   syncStartHeight?: number; // Start syncing from this block height
@@ -86,11 +82,7 @@
   numWorkers: number;
 
   chains: {
-<<<<<<< HEAD
-    [currency: string]: IChainConfig<IUtxoNetworkConfig | IEVMNetworkConfig | IXrpNetworkConfig | ISVMNetworkConfig>;
-=======
-    [chain: string]: IChainConfig<IUtxoNetworkConfig | IEVMNetworkConfig | IXrpNetworkConfig>;
->>>>>>> 34876b81
+    [chain: string]: IChainConfig<IUtxoNetworkConfig | IEVMNetworkConfig | IXrpNetworkConfig| ISVMNetworkConfig>;
   };
   aliasMapping: {
     chains: {
