export interface ConfigType {
  maxPoolSize: number;
  port: number;
  dbHost: string;
  dbName: string;
  dbPort: string;
  numWorkers: number;

  chains: {
    [currency: string]: { [network: string]: any };
  };
  services: {
    api: {
<<<<<<< HEAD
      enabled: boolean;
      rateLimiter: {
        whitelist: [string];
      };
      wallets: {
=======
      disabled?: boolean;
      rateLimiter?: {
        whitelist: string[];
      };
      wallets?: {
>>>>>>> 5d7c7c6b
        allowCreationBeforeCompleteSync?: boolean;
        allowUnauthenticatedCalls?: boolean;
      };
    };
    event: {
<<<<<<< HEAD
      enabled: boolean;
    };
    p2p: {
      enabled: boolean;
    };
    socket: {
      enabled: boolean;
    };
    storage: {
      enabled: boolean;
=======
      disabled?: boolean;
    };
    p2p: {
      disabled?: boolean;
    };
    socket: {
      disabled?: boolean;
    };
    storage: {
      disabled?: boolean;
>>>>>>> 5d7c7c6b
    };
  };
}<|MERGE_RESOLUTION|>--- conflicted
+++ resolved
@@ -11,36 +11,16 @@
   };
   services: {
     api: {
-<<<<<<< HEAD
-      enabled: boolean;
-      rateLimiter: {
-        whitelist: [string];
-      };
-      wallets: {
-=======
       disabled?: boolean;
       rateLimiter?: {
         whitelist: string[];
       };
       wallets?: {
->>>>>>> 5d7c7c6b
         allowCreationBeforeCompleteSync?: boolean;
         allowUnauthenticatedCalls?: boolean;
       };
     };
     event: {
-<<<<<<< HEAD
-      enabled: boolean;
-    };
-    p2p: {
-      enabled: boolean;
-    };
-    socket: {
-      enabled: boolean;
-    };
-    storage: {
-      enabled: boolean;
-=======
       disabled?: boolean;
     };
     p2p: {
@@ -51,7 +31,6 @@
     };
     storage: {
       disabled?: boolean;
->>>>>>> 5d7c7c6b
     };
   };
 }