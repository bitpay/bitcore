<<<<<<< HEAD
=======
import logger from '../../../logger';
import { Readable, Transform } from 'stream';
import Config from '../../../config';
import { CSP } from '../../../types/namespaces/ChainStateProvider';
>>>>>>> e35e279f
import { ObjectID } from 'mongodb';
import { Readable, Transform } from 'stream';
import Web3 from 'web3';
import { Transaction } from 'web3/eth/types';
import { EventLog } from 'web3/types';
import Config from '../../../config';
import { ITransaction } from '../../../models/baseTransaction';
import { WalletAddressStorage } from '../../../models/walletAddress';
import { InternalStateProvider } from '../../../providers/chain-state/internal/internal';
import { Storage } from '../../../services/storage';
import { SpentHeightIndicators } from '../../../types/Coin';
import {
  BroadcastTransactionParams,
  GetBalanceForAddressParams,
  GetBlockParams,
  GetWalletBalanceParams,
  IChainStateService,
  StreamAddressUtxosParams,
  StreamTransactionParams,
  StreamTransactionsParams,
  StreamWalletTransactionsArgs,
  StreamWalletTransactionsParams,
  UpdateWalletParams
} from '../../../types/namespaces/ChainStateProvider';
import { partition } from '../../../utils/partition';
import { ERC20Abi } from '../abi/erc20';
import { EthBlockStorage } from '../models/block';
import { EthTransactionStorage } from '../models/transaction';
import { EthTransactionJSON, IEthBlock } from '../types';
import { EthListTransactionsStream } from './transform';

interface ERC20Transfer extends EventLog {
  returnValues: {
    _from: string;
    _to: string;
    _value: string;
  };
}

export class ETHStateProvider extends InternalStateProvider implements IChainStateService {
  config: any;
  static web3 = {} as { [network: string]: Web3 };

  constructor(public chain: string = 'ETH') {
    super(chain);
    this.config = Config.chains[this.chain];
  }

  async getWeb3(network: string) {
    try {
      if (ETHStateProvider.web3[network]) {
        await ETHStateProvider.web3[network].eth.getBlockNumber();
      }
    } catch (e) {
      delete ETHStateProvider.web3[network];
    }
    if (!ETHStateProvider.web3[network]) {
      const networkConfig = this.config[network];
      const provider = networkConfig.provider;
      const host = provider.host || 'localhost';
      const protocol = provider.protocol || 'http';
      const portString = provider.port || '8545';
      const connUrl = `${protocol}://${host}:${portString}`;
      let ProviderType;
      switch (provider.protocol) {
        case 'ws':
        case 'wss':
          ProviderType = Web3.providers.WebsocketProvider;
          break;
        default:
          ProviderType = Web3.providers.HttpProvider;
          break;
      }
      ETHStateProvider.web3[network] = new Web3(new ProviderType(connUrl));
    }
    return ETHStateProvider.web3[network];
  }

  async erc20For(network: string, address: string) {
    const web3 = await this.getWeb3(network);
    const contract = new web3.eth.Contract(ERC20Abi, address);
    return contract;
  }

  async getERC20TokenInfo(network: string, tokenAddress: string) {
    const token = await ETH.erc20For(network, tokenAddress);
    const [name, decimals, symbol] = await Promise.all([
      token.methods.name().call(),
      token.methods.decimals().call(),
      token.methods.symbol().call()
    ]);

    return {
      name,
      decimals,
      symbol
    };
  }

  async getFee(params) {
    let { network, target = 4 } = params;
    const chain = this.chain;
    if (network === 'livenet') {
      network = 'mainnet';
    }
    const bestBlock = (await this.getLocalTip({ chain, network })) || { height: target };
    const gasPrices: number[] = [];
    const txs = await EthTransactionStorage.collection
      .find({ chain, network, blockHeight: { $gte: bestBlock.height - target } })
      .toArray();

    const blockGasPrices = txs.map(tx => Number(tx.gasPrice)).sort((a, b) => b - a);
    const txCount = txs.length;
    const lowGasPriceIndex = txCount > 1 ? txCount - 1 : 0;
    if (txCount > 0) {
      gasPrices.push(blockGasPrices[lowGasPriceIndex]);
    }

    const estimate = Math.max(...gasPrices);
    return { feerate: estimate || 0, blocks: target };
  }

  async getBalanceForAddress(params: GetBalanceForAddressParams) {
    const { network, address } = params;
    const web3 = await this.getWeb3(network);
    if (params.args) {
      if (params.args.tokenAddress) {
        const token = await this.erc20For(network, params.args.tokenAddress);
        const balance = Number(await token.methods.balanceOf(address).call());
        return { confirmed: balance, unconfirmed: 0, balance };
      }
    }

    const balance = Number(await web3.eth.getBalance(address));
    return { confirmed: balance, unconfirmed: 0, balance };
  }

  async getLocalTip({ chain, network }) {
    return EthBlockStorage.getLocalTip({ chain, network });
  }

  async getTransaction(params: StreamTransactionParams) {
    try {
      let { chain, network, txId } = params;
      if (typeof txId !== 'string' || !chain || !network) {
        throw new Error('Missing required param');
      }
      network = network.toLowerCase();
      let query = { chain, network, txid: txId };
      const tip = await this.getLocalTip(params);
      const tipHeight = tip ? tip.height : 0;
      const found = await EthTransactionStorage.collection.findOne(query);
      if (found) {
        let confirmations = 0;
        if (found.blockHeight && found.blockHeight >= 0) {
          confirmations = tipHeight - found.blockHeight + 1;
        }
        const convertedTx = EthTransactionStorage._apiTransform(found, { object: true }) as EthTransactionJSON;
        return { ...convertedTx, confirmations } as any;
      } else {
        return undefined;
      }
    } catch (err) {
      console.error(err);
    }
    return undefined;
  }

  async broadcastTransaction(params: BroadcastTransactionParams) {
    const { network, rawTx } = params;
    const web3 = await this.getWeb3(network);
    const rawTxs = typeof rawTx === 'string' ? [rawTx] : rawTx;
    const txids = new Array<string>();
    for (const tx of rawTxs) {
      const txid = await new Promise<string>((resolve, reject) => {
        web3.eth
          .sendSignedTransaction(tx)
          .on('transactionHash', resolve)
          .on('error', reject)
          .catch(e => {
            logger.error(e);
            reject(e);
          });
      });
      txids.push(txid);
    }
    return txids.length === 1 ? txids[0] : txids;
  }

  async streamAddressTransactions(params: StreamAddressUtxosParams) {
    const { req, res, args, chain, network, address } = params;
    const { limit, since, tokenAddress } = args;
    if (!args.tokenAddress) {
      const query = { chain, network, $or: [{ from: address }, { to: address }] };
      Storage.apiStreamingFind(EthTransactionStorage, query, { limit, since, paging: '_id' }, req, res);
    } else {
      try {
        const tokenTransfers = await this.getErc20Transfers(network, address, tokenAddress);
        res.json(tokenTransfers);
      } catch (e) {
        res.status(500).send(e);
      }
    }
  }

  async streamTransactions(params: StreamTransactionsParams) {
    const { chain, network, req, res, args } = params;
    let { blockHash, blockHeight } = args;
    if (!chain || !network) {
      throw new Error('Missing chain or network');
    }
    let query: any = {
      chain,
      network: network.toLowerCase()
    };
    if (blockHeight !== undefined) {
      query.blockHeight = Number(blockHeight);
    }
    if (blockHash !== undefined) {
      query.blockHash = blockHash;
    }
    const tip = await this.getLocalTip(params);
    const tipHeight = tip ? tip.height : 0;
    return Storage.apiStreamingFind(EthTransactionStorage, query, args, req, res, t => {
      let confirmations = 0;
      if (t.blockHeight !== undefined && t.blockHeight >= 0) {
        confirmations = tipHeight - t.blockHeight + 1;
      }
      const convertedTx = EthTransactionStorage._apiTransform(t, { object: true }) as Partial<ITransaction>;
      return JSON.stringify({ ...convertedTx, confirmations });
    });
  }

  async getWalletBalance(params: GetWalletBalanceParams) {
    const { network } = params;
    if (params.wallet._id === undefined) {
      throw new Error('Wallet balance can only be retrieved for wallets with the _id property');
    }
    let addresses = await this.getWalletAddresses(params.wallet._id);
    let addressBalancePromises = addresses.map(({ address }) =>
      this.getBalanceForAddress({ chain: this.chain, network, address, args: params.args })
    );
    let addressBalances = await Promise.all<{ confirmed: number; unconfirmed: number; balance: number }>(
      addressBalancePromises
    );
    let balance = addressBalances.reduce(
      (prev, cur) => ({
        unconfirmed: prev.unconfirmed + Number(cur.unconfirmed),
        confirmed: prev.confirmed + Number(cur.confirmed),
        balance: prev.balance + Number(cur.balance)
      }),
      { unconfirmed: 0, confirmed: 0, balance: 0 }
    );
    return balance;
  }

  async streamWalletTransactions(params: StreamWalletTransactionsParams) {
    const { chain, network, wallet, res, args } = params;
    const web3 = await this.getWeb3(network);
    const query: any = {
      chain,
      network,
      wallets: wallet._id,
      'wallets.0': { $exists: true }
    };

    if (args) {
      if (args.startBlock || args.endBlock) {
        query.$or = [];
        if (args.includeMempool) {
          query.$or.push({ blockHeight: SpentHeightIndicators.pending });
        }
        let blockRangeQuery = {} as any;
        if (args.startBlock) {
          blockRangeQuery.$gte = Number(args.startBlock);
        }
        if (args.endBlock) {
          blockRangeQuery.$lte = Number(args.endBlock);
        }
        query.$or.push({ blockHeight: blockRangeQuery });
      } else {
        if (args.startDate) {
          const startDate = new Date(args.startDate);
          if (startDate.getTime()) {
            query.blockTimeNormalized = { $gte: new Date(args.startDate) };
          }
        }
        if (args.endDate) {
          const endDate = new Date(args.endDate);
          if (endDate.getTime()) {
            query.blockTimeNormalized = query.blockTimeNormalized || {};
            query.blockTimeNormalized.$lt = new Date(args.endDate);
          }
        }
      }
    }

    let transactionStream = new Readable({ objectMode: true });
    if (!args.tokenAddress) {
      transactionStream = EthTransactionStorage.collection
        .find(query)
        .sort({ blockTimeNormalized: 1 })
        .addCursorFlag('noCursorTimeout', true);
    } else {
      const walletAddresses = await this.getWalletAddresses(wallet._id!);
      const query = {
        chain,
        network,
        $or: [
          {
            wallets: wallet._id,
            abiType: { $exists: true },
            to: web3.utils.toChecksumAddress(args.tokenAddress),
            'abiType.type': 'ERC20',
            'abiType.name': 'transfer',
            'wallets.0': { $exists: true }
          },
          {
            abiType: { $exists: true },
            to: web3.utils.toChecksumAddress(args.tokenAddress),
            'abiType.type': 'ERC20',
            'abiType.name': 'transfer',
            'abiType.params.0.value': { $in: walletAddresses.map(w => w.address.toLowerCase()) }
          }
        ]
      };
      transactionStream = EthTransactionStorage.collection
        .find(query)
        .sort({ blockTimeNormalized: 1 })
        .addCursorFlag('noCursorTimeout', true)
        .pipe(
          new Transform({
            objectMode: true,
            transform: (tx: any, _, cb) => {
              if (tx.abiType && tx.abiType.type === 'ERC20') {
                return cb(null, {
                  ...tx,
                  value: tx.abiType!.params[1].value,
                  to: web3.utils.toChecksumAddress(tx.abiType!.params[0].value)
                });
              }
              if (tx.abiType && tx.abiType.type === 'INVOICE') {
                return cb(null, {
                  ...tx,
                  value: tx.abiType!.params[0].value,
                  to: tx.to
                });
              }
              return cb(null, tx);
            }
          })
        );
    }
    const listTransactionsStream = new EthListTransactionsStream(wallet);
    transactionStream.pipe(listTransactionsStream).pipe(res);
  }

  async getErc20Transfers(
    network: string,
    address: string,
    tokenAddress: string,
    args: Partial<StreamWalletTransactionsArgs> = {}
  ): Promise<Array<Partial<Transaction>>> {
    const token = await this.erc20For(network, tokenAddress);
    const [sent, received] = await Promise.all([
      token.getPastEvents('Transfer', {
        filter: { _from: address },
        fromBlock: args.startBlock || 0,
        toBlock: args.endBlock || 'latest'
      }),
      token.getPastEvents('Transfer', {
        filter: { _to: address },
        fromBlock: args.startBlock || 0,
        toBlock: args.endBlock || 'latest'
      })
    ]);
    return this.convertTokenTransfers([...sent, ...received]);
  }

  convertTokenTransfers(tokenTransfers: Array<ERC20Transfer>) {
    return tokenTransfers.map(this.convertTokenTransfer);
  }

  convertTokenTransfer(transfer: ERC20Transfer) {
    const { blockHash, blockNumber, transactionHash, returnValues, transactionIndex } = transfer;
    return {
      blockHash,
      blockNumber,
      transactionHash,
      transactionIndex,
      hash: transactionHash,
      from: returnValues._from,
      to: returnValues._to,
      value: returnValues._value
    } as Partial<Transaction>;
  }

  async getAccountNonce(network: string, address: string) {
    const web3 = await this.getWeb3(network);
    const count = await web3.eth.getTransactionCount(address);
    return count;
    /*
     *return EthTransactionStorage.collection.countDocuments({
     *  chain: 'ETH',
     *  network,
     *  from: address,
     *  blockHeight: { $gt: -1 }
     *});
     */
  }

  async getWalletTokenTransactions(
    network: string,
    walletId: ObjectID,
    tokenAddress: string,
    args: StreamWalletTransactionsArgs
  ) {
    const addresses = await this.getWalletAddresses(walletId);
    const allTokenQueries = Array<Promise<Array<Partial<Transaction>>>>();
    for (const walletAddress of addresses) {
      const transfers = this.getErc20Transfers(network, walletAddress.address, tokenAddress, args);
      allTokenQueries.push(transfers);
    }
    let batches = await Promise.all(allTokenQueries);
    let txs = batches.reduce((agg, batch) => agg.concat(batch));
    return txs.sort((tx1, tx2) => tx1.blockNumber! - tx2.blockNumber!);
  }

  async estimateGas(params): Promise<number> {
    const { network, from, to, value, data, gasPrice } = params;
    const web3 = await this.getWeb3(network);
    const gasLimit = await web3.eth.estimateGas({ from, to, value, data, gasPrice });
    return gasLimit;
  }

  async getBlocks(params: GetBlockParams) {
    const { query, options } = this.getBlocksQuery(params);
    let cursor = EthBlockStorage.collection.find(query, options).addCursorFlag('noCursorTimeout', true);
    if (options.sort) {
      cursor = cursor.sort(options.sort);
    }
    let blocks = await cursor.toArray();
    const tip = await this.getLocalTip(params);
    const tipHeight = tip ? tip.height : 0;
    const blockTransform = (b: IEthBlock) => {
      let confirmations = 0;
      if (b.height && b.height >= 0) {
        confirmations = tipHeight - b.height + 1;
      }
      const convertedBlock = EthBlockStorage._apiTransform(b, { object: true }) as IEthBlock;
      return { ...convertedBlock, confirmations };
    };
    return blocks.map(blockTransform);
  }

  async updateWallet(params: UpdateWalletParams) {
    const { chain, network } = params;
    const addressBatches = partition(params.addresses, 500);
    for (let addressBatch of addressBatches) {
      const walletAddressInserts = addressBatch.map(address => {
        return {
          insertOne: {
            document: { chain, network, wallet: params.wallet._id, address, processed: false }
          }
        };
      });

      try {
        await WalletAddressStorage.collection.bulkWrite(walletAddressInserts);
      } catch (err) {
        if (err.code !== 11000) {
          throw err;
        }
      }

      await EthTransactionStorage.collection.updateMany(
        { chain, network, $or: [{ from: { $in: addressBatch } }, { to: { $in: addressBatch } }] },
        { $addToSet: { wallets: params.wallet._id } }
      );

      await WalletAddressStorage.collection.updateMany(
        { chain, network, address: { $in: addressBatch }, wallet: params.wallet._id },
        { $set: { processed: true } }
      );
    }
  }
}

export const ETH = new ETHStateProvider();<|MERGE_RESOLUTION|>--- conflicted
+++ resolved
@@ -1,10 +1,4 @@
-<<<<<<< HEAD
-=======
 import logger from '../../../logger';
-import { Readable, Transform } from 'stream';
-import Config from '../../../config';
-import { CSP } from '../../../types/namespaces/ChainStateProvider';
->>>>>>> e35e279f
 import { ObjectID } from 'mongodb';
 import { Readable, Transform } from 'stream';
 import Web3 from 'web3';
