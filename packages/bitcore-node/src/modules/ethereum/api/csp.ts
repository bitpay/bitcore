--- conflicted
+++ resolved
@@ -297,13 +297,8 @@
           {
             wallets: wallet._id,
             abiType: { $exists: true },
-<<<<<<< HEAD
             to: web3.utils.toChecksumAddress(args.tokenAddress),
             'abiType.type': 'ERC20',
-            'abiType.name': 'transfer',
-=======
-            'abiType.type': 'ERC20',
->>>>>>> 7fffd2a8
             'wallets.0': { $exists: true }
           },
           {
