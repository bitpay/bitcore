--- conflicted
+++ resolved
@@ -110,14 +110,9 @@
     if (txCount > 0) {
       gasPrices.push(blockGasPrices[lowGasPriceIndex]);
     }
-<<<<<<< HEAD
-    const estimate = Math.max(...gasPrices, Number(gethGasPrice));
-    return estimate;
-=======
 
     const estimate = Math.max(...gasPrices);
     return { feerate: estimate || 0, blocks: target };
->>>>>>> f0ca2a46
   }
 
   async getBalanceForAddress(params: CSP.GetBalanceForAddressParams) {
