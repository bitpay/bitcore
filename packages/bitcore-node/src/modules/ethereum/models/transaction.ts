--- conflicted
+++ resolved
@@ -67,8 +67,6 @@
       {
         background: true,
         partialFilterExpression: { 'abiType.type': 'ERC20', 'abiType.name': 'transfer' }
-<<<<<<< HEAD
-=======
       }
     );
     this.collection.createIndex(
@@ -76,7 +74,6 @@
       {
         background: true,
         partialFilterExpression: { 'calls.abiType.type': 'ERC20', 'calls.abiType.params.type': 'address' }
->>>>>>> 72f88206
       }
     );
     this.collection.createIndex(
