{
  "name": "bitcore-node",
  "description": "A blockchain indexing node with extended capabilities using bitcore",
  "engines": {
    "node": ">=8.0.0"
  },
  "version": "8.1.1",
  "author": "Justin Langston <nitsujlangston@gmail.com>",
  "contributors": [
    "Justin Langston <nitsujlangston@gmail.com>",
    "Micah Riggan <micahriggan@gmail.com>"
  ],
  "main": "build/src/server.js",
  "bin": "bin/start",
  "prettier": {
    "singleQuote": true,
    "printWidth": 120
  },
  "scripts": {
    "start": "npm run tsc && node build/src/server.js",
    "debug": "npm run tsc && node --inspect build/src/server.js --DEBUG true",
    "clean": "rm -rf build",
    "compile": "npm run tsc",
    "docs:build-html": "typedoc --out ./docs/html --tsconfig tsconfig.json ./src",
    "docs:build-json": "typedoc --json ./docs/json --tsconfig tsconfig.json ./src",
    "tsc": "npm run clean && ./node_modules/.bin/tsc",
    "test": "npm run tsc && node ./build/test/runners/unit.js && node ./build/test/runners/integration.js",
    "test:ci": "npm run test",
    "test:ci:integration": "npm run test:integration",
    "repair:db": "npm run tsc && node ./build/test/verification/db-repair.js",
    "verify:rpc": "npm run tsc && node ./build/test/verification/rpc-verify.js",
    "verify:db": "npm run tsc && node ./build/test/verification/db-verify.js",
    "resync": "npm run tsc && node ./build/test/verification/resync.js",
    "test:unit": "npm run tsc && node ./build/test/runners/unit.js",
    "test:integration": "npm run tsc && node ./build/test/runners/integration.js",
    "benchmark": "npm run tsc && node build/test/benchmark/benchmark.js"
  },
  "keywords": [
    "bitcore-node",
    "typescript",
    "bitcoin",
    "bitcoin-cash",
    "ethereum",
    "node"
  ],
  "license": "MIT",
  "devDependencies": {
    "@types/bn.js": "^4.11.4",
    "@types/chai": "^4.1.3",
    "@types/express": "^4.11.1",
    "@types/lodash": "^4.14.116",
    "@types/mocha": "^5.2.0",
    "@types/mongodb": "^3.1.22",
    "@types/mongoose": "^5.0.11",
    "@types/node": "10.0.2",
    "@types/request": "^2.47.0",
    "@types/sinon": "^4.3.3",
    "@types/socket.io": "^1.4.39",
    "@types/socket.io-client": "^1.4.32",
    "@types/through2": "^2.0.33",
    "@types/winston": "^2.3.9",
    "chai": "^4.1.2",
    "eslint": "^4.19.1",
    "eslint-config-airbnb-base": "^12.1.0",
    "eslint-plugin-import": "^2.8.0",
    "glob": "^7.1.2",
    "mocha": "^5.0.5",
    "sinon": "^4.4.8",
    "supertest": "^3.0.0",
    "typescript": "^3.2.2",
    "typescript-eslint-parser": "^15.0.0"
  },
  "dependencies": {
    "JSONStream": "~1.3.1",
    "async": "^2.5.0",
<<<<<<< HEAD
    "bitcore-client": "^8.1.0",
    "bitcore-lib": "^8.1.0",
    "bitcore-lib-cash": "^8.1.0",
    "bitcore-p2p": "^8.1.0",
    "bitcore-p2p-cash": "^8.1.0",
    "bn.js": "^4.11.8",
=======
    "bitcore-client": "^8.1.1",
    "bitcore-lib": "^8.1.1",
    "bitcore-lib-cash": "^8.1.1",
    "bitcore-p2p": "^8.1.1",
    "bitcore-p2p-cash": "^8.1.1",
>>>>>>> 352df110
    "body-parser": "^1.18.3",
    "cors": "^2.8.4",
    "express": "^4.16.3",
    "heapdump": "^0.3.12",
    "http": "0.0.0",
    "lodash": "^4.17.11",
    "lru-cache": "^4.1.3",
    "mkdirp": "^0.5.1",
    "mongodb": "^3.1.1",
    "mongoose": "^5.0.11",
    "progress": "^2.0.0",
    "request": "^2.88.0",
    "rxjs": "^6.1.0",
    "secp256k1": "^3.5.0",
    "snappy": "^6.0.1",
    "socket.io": "^2.1.1",
    "socket.io-client": "^2.1.1",
    "through2": "^2.0.3",
    "underscore": "^1.8.3",
    "web3": "1.0.0-beta.36",
    "winston": "^2.3.9"
  }
}<|MERGE_RESOLUTION|>--- conflicted
+++ resolved
@@ -73,20 +73,12 @@
   "dependencies": {
     "JSONStream": "~1.3.1",
     "async": "^2.5.0",
-<<<<<<< HEAD
-    "bitcore-client": "^8.1.0",
-    "bitcore-lib": "^8.1.0",
-    "bitcore-lib-cash": "^8.1.0",
-    "bitcore-p2p": "^8.1.0",
-    "bitcore-p2p-cash": "^8.1.0",
-    "bn.js": "^4.11.8",
-=======
     "bitcore-client": "^8.1.1",
     "bitcore-lib": "^8.1.1",
     "bitcore-lib-cash": "^8.1.1",
     "bitcore-p2p": "^8.1.1",
     "bitcore-p2p-cash": "^8.1.1",
->>>>>>> 352df110
+    "bn.js": "^4.11.8",
     "body-parser": "^1.18.3",
     "cors": "^2.8.4",
     "express": "^4.16.3",
