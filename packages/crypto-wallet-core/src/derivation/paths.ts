--- conflicted
+++ resolved
@@ -32,15 +32,9 @@
     regtest: "m/44'/2'/"
   },
   MATIC: {
-<<<<<<< HEAD
-    mainnet: "m/44'/966'/",
-    livenet: "m/44'/966'/",
-    testnet: "m/44'/966'/"
-=======
     mainnet: "m/44'/60'/", // the official matic derivation path is 966 but users will expect address to be same as ETH
     livenet: "m/44'/60'/",
     testnet: "m/44'/60'/"
->>>>>>> cc2285e6
   },
   default: {
     testnet: "m/44'/1'/"
