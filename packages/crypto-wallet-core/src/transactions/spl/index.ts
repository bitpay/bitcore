import * as SolToken from '@solana-program/token';
import { pipe } from '@solana/functional';
import * as SolKit from '@solana/kit'
import { SOLTxProvider } from '../sol';

export class SPLTxProvider extends SOLTxProvider {

  create(params: CreateParams) {
    // Reuse exposed TransactionProxy API (Create)
    // @ts-expect-error
    if (params.category === 'recoverNestedAssociatedToken') {
      return SPLTxProvider.createRecoverNestedAssociatedTokenTransaction(params as unknown as CreateRecoverNestedAssociatedTokenParams);
    }
    // @ts-expect-error
    if (params.category === 'closeTokenAccount') {
      return SPLTxProvider.createCloseTokenAccountTransaction(params as unknown as CreateCloseTokenAccountParams);
    }

    const { recipients, from, fromAta, tokenAddress, decimals, instructions = [] } = params;
    // Start with custom instructions
    const allInstructions = [...instructions];
    if (recipients.length > 0 && !instructions?.length) {
      // Add SPL token transfer instructions for each recipient
      for (const recipient of recipients) {
        const { address: recipientAddress, amount: recipientAmount } = recipient;
        allInstructions.push(SolToken.getTransferCheckedInstruction({
          source: SolKit.address(fromAta), // ATA address
          authority: SolKit.address(from),
          mint: SolKit.address(tokenAddress),
          destination: SolKit.address(recipientAddress), // ATA address
          amount: BigInt(recipientAmount),
          decimals
        }));
      }
    }

    return super.create({ ...params, txInstructions: allInstructions });
  }

  static createAtokenInstructions(instructionType: InstructionType, params: any) {
    try {
      switch (instructionType) {
        case 'createAssociatedToken':
          return SolToken.getCreateAssociatedTokenInstruction(params);
        case 'createAssociatedTokenIdempotent':
          return SolToken.getCreateAssociatedTokenIdempotentInstruction(params);
        case 'recoverNestedAssociatedToken':
          return SolToken.getRecoverNestedAssociatedTokenInstruction(params);
        default:
          throw new Error(`Unsupported AToken instruction type: ${instructionType}`);
      }
    } catch (error) {
      throw new Error(`Failed to create AToken instruction: ${error.message}`);
    }
  }

  static createRecoverNestedAssociatedTokenTransaction(params: CreateRecoverNestedAssociatedTokenParams) {
    const {
      fromKeyPair,
      blockHash,
      blockHeight,
      nestedAssociatedAccountAddress,
      nestedTokenMintAddress,
      destinationAssociatedAccountAddress,
      ownerAssociatedAccountAddress,
      ownerTokenMintAddress
    } = params;
    // Validate
    if (!SolKit.isKeyPairSigner(fromKeyPair)) {
      throw new Error('fromKeyPair required to implement KeyPairSigner');
    }
    if (!(blockHash && blockHeight)) {
      throw new Error('blockHash and blockHeight required');
    }

    const instruction = SolToken.getRecoverNestedAssociatedTokenInstruction({
      nestedAssociatedAccountAddress: SolKit.address(nestedAssociatedAccountAddress),
      nestedTokenMintAddress: SolKit.address(nestedTokenMintAddress),
      destinationAssociatedAccountAddress: SolKit.address(destinationAssociatedAccountAddress),
      ownerAssociatedAccountAddress: SolKit.address(ownerAssociatedAccountAddress),
      ownerTokenMintAddress: SolKit.address(ownerTokenMintAddress),
      walletAddress: params.fromKeyPair
    });

    const recentBlockhash = {
      blockhash: blockHash as SolKit.Blockhash,
      lastValidBlockHeight: BigInt(blockHeight)
    };

    // Create transaction
<<<<<<< HEAD
    const transactionMessage = SolKit.pipe(
=======
    const transactionMessage = pipe(
>>>>>>> 5b84cb1c
      SolKit.createTransactionMessage({ version: 'legacy' }),
      (tx) => SolKit.setTransactionMessageFeePayer(fromKeyPair.address, tx),
      (tx) => SolKit.setTransactionMessageLifetimeUsingBlockhash(recentBlockhash, tx),
      (tx) => SolKit.appendTransactionMessageInstructions(
        [instruction], tx
      )
    );

    const compiledTx = SolKit.compileTransaction(transactionMessage);
    return SolKit.getBase64EncodedWireTransaction(compiledTx);
  }

  static createCloseTokenAccountTransaction(params: CreateCloseTokenAccountParams) {
    const {
      fromKeyPair,
      blockHash,
      blockHeight,
      ataAddressToClose,
      solRentReturnAddress,
      ataAddressToCloseOwnerSolAddress
    } = params;
    // Validate
    if (!SolKit.isKeyPairSigner(fromKeyPair)) {
      throw new Error('fromKeyPair required to implement KeyPairSigner');
    }
    if (!(blockHash && blockHeight)) {
      throw new Error('blockHash and blockHeight required');
    }

    const instruction = SolToken.getCloseAccountInstruction({
      account: SolKit.address(ataAddressToClose),
      destination: SolKit.address(solRentReturnAddress),
      owner: SolKit.address(ataAddressToCloseOwnerSolAddress)
    });

    const recentBlockhash = {
      blockhash: blockHash as SolKit.Blockhash,
      lastValidBlockHeight: BigInt(blockHeight)
    }

    // Create transaction
    const transactionMessage = pipe(
      SolKit.createTransactionMessage({ version: 'legacy' }),
      (tx) => SolKit.setTransactionMessageFeePayer(fromKeyPair.address, tx),
      (tx) => SolKit.setTransactionMessageLifetimeUsingBlockhash(recentBlockhash, tx),
      (tx) => SolKit.appendTransactionMessageInstructions(
        [instruction], tx
      )
    );

    const compiledTx = SolKit.compileTransaction(transactionMessage);
    return SolKit.getBase64EncodedWireTransaction(compiledTx);
  }
}

interface CreateParams {
  recipients: Array<{ address: string; amount: string; addressKeyPair?: SolKit.KeyPairSigner; }>;
  from: string;
  fee?: number;
  feeRate: number;
  txType?:  'legacy' | '0'; // legacy, version 0
  category?: 'transfer' | 'createAccount';
  nonce?: string; // nonce is represented as a transaction id
  nonceAddress?: string;
  blockHash?: string;
  blockHeight?: number;
  priorityFee?: number;
  computeUnits?: number;
  memo?: string;
  // account creation fields
  fromKeyPair?: SolKit.KeyPairSigner,
  space?: number; // amount of space to reserve a new account in bytes
  instructions?: Array<SolKit.BaseTransactionMessage['instructions'][number]>;
  // SPL token transfer fields (required for token transfers)
  tokenAddress: string; // mint address
  fromAta?: string;
  decimals?: number;
}

interface CreateRecoverNestedAssociatedTokenParams {
  category: 'recoverNestedAssociatedToken';
  blockHash: string;
  blockHeight: number;
  fromKeyPair: SolKit.KeyPairSigner;
  nestedAssociatedAccountAddress: string;
  nestedTokenMintAddress: string;
  destinationAssociatedAccountAddress: string;
  ownerAssociatedAccountAddress: string;
  ownerTokenMintAddress: string;
}

interface CreateCloseTokenAccountParams {
<<<<<<< HEAD
  category: 'closeTokenAccount';
=======
  category: 'closeTokenAccount',
>>>>>>> 5b84cb1c
  blockHash: string;
  blockHeight: number;
  fromKeyPair: SolKit.KeyPairSigner;
  ataAddressToClose: string;
  solRentReturnAddress: string
  ataAddressToCloseOwnerSolAddress: string
}

type InstructionType = 'createAssociatedToken' | 'createAssociatedTokenIdempotent' | 'recoverNestedAssociatedToken';<|MERGE_RESOLUTION|>--- conflicted
+++ resolved
@@ -11,6 +11,11 @@
     if (params.category === 'recoverNestedAssociatedToken') {
       return SPLTxProvider.createRecoverNestedAssociatedTokenTransaction(params as unknown as CreateRecoverNestedAssociatedTokenParams);
     }
+    // @ts-expect-error
+    if (params.category === 'closeTokenAccount') {
+      return SPLTxProvider.createCloseTokenAccountTransaction(params as unknown as CreateCloseTokenAccountParams);
+    }
+
     // @ts-expect-error
     if (params.category === 'closeTokenAccount') {
       return SPLTxProvider.createCloseTokenAccountTransaction(params as unknown as CreateCloseTokenAccountParams);
@@ -88,11 +93,7 @@
     };
 
     // Create transaction
-<<<<<<< HEAD
     const transactionMessage = SolKit.pipe(
-=======
-    const transactionMessage = pipe(
->>>>>>> 5b84cb1c
       SolKit.createTransactionMessage({ version: 'legacy' }),
       (tx) => SolKit.setTransactionMessageFeePayer(fromKeyPair.address, tx),
       (tx) => SolKit.setTransactionMessageLifetimeUsingBlockhash(recentBlockhash, tx),
@@ -185,11 +186,7 @@
 }
 
 interface CreateCloseTokenAccountParams {
-<<<<<<< HEAD
   category: 'closeTokenAccount';
-=======
-  category: 'closeTokenAccount',
->>>>>>> 5b84cb1c
   blockHash: string;
   blockHeight: number;
   fromKeyPair: SolKit.KeyPairSigner;
@@ -198,4 +195,4 @@
   ataAddressToCloseOwnerSolAddress: string
 }
 
-type InstructionType = 'createAssociatedToken' | 'createAssociatedTokenIdempotent' | 'recoverNestedAssociatedToken';+type InstructionType = 'createAssociatedToken' | 'createAssociatedTokenIdempotent' | 'recoverNestedAssociatedToken';
