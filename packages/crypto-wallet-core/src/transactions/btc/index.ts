import * as _ from 'lodash';
import { Key } from '../../derivation';

export class BTCTxProvider {
  lib = require('bitcore-lib');

  selectCoins(
    recipients: Array<{ amount: number }>,
    utxos: Array<{
      value: number;
      mintHeight: number;
      txid?: string;
      mintTxid?: string;
      mintIndex?: number;
    }>,
    fee: number
  ) {
    utxos = utxos.sort(function(a, b) {
      return a.mintHeight - b.mintHeight;
    });

    let index = 0;
    let utxoSum = 0;
    let recepientSum = recipients.reduce((sum, cur) => sum + Number(cur.amount), fee);
    while (utxoSum < recepientSum) {
      const utxo = utxos[index];
      utxoSum += Number(utxo.value);
      index += 1;
    }
    const filteredUtxos = utxos.slice(0, index);
    return filteredUtxos;
  }

  create({ recipients, utxos = [], change, wallet, fee = 20000 }) {
<<<<<<< HEAD
    change = change || wallet.deriveAddress(wallet.addressIndex, true);

=======
    change = change || (wallet.deriveAddress(wallet.addressIndex, true));
>>>>>>> e35e279f
    const filteredUtxos = this.selectCoins(recipients, utxos, fee);
    const btcUtxos = filteredUtxos.map(utxo => {
      const btcUtxo = Object.assign({}, utxo, {
        amount: utxo.value / 1e8,
        txid: utxo.mintTxid,
        outputIndex: utxo.mintIndex
      });
      return new this.lib.Transaction.UnspentOutput(btcUtxo);
    });
    let tx = new this.lib.Transaction().from(btcUtxos).feePerByte(Number(fee) + 2);
    if (change) {
      tx.change(change);
    }
    for (const recipient of recipients) {
      tx.to(recipient.address, recipient.amount);
    }
    return tx.uncheckedSerialize();
  }

<<<<<<< HEAD
  getSignature(params: { tx: string; keys: Array<Key> }) {
    throw new Error('No implemented for UTXO coins');
  }

  applySignature(params: { tx: string; keys: Array<Key> }) {
    throw new Error('No implemented for UTXO coins');
  }

  getHash(params: { tx: string }) {
    throw new Error('No implemented for UTXO coins');
=======
  getSignature(params: { tx: string; keys: Array<Key>}) {
    throw new Error('function getSignature not implemented for UTXO coins');
  }

  applySignature(params: { tx: string; keys: Array<Key>}) {
    throw new Error('function applySignature not implemented for UTXO coins');
  }

  getHash(params: { tx: string}) {
    const bitcoreTx = new this.lib.Transaction(params.tx);
    return bitcoreTx.hash;
>>>>>>> e35e279f
  }

  sign(params: { tx: string; keys: Array<Key>; utxos: any[] }) {
    const { tx, keys } = params;
    let utxos = params.utxos || [];
    let inputAddresses = this.getSigningAddresses({ tx, utxos });
    let bitcoreTx = new this.lib.Transaction(tx);
    let applicableUtxos = this.getRelatedUtxos({
      outputs: bitcoreTx.inputs,
      utxos
    });
    const outputs = this.getOutputsFromTx({ tx: bitcoreTx });
    let newTx = new this.lib.Transaction().from(applicableUtxos).to(outputs);
    const privKeys = _.uniq(keys.map(key => key.privKey.toString()));
    const signedTx = newTx.sign(privKeys).toString();
    return signedTx;
  }

  getRelatedUtxos({ outputs, utxos }) {
    let txids = outputs.map(output => output.toObject().prevTxId);
    let applicableUtxos = utxos.filter(utxo => txids.includes(utxo.txid || utxo.mintTxid));
    return applicableUtxos.map(utxo => {
      const btcUtxo = Object.assign({}, utxo, {
        amount: utxo.value / Math.pow(10, 8),
        txid: utxo.mintTxid,
        outputIndex: utxo.mintIndex
      });
      return new this.lib.Transaction.UnspentOutput(btcUtxo);
    });
  }

  getOutputsFromTx({ tx }) {
    return tx.outputs.map(({ script, satoshis }) => {
      let address = script;
      return { address, satoshis };
    });
  }

  getSigningAddresses({ tx, utxos }): string[] {
    let bitcoreTx = new this.lib.Transaction(tx);
    let applicableUtxos = this.getRelatedUtxos({
      outputs: bitcoreTx.inputs,
      utxos
    });
    return applicableUtxos.map(utxo => utxo.address);
  }
}<|MERGE_RESOLUTION|>--- conflicted
+++ resolved
@@ -32,12 +32,7 @@
   }
 
   create({ recipients, utxos = [], change, wallet, fee = 20000 }) {
-<<<<<<< HEAD
     change = change || wallet.deriveAddress(wallet.addressIndex, true);
-
-=======
-    change = change || (wallet.deriveAddress(wallet.addressIndex, true));
->>>>>>> e35e279f
     const filteredUtxos = this.selectCoins(recipients, utxos, fee);
     const btcUtxos = filteredUtxos.map(utxo => {
       const btcUtxo = Object.assign({}, utxo, {
@@ -57,30 +52,17 @@
     return tx.uncheckedSerialize();
   }
 
-<<<<<<< HEAD
   getSignature(params: { tx: string; keys: Array<Key> }) {
-    throw new Error('No implemented for UTXO coins');
+    throw new Error('function getSignature not implemented for UTXO coins');
   }
 
   applySignature(params: { tx: string; keys: Array<Key> }) {
-    throw new Error('No implemented for UTXO coins');
+    throw new Error('function applySignature not implemented for UTXO coins');
   }
 
   getHash(params: { tx: string }) {
-    throw new Error('No implemented for UTXO coins');
-=======
-  getSignature(params: { tx: string; keys: Array<Key>}) {
-    throw new Error('function getSignature not implemented for UTXO coins');
-  }
-
-  applySignature(params: { tx: string; keys: Array<Key>}) {
-    throw new Error('function applySignature not implemented for UTXO coins');
-  }
-
-  getHash(params: { tx: string}) {
     const bitcoreTx = new this.lib.Transaction(params.tx);
     return bitcoreTx.hash;
->>>>>>> e35e279f
   }
 
   sign(params: { tx: string; keys: Array<Key>; utxos: any[] }) {
