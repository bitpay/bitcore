--- conflicted
+++ resolved
@@ -79,15 +79,10 @@
     throw new Error('function getSignature not implemented for UTXO coins');
   }
 
-<<<<<<< HEAD
   transformSignatureObject(params: { obj: any; sigtype?: number }) {
     const { obj, sigtype } = params;
-    let { r, s, v, i, nhashtype } = obj;
-=======
-  _transformSignatureObject(obj, sigtype) {
     const { v } = obj;
     let { r, s, i, nhashtype } = obj;
->>>>>>> 27c7ec62
     if (typeof r === 'string') {
       r = Buffer.from(r.startsWith('0x') ? r.slice(2) : r, 'hex');
     } else if (r instanceof Uint8Array || Array.isArray(r)) {
