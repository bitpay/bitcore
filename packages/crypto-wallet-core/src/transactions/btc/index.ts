--- conflicted
+++ resolved
@@ -1,11 +1,6 @@
-<<<<<<< HEAD
 import assert from 'assert';
 import BitcoreLib from 'bitcore-lib';
-import { Key } from '../../derivation';
-=======
-import BitcoreLib from 'bitcore-lib';
 import type { Key } from '../../types/derivation';
->>>>>>> 20c9d009
 
 interface TssSig {
   r: string;
