<<<<<<< HEAD
import BitcoreLib from 'bitcore-lib';
import type { Key } from '../../types/derivation';
=======
import assert from 'assert';
import BitcoreLib from 'bitcore-lib';
import { Key } from '../../derivation';
>>>>>>> 5f0c336e

interface TssSig {
  r: string;
  s: string;
  v: number;
  pubKey: string;
};

export class BTCTxProvider {
  lib = BitcoreLib;

  selectCoins(
    recipients: Array<{ amount: number }>,
    utxos: Array<{
      value: number;
      mintHeight: number;
      txid?: string;
      mintTxid?: string;
      mintIndex?: number;
    }>,
    fee: number
  ) {
    utxos = utxos.sort(function(a, b) {
      return a.mintHeight - b.mintHeight;
    });

    let index = 0;
    let utxoSum = 0;
    let recepientSum = recipients.reduce((sum, cur) => sum + Number(cur.amount), fee || 0);
    while (utxoSum < recepientSum) {
      const utxo = utxos[index];
      utxoSum += Number(utxo.value);
      index += 1;
    }
    const filteredUtxos = utxos.slice(0, index);
    return filteredUtxos;
  }

  create({ recipients, utxos = [], change, feeRate, fee, isSweep, replaceByFee, lockUntilDate, lockUntilBlock }) {
    const filteredUtxos = isSweep ? utxos : this.selectCoins(recipients, utxos, fee);
    const btcUtxos = filteredUtxos.map(utxo => {
      const btcUtxo = Object.assign({}, utxo, {
        amount: utxo.value / 1e8,
        txid: utxo.mintTxid,
        outputIndex: utxo.mintIndex
      });
      return new this.lib.Transaction.UnspentOutput(btcUtxo);
    });
    let tx = new this.lib.Transaction().from(btcUtxos);
    if (fee) {
      tx.fee(fee);
    }
    if (feeRate) {
      tx.feePerByte(Number(feeRate));
    }
    if (change) {
      tx.change(change);
    }
    for (const recipient of recipients) {
      tx.to(recipient.address, parseInt(recipient.amount));
    }
    if (replaceByFee && typeof tx.enableRBF === 'function') {
      tx.enableRBF();
    }
    if (lockUntilBlock > 0) {
      tx.lockUntilBlockHeight(lockUntilBlock);
    } else if (lockUntilDate > 0) {
      tx.lockUntilDate(lockUntilDate);
    }
    return tx.uncheckedSerialize();
  }

  getSignature(params: { tx: string; keys: Array<Key> }) {
    throw new Error('function getSignature not implemented for UTXO coins');
  }

  _transformSignatureObject(obj, sigtype) {
    let { r, s, v, i, nhashtype } = obj;
    if (typeof r === 'string') {
      r = Buffer.from(r.startsWith('0x') ? r.slice(2) : r, 'hex');
    } else if (r instanceof Uint8Array || Array.isArray(r)) {
      r = Buffer.from(r);
    } else if (typeof r.toBuffer === 'function') {
      r = r.toBuffer();
    }
    r = this.lib.crypto.BN.fromBuffer(r);

    if (typeof s === 'string') {
      s = Buffer.from(s.startsWith('0x') ? s.slice(2) : s, 'hex');
    } else if (s instanceof Uint8Array || Array.isArray(s)) {
      s = Buffer.from(s);
    } else if (typeof s.toBuffer === 'function') {
      s = s.toBuffer();
    }
    s = this.lib.crypto.BN.fromBuffer(s);

    i = parseInt(i) || parseInt(v);
    nhashtype = sigtype ?? nhashtype;

    return new this.lib.crypto.Signature({ r, s, i, nhashtype });
  }

  applySignature(params: { tx: BitcoreLib.Transaction; signature: SignatureType; index: number; sigtype?: number; }) {
    const { index, sigtype } = params;
    let { tx, signature } = params;
    assert(tx instanceof this.lib.Transaction, 'tx must be an instance of Transaction');
    assert(signature instanceof this.lib.Transaction.Signature || (signature?.r && signature?.s), 'signature must be a valid signature object');

    if (signature.r) {
      const nhashtype = sigtype ?? signature.sigtype ?? signature.nhashtype ?? this.lib.crypto.Signature.SIGHASH_ALL;
      signature = new this.lib.Transaction.Signature({
        publicKey: signature.pubKey,
        inputIndex: index,
        outputIndex: tx.inputs[index].outputIndex,
        prevTxId: tx.inputs[index].prevTxId,
        signature: this._transformSignatureObject(signature, nhashtype),
        sigtype: nhashtype,
      });
    }
    tx.applySignature(signature);
    return tx;
  }

  getHash(params: { tx: string }) {
    const bitcoreTx = new this.lib.Transaction(params.tx);
    return bitcoreTx.hash;
  }

  sign(params: { tx: string; keys: Array<Key>; utxos: any[]; pubkeys?: any[]; threshold?: number; opts: any }) {
    const { tx, keys, pubkeys, threshold, opts } = params;
    let utxos = params.utxos || [];
    let bitcoreTx = new this.lib.Transaction(tx);
    let applicableUtxos = this.getRelatedUtxos({
      outputs: bitcoreTx.inputs,
      utxos
    });
    bitcoreTx.associateInputs(applicableUtxos, pubkeys, threshold, opts);
    const uniqePrivKeys = Object.values(keys.reduce((map, key) => {
      // Need to preserve (un)compressed property, so don't use key.privKey.toString();
      const pk = new this.lib.PrivateKey(key.privKey);
      map[pk.publicKey.toString()] = pk;
      return map;
    }, {}));
    const signedTx = bitcoreTx.sign(uniqePrivKeys).toString();
    return signedTx;
  }

  getRelatedUtxos({ outputs, utxos }) {
    let txids = outputs.map(output => output.toObject().prevTxId);
    let applicableUtxos = utxos.filter(utxo => txids.includes(utxo.txid || utxo.mintTxid));
    return applicableUtxos.map(utxo => {
      const btcUtxo = Object.assign({}, utxo, {
        amount: utxo.value / Math.pow(10, 8),
        txid: utxo.mintTxid,
        outputIndex: utxo.mintIndex
      });
      return new this.lib.Transaction.UnspentOutput(btcUtxo);
    });
  }

  getOutputsFromTx({ tx }) {
    return tx.outputs.map(({ script, satoshis }) => {
      let address = script;
      return { address, satoshis };
    });
  }

  getSigningAddresses({ tx, utxos }): string[] {
    let bitcoreTx = new this.lib.Transaction(tx);
    let applicableUtxos = this.getRelatedUtxos({
      outputs: bitcoreTx.inputs,
      utxos
    });
    return applicableUtxos.map(utxo => utxo.address);
  }
}

type SignatureType = BitcoreLib.Transaction.Signature | BitcoreLib.crypto.Signature | TssSig;<|MERGE_RESOLUTION|>--- conflicted
+++ resolved
@@ -1,11 +1,6 @@
-<<<<<<< HEAD
+import assert from 'assert';
 import BitcoreLib from 'bitcore-lib';
 import type { Key } from '../../types/derivation';
-=======
-import assert from 'assert';
-import BitcoreLib from 'bitcore-lib';
-import { Key } from '../../derivation';
->>>>>>> 5f0c336e
 
 interface TssSig {
   r: string;
