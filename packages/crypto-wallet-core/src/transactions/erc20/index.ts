--- conflicted
+++ resolved
@@ -2,11 +2,6 @@
 import { AbiItem } from 'web3-utils';
 import { ETHTxProvider } from '../eth';
 import { ERC20Abi } from './abi';
-<<<<<<< HEAD
-=======
-
-const { toBN } = Web3.utils;
->>>>>>> 1c30f611
 
 export class ERC20TxProvider extends ETHTxProvider {
   getERC20Contract(tokenContractAddress: string) {
