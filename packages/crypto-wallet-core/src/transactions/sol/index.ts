import * as SolComputeBudget from '@solana-program/compute-budget';
import * as SolSystem from '@solana-program/system';
<<<<<<< HEAD
import * as SolToken from '@solana-program/token';
import { pipe } from '@solana/functional';
=======
>>>>>>> eeee8a8a
import * as SolKit from '@solana/kit'
import { Key } from '../../derivation';


export class SOLTxProvider {

  MAX_TRANSFERS = 12;
  MINIMUM_PRIORITY_FEE = 1000;

  create(params: {
    recipients: Array<{ address: string; amount: string; addressKeyPair?: SolKit.KeyPairSigner; }>;
    from: string;
    fee?: number;
    feeRate: number;
    txType?:  'legacy' | '0'; // legacy, version 0
    category?: 'transfer' | 'createAccount'; // transfer, create account
    nonce?: string; // nonce is represented as a transaction id
    nonceAddress?: string;
    blockHash?: string;
    blockHeight?: number;
    priorityFee?: number;
    computeUnits?: number;
    txInstructions?: Array<SolKit.BaseTransactionMessage['instructions'][number]>;
    // account creation fields
    fromKeyPair?: any;
    space?: number; // amount of space to reserve a new account in bytes
    mint?: string; // mint address for createATA
    ataAddress?: any; // ATA address for createATA
  }) {
    const { recipients, from, nonce, nonceAddress, category, space, blockHash, blockHeight, priorityFee, txInstructions, computeUnits, fromKeyPair } = params;
    const fromAddress = SolKit.address(from);
    let txType: SolKit.TransactionVersion = ['0', 0].includes(params?.txType) ? 0 : 'legacy';
    let lifetimeConstrainedTx;
    switch (category?.toLowerCase()) {
      case 'transfer':
      default:
        if (recipients.length > this.MAX_TRANSFERS) {
          throw new Error('Too many recipients')
        }
        let transactionMessage = SolKit.pipe(
          SolKit.createTransactionMessage({ version: txType }),
          tx => SolKit.setTransactionMessageFeePayer(fromAddress, tx),
        );

        if (nonce) {
          const nonceAccountAddress = SolKit.address(nonceAddress);
          const nonceAuthorityAddress = fromAddress;
          lifetimeConstrainedTx = SolKit.setTransactionMessageLifetimeUsingDurableNonce({
            nonce: nonce as SolKit.Nonce,
            nonceAccountAddress,
            nonceAuthorityAddress
          }, transactionMessage);
        } else {
          const recentBlockhash = {
            blockhash: blockHash as SolKit.Blockhash,
            lastValidBlockHeight: BigInt(blockHeight)
          }
          lifetimeConstrainedTx = SolKit.setTransactionMessageLifetimeUsingBlockhash(
            recentBlockhash,
            transactionMessage,
          );
        }
        const transferInstructions = txInstructions || [];
        if (!transferInstructions.length) {
          for (const recipient of recipients) {
            const { address: recipientAddress, amount: recipientAmount } = recipient;
            transferInstructions.push(SolSystem.getTransferSolInstruction({
              amount: BigInt(recipientAmount),
              destination: SolKit.address(recipientAddress),
              source: {
                address: fromAddress,
                signTransactions: async () => []
              } as SolKit.TransactionPartialSigner
            }));
          }
        }
        if (priorityFee) {
          const maxPriorityFee = Math.max(this.MINIMUM_PRIORITY_FEE, priorityFee);
          transferInstructions.push(SolComputeBudget.getSetComputeUnitPriceInstruction({ microLamports: maxPriorityFee }));
        }
        if (computeUnits) {
          transferInstructions.push(SolComputeBudget.getSetComputeUnitLimitInstruction({ units: computeUnits }));
        }
        const transferTxMessage = SolKit.appendTransactionMessageInstructions(transferInstructions, lifetimeConstrainedTx);
        const compiledTx = SolKit.compileTransaction(transferTxMessage);
        return SolKit.getBase64EncodedWireTransaction(compiledTx);
      case 'createaccount':
        const { amount, addressKeyPair } = recipients[0];
        const _space = space || 200;
        const _amount = Number(amount);

        if (!addressKeyPair) {
          throw new Error('New address keypair is required to create an account.')
        }
        const recentBlockhash = {
          blockhash: blockHash as SolKit.Blockhash,
          lastValidBlockHeight: BigInt(blockHeight)
        }
        const createAccountInstructions = []
        createAccountInstructions.push(SolSystem.getCreateAccountInstruction({
          payer: fromKeyPair,
          newAccount: addressKeyPair,
          lamports: _amount,
          space: _space,
          programAddress: SolSystem.SYSTEM_PROGRAM_ADDRESS
        }));
        const txMessage = SolKit.pipe(
          SolKit.createTransactionMessage({ version: txType }),
          (tx) => SolKit.setTransactionMessageFeePayerSigner(fromKeyPair, tx),
        )
        lifetimeConstrainedTx = SolKit.setTransactionMessageLifetimeUsingBlockhash(
          recentBlockhash,
          txMessage,
        );
        if (priorityFee) {
          const maxPriorityFee = Math.max(this.MINIMUM_PRIORITY_FEE, priorityFee);
          createAccountInstructions.push(SolComputeBudget.getSetComputeUnitPriceInstruction({ microLamports: maxPriorityFee }));
        }
        if (computeUnits) {
          createAccountInstructions.push(SolComputeBudget.getSetComputeUnitLimitInstruction({ units: computeUnits }));
        }
        const completeMessage = SolKit.appendTransactionMessageInstructions(
          createAccountInstructions,
          lifetimeConstrainedTx
        );
        const compiled = SolKit.compileTransaction(completeMessage);
        return SolKit.getBase64EncodedWireTransaction(compiled);
      case 'createata':
        const { mint, ataAddress } = params;
        const createAssociatedTokenIdempotentInstruction = SolToken.getCreateAssociatedTokenIdempotentInstruction({
          payer: fromKeyPair,
          owner: fromAddress,
          mint: SolKit.address(mint),
          ata: ataAddress
        });
        const ataTxMessage = pipe(
          SolKit.createTransactionMessage({ version: 0 }),
          (tx) => SolKit.setTransactionMessageFeePayerSigner(fromKeyPair, tx),
          (tx) => SolKit.setTransactionMessageLifetimeUsingBlockhash({ blockhash: blockHash as SolKit.Blockhash, lastValidBlockHeight: BigInt(blockHeight) }, tx),
          (tx) => SolKit.appendTransactionMessageInstructions(
              [createAssociatedTokenIdempotentInstruction],
              tx
          )
        );
        const compiledAtaTx = SolKit.compileTransaction(ataTxMessage);
        return SolKit.getBase64EncodedWireTransaction(compiledAtaTx);
      }
  }

  decodeRawTransaction({ rawTx }) {
    if (typeof rawTx !== 'string') {
      throw new Error(`Raw transaction expected to be a string. Found ${typeof rawTx} instead.`)
    }
    const uint8ArrayTx = SolKit.getBase64Encoder().encode(rawTx);
    const txObj = SolKit.getTransactionDecoder().decode(uint8ArrayTx);
    const compiledTransactionMessage = SolKit.getCompiledTransactionMessageDecoder().decode(txObj?.messageBytes);
    const decompiledTransactionMessage = SolKit.decompileTransactionMessage(compiledTransactionMessage);
    const compiledTransaction = SolKit.compileTransaction(decompiledTransactionMessage)
    return { ...compiledTransaction, signatures: txObj.signatures };
  }

  async sign(params: { tx: string; key: Key; }): Promise<string> {
    const { tx, key } = params;
    const decodedTx = this.decodeRawTransaction({ rawTx: tx });
    const privKeyBytes = SolKit.getBase58Encoder().encode(key.privKey);
    const keypair = await SolKit.createKeyPairFromPrivateKeyBytes(privKeyBytes);
    const signedTransaciton = await SolKit.signTransaction([keypair], decodedTx);
    return SolKit.getBase64EncodedWireTransaction(signedTransaciton);
  }

  async getSignature(params: { tx: string; keys: Array<Key> }) {
    const { tx, keys } = params;
    const signedTx = await this.sign({ tx, key: keys[0] });
    const decodedTx = this.decodeRawTransaction({ rawTx: signedTx });
    const sigEncoding = this.getSignaturesEncoder().encode(decodedTx.signatures)
    return SolKit.getBase64Decoder().decode(sigEncoding);
  }

  applySignature(params: { tx: string; signature: string }): string {
    const { tx, signature } = params;
    const encoder = SolKit.getBase64Encoder();
    const signatures = [encoder.encode(signature)];
    const transaction = encoder.encode(tx);
    const transformWithNewSignatures = (_tx) => {
      const { messageBytes } = _tx;
      const signerAddressesDecoder = SolKit.getTupleDecoder([
        // read transaction version
        SolKit.getTransactionVersionDecoder(),
        // read first byte of header, `numSignerAccounts`
        // padRight to skip the next 2 bytes, `numReadOnlySignedAccounts` and `numReadOnlyUnsignedAccounts` which we don't need
        SolKit.padRightDecoder(SolKit.getU8Decoder(), 2),
        // read static addresses
        SolKit.getArrayDecoder(SolKit.getAddressDecoder(), { size: SolKit.getShortU16Decoder() })
      ]);
      const [, numRequiredSignatures, staticAddresses] = signerAddressesDecoder.decode(messageBytes);
      const signerAddresses = staticAddresses.slice(0, numRequiredSignatures);
      if (signerAddresses.length !== signatures.length) {
        throw new Error(`The transaction message expected the transaction to have ${signerAddresses.length} signatures, got ${signatures.length}.`);
      }
      const signaturesMap = {};
      for (let index = 0; index < signerAddresses.length; index++) {
        const address = signerAddresses[index];
        const signatureForAddress = signatures[index];

        if (signatureForAddress.every((b) => b === 0)) {
          signaturesMap[address] = null;
        } else {
          signaturesMap[address] = signatureForAddress;
        }
      }
      return {
        messageBytes,
        signatures: Object.freeze(signaturesMap)
      };
    };
    const decoderTransform = SolKit.transformDecoder(
      SolKit.getStructDecoder([
        ['signatures', SolKit.getArrayDecoder(SolKit.fixDecoderSize(SolKit.getBytesDecoder(), 64), { size: SolKit.getShortU16Decoder() })],
        ['messageBytes', SolKit.getBytesDecoder()]
      ]),
      transformWithNewSignatures
    );
    const signedTx = decoderTransform.decode(transaction);
    return SolKit.getBase64EncodedWireTransaction(signedTx);
  }

  getHash(params: { tx: string; }): string {
    const { tx } = params;
    const decodedTx = this.decodeRawTransaction({ rawTx: tx });
    const sigEncoding = this.getSignaturesEncoder().encode(decodedTx.signatures)
    return SolKit.getBase58Decoder().decode(sigEncoding);
  }

  getSignaturesToEncode(signaturesMap) {
    const signatures = Object.values(signaturesMap);
    return signatures.map((signature) => {
      if (!signature) {
        return new Uint8Array(64).fill(0);
      }
      return signature;
    });
  }

  getSignaturesEncoder() {
    return SolKit.transformEncoder(
      SolKit.getArrayEncoder(SolKit.fixEncoderSize(SolKit.getBytesEncoder(), 64), { size: SolKit.getShortU16Encoder() }),
      this.getSignaturesToEncode
    );
  }
}<|MERGE_RESOLUTION|>--- conflicted
+++ resolved
@@ -1,10 +1,7 @@
 import * as SolComputeBudget from '@solana-program/compute-budget';
 import * as SolSystem from '@solana-program/system';
-<<<<<<< HEAD
 import * as SolToken from '@solana-program/token';
 import { pipe } from '@solana/functional';
-=======
->>>>>>> eeee8a8a
 import * as SolKit from '@solana/kit'
 import { Key } from '../../derivation';
 
