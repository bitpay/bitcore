import baseX from 'base-x';
import Bitcore from 'bitcore-lib';
import type { IValidation } from '../../types/validation';

const RIPPLE_ALPHABET = 'rpshnaf39wBUDNEGHJKLM4PQRST7VWXYZ2bcdeCg65jkm8oFqi1tuvAxyz';

export class XrpValidation implements IValidation {
  validateAddress(_network: string, address: string): boolean {
    // First ensure it matches regex
    const RippleAddressRegex = new RegExp(/^r[rpshnaf39wBUDNEGHJKLM4PQRST7VWXYZ2bcdeCg65jkm8oFqi1tuvAxyz]{27,35}$/);
    if (!address.match(RippleAddressRegex)) {
      return false;
    }

    // Then ensure it is a valid base58check encoding
    const base58 = baseX(RIPPLE_ALPHABET);
    const buffer = Buffer.from(base58.decode(address));
<<<<<<< HEAD
    let prefix = buffer.slice(0, 1);
    let data = buffer.slice(1, -4);
=======
    let prefix = buffer.subarray(0, 1);
    let data = buffer.subarray(1, -4);
>>>>>>> 20c9d009
    let hash = Buffer.concat([prefix, data]);
    hash = Bitcore.crypto.Hash.sha256(hash);
    hash = Bitcore.crypto.Hash.sha256(hash);
    let checksum = buffer.subarray(-4).reduce((acc, check, index) => {
      if (check !== hash[index]) {
        // Invalid checksum
        return 0;
      } else return acc || 1;
    });
    if (checksum === 0) {
      return false;
    }

    return true;
  }

  validateUri(addressUri: string): boolean {
    if (!addressUri) {
      return false;
    }
    const address = this.extractAddress(addressUri);
    const ripplePrefix = /ripple/i.exec(addressUri);
    return !!ripplePrefix && this.validateAddress('livenet', address);
  }

  private extractAddress(data) {
    const prefix = /^[a-z]+:/i;
    const params = /([\?\&](amount|dt)=(\d+([\,\.]\d+)?))+/i;
    return data.replace(prefix, '').replace(params, '');
  }
}<|MERGE_RESOLUTION|>--- conflicted
+++ resolved
@@ -15,13 +15,8 @@
     // Then ensure it is a valid base58check encoding
     const base58 = baseX(RIPPLE_ALPHABET);
     const buffer = Buffer.from(base58.decode(address));
-<<<<<<< HEAD
-    let prefix = buffer.slice(0, 1);
-    let data = buffer.slice(1, -4);
-=======
     let prefix = buffer.subarray(0, 1);
     let data = buffer.subarray(1, -4);
->>>>>>> 20c9d009
     let hash = Buffer.concat([prefix, data]);
     hash = Bitcore.crypto.Hash.sha256(hash);
     hash = Bitcore.crypto.Hash.sha256(hash);
