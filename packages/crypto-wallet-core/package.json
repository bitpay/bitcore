{
  "name": "crypto-wallet-core",
  "version": "11.3.6",
  "description": "A multi-currency support library for address derivation, private key creation, and transaction creation",
  "main": "./ts_build/src/index.js",
  "types": "./ts_build/src/index.d.ts",
  "scripts": {
    "build": "tsc",
    "clean": "rm -rf ts_build && tsc --version",
    "compile": "npm run clean && npm run build",
    "precommit": "npm run lint; npm run fix:errors",
    "lint": "eslint .",
<<<<<<< HEAD
    "fix": "eslint --fix --quiet .",
    "test": "npm run compile && mocha -r tsx 'test/**/*.test.ts'",
=======
    "fix:errors": "eslint --fix --quiet .",
    "fix:all": "eslint --fix .",
    "test": "npm run compile && mocha -r tsx test/**/*.test.ts",
>>>>>>> 27c7ec62
    "pub": "npm run compile && npm publish"
  },
  "keywords": [
    "multi-currency",
    "addresses",
    "and",
    "transactions"
  ],
  "author": "Micah Riggan",
  "license": "MIT",
  "dependencies": {
    "@solana-program/compute-budget": "^0.7.0",
    "@solana-program/memo": "^0.7.0",
    "@solana-program/system": "^0.7.0",
    "@solana-program/token": "^0.5.1",
    "@solana/kit": "^2.1.0",
    "bitcore-lib": "^11.3.6",
    "bitcore-lib-cash": "^11.3.6",
    "bitcore-lib-doge": "^11.3.6",
    "bitcore-lib-ltc": "^11.3.6",
    "ed25519-hd-key": "^1.3.0",
    "ethers": "6.13.5",
    "info": "0.0.6-beta.0",
    "web3": "1.4.0",
    "xrpl": "2.13.0"
  },
  "devDependencies": {
    "@types/chai": "5.0.1",
    "@types/mocha": "10.0.10",
    "@types/node": "22.13.1",
    "chai": "5.1.2",
    "mocha": "11.1.0",
    "tsx": "4.19.2",
    "typescript": "5.7.3"
  },
  "gitHead": "e091d99915d099863ad3e78dbe867aa7780191e4"
}<|MERGE_RESOLUTION|>--- conflicted
+++ resolved
@@ -10,14 +10,9 @@
     "compile": "npm run clean && npm run build",
     "precommit": "npm run lint; npm run fix:errors",
     "lint": "eslint .",
-<<<<<<< HEAD
-    "fix": "eslint --fix --quiet .",
-    "test": "npm run compile && mocha -r tsx 'test/**/*.test.ts'",
-=======
     "fix:errors": "eslint --fix --quiet .",
     "fix:all": "eslint --fix .",
-    "test": "npm run compile && mocha -r tsx test/**/*.test.ts",
->>>>>>> 27c7ec62
+    "test": "npm run compile && mocha -r tsx 'test/**/*.test.ts'",
     "pub": "npm run compile && npm publish"
   },
   "keywords": [
