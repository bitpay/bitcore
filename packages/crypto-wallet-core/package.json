--- conflicted
+++ resolved
@@ -18,23 +18,13 @@
   "author": "Micah Riggan",
   "license": "MIT",
   "dependencies": {
-<<<<<<< HEAD
     "bcryptjs": "2.4.3",
-    "bitcore-lib": "8.6.0",
-    "bitcore-lib-cash": "8.6.0",
+    "bitcore-lib": "8.7.3",
+    "bitcore-lib-cash": "8.7.3",
     "elliptic": "6.4.1",
     "ethereumjs-tx": "1.3.7",
     "ethereumjs-util": "6.0.0",
     "web3": "1.2.1"
-=======
-    "bcryptjs": "^2.4.3",
-    "bitcore-lib": "^8.7.3",
-    "bitcore-lib-cash": "^8.7.3",
-    "elliptic": "^6.4.1",
-    "ethereumjs-tx": "^1.3.7",
-    "ethereumjs-util": "^6.0.0",
-    "web3": "^1.0.0-beta.46"
->>>>>>> 53a52811
   },
   "devDependencies": {
     "@types/chai": "4.1.7",
