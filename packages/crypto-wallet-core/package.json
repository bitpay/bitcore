{
  "name": "crypto-wallet-core",
  "version": "10.7.0",
  "description": "A multi-currency support library for address derivation, private key creation, and transaction creation",
  "main": "./ts_build/src/index.js",
  "types": "./ts_build/src/index.d.ts",
  "scripts": {
    "build": "tsc",
    "clean": "rm -rf ts_build && tsc --version",
    "compile": "npm run clean && npm run build",
    "precommit": "npm run fix",
    "lint": "tslint -c ../../tslint.json 'src/**/*.ts'",
    "fix": "tslint --fix -c ../../tslint.json 'src/**/*.ts'",
    "test": "npm run compile && mocha -r ts-node/register test/*.ts",
    "pub": "npm run compile && npm publish"
  },
  "keywords": [
    "multi-currency",
    "addresses",
    "and",
    "transactions"
  ],
  "author": "Micah Riggan",
  "license": "MIT",
  "dependencies": {
<<<<<<< HEAD
    "@solana/web3.js": "^1.91.8",
    "bitcore-lib": "^10.5.3",
    "bitcore-lib-cash": "^10.5.3",
    "bitcore-lib-doge": "^10.5.3",
    "bitcore-lib-ltc": "^10.5.3",
    "ed25519-hd-key": "^1.3.0",
=======
    "bitcore-lib": "^10.7.0",
    "bitcore-lib-cash": "^10.7.0",
    "bitcore-lib-doge": "^10.7.0",
    "bitcore-lib-ltc": "^10.7.0",
>>>>>>> f1efdbe2
    "ethers": "^5.7.0",
    "info": "0.0.6-beta.0",
    "web3": "1.4.0",
    "xrpl": "2.13.0"
  },
  "devDependencies": {
    "@types/chai": "4.1.7",
    "@types/mocha": "5.2.6",
    "@types/node": "^14.10.0",
    "chai": "4.2.0",
    "mocha": "6.1.4",
    "ts-node": "8.1.0",
    "tslint": "5.14.0",
    "typescript": "4.9.4"
  },
  "gitHead": "e091d99915d099863ad3e78dbe867aa7780191e4"
}<|MERGE_RESOLUTION|>--- conflicted
+++ resolved
@@ -23,19 +23,10 @@
   "author": "Micah Riggan",
   "license": "MIT",
   "dependencies": {
-<<<<<<< HEAD
-    "@solana/web3.js": "^1.91.8",
-    "bitcore-lib": "^10.5.3",
-    "bitcore-lib-cash": "^10.5.3",
-    "bitcore-lib-doge": "^10.5.3",
-    "bitcore-lib-ltc": "^10.5.3",
-    "ed25519-hd-key": "^1.3.0",
-=======
     "bitcore-lib": "^10.7.0",
     "bitcore-lib-cash": "^10.7.0",
     "bitcore-lib-doge": "^10.7.0",
     "bitcore-lib-ltc": "^10.7.0",
->>>>>>> f1efdbe2
     "ethers": "^5.7.0",
     "info": "0.0.6-beta.0",
     "web3": "1.4.0",
