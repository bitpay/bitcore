--- conflicted
+++ resolved
@@ -23,18 +23,10 @@
   "author": "Micah Riggan",
   "license": "MIT",
   "dependencies": {
-<<<<<<< HEAD
-    "bitcore-lib": "^10.8.0",
-    "bitcore-lib-cash": "^10.8.0",
-    "bitcore-lib-doge": "^10.8.0",
-    "bitcore-lib-ltc": "^10.8.0",
-    "ed25519-hd-key": "^1.3.0",
-=======
     "bitcore-lib": "^10.8.10",
     "bitcore-lib-cash": "^10.8.10",
     "bitcore-lib-doge": "^10.8.10",
     "bitcore-lib-ltc": "^10.8.10",
->>>>>>> 0ff3890e
     "ethers": "6.13.5",
     "info": "0.0.6-beta.0",
     "web3": "1.4.0",
