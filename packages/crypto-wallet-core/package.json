{
  "name": "crypto-wallet-core",
  "version": "10.5.5",
  "description": "A multi-currency support library for address derivation, private key creation, and transaction creation",
  "main": "./ts_build/src/index.js",
  "types": "./ts_build/src/index.d.ts",
  "scripts": {
    "build": "tsc",
    "clean": "rm -rf ts_build && tsc --version",
    "compile": "npm run clean && npm run build",
    "precommit": "npm run fix",
    "lint": "tslint -c ../../tslint.json 'src/**/*.ts'",
    "fix": "tslint --fix -c ../../tslint.json 'src/**/*.ts'",
    "test": "npm run compile && mocha -r ts-node/register test/*.ts",
    "pub": "npm run compile && npm publish"
  },
  "keywords": [
    "multi-currency",
    "addresses",
    "and",
    "transactions"
  ],
  "author": "Micah Riggan",
  "license": "MIT",
  "dependencies": {
<<<<<<< HEAD
    "bitcore-lib": "^10.5.3",
    "bitcore-lib-cash": "^10.5.3",
    "bitcore-lib-doge": "^10.5.3",
    "bitcore-lib-ltc": "^10.5.3",
=======
    "@solana/web3.js": "^1.89.1",
    "bitcore-lib": "^10.0.23",
    "bitcore-lib-cash": "^10.0.23",
    "bitcore-lib-doge": "^10.0.21",
    "bitcore-lib-ltc": "^10.0.21",
    "ed25519-hd-key": "^1.3.0",
>>>>>>> 4cd688f5
    "ethers": "^5.7.0",
    "info": "0.0.6-beta.0",
    "web3": "1.4.0",
    "xrpl": "2.13.0"
  },
  "devDependencies": {
    "@types/chai": "4.1.7",
    "@types/mocha": "5.2.6",
    "@types/node": "^14.10.0",
    "chai": "4.2.0",
    "mocha": "6.1.4",
    "ts-node": "8.1.0",
    "tslint": "5.14.0",
    "typescript": "4.9.4"
  },
  "gitHead": "e091d99915d099863ad3e78dbe867aa7780191e4"
}<|MERGE_RESOLUTION|>--- conflicted
+++ resolved
@@ -23,19 +23,12 @@
   "author": "Micah Riggan",
   "license": "MIT",
   "dependencies": {
-<<<<<<< HEAD
+  "@solana/web3.js": "^1.89.1",
     "bitcore-lib": "^10.5.3",
     "bitcore-lib-cash": "^10.5.3",
     "bitcore-lib-doge": "^10.5.3",
     "bitcore-lib-ltc": "^10.5.3",
-=======
-    "@solana/web3.js": "^1.89.1",
-    "bitcore-lib": "^10.0.23",
-    "bitcore-lib-cash": "^10.0.23",
-    "bitcore-lib-doge": "^10.0.21",
-    "bitcore-lib-ltc": "^10.0.21",
     "ed25519-hd-key": "^1.3.0",
->>>>>>> 4cd688f5
     "ethers": "^5.7.0",
     "info": "0.0.6-beta.0",
     "web3": "1.4.0",
