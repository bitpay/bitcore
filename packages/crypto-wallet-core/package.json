--- conflicted
+++ resolved
@@ -1,11 +1,6 @@
 {
-<<<<<<< HEAD
   "name": "@bitrupee/crypto-wallet-core",
-  "version": "8.14.6",
-=======
-  "name": "crypto-wallet-core",
   "version": "8.16.0",
->>>>>>> 5e591399
   "description": "A multi-currency support library for address derivation, private key creation, and transaction creation",
   "main": "./ts_build/src/index.js",
   "types": "./ts_build/src/index.d.ts",
