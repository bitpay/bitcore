'use strict';

const Signature = require('../crypto/signature');
const Script = require('../script');
const Output = require('./output');
const BufferReader = require('../encoding/bufferreader');
const BufferWriter = require('../encoding/bufferwriter');
const BN = require('../crypto/bn');
const Hash = require('../crypto/hash');
const ECDSA = require('../crypto/ecdsa');
const Schnorr = require('../crypto/schnorr');
const $ = require('../util/preconditions');
const BufferUtil = require('../util/buffer');
const Interpreter = require('../script/interpreter');

const SIGHASH_SINGLE_BUG = '0000000000000000000000000000000000000000000000000000000000000001';
const BITS_64_ON = 'ffffffffffffffff';

// By default, we sign with sighash_forkid
const DEFAULT_SIGN_FLAGS = Interpreter.SCRIPT_ENABLE_SIGHASH_FORKID;


const _sighashForForkId = function(transaction, sighashType, inputNumber, subscript, satoshisBN) {
  const input = transaction.inputs[inputNumber];
  $.checkArgument(satoshisBN instanceof BN, 'For ForkId=0 signatures, satoshis or complete input must be provided');

  function GetForkId() {
    return 0; // In the UAHF, a fork id of 0 is used (see [4] REQ-6-2 NOTE 4)
  };

  function GetPrevoutHash(tx) {
    const writer = new BufferWriter();

    for (const input of tx.inputs) {
      writer.writeReverse(input.prevTxId);
      writer.writeUInt32LE(input.outputIndex);
    }

    const buf = writer.toBuffer();
    const ret = Hash.sha256sha256(buf);
    return ret;
  }

  function GetSequenceHash(tx) {
    const writer = new BufferWriter();

    for (const input of tx.inputs) {
      writer.writeUInt32LE(input.sequenceNumber);
    }

    const buf = writer.toBuffer();
    const ret = Hash.sha256sha256(buf);
    return ret;
  }

  function GetOutputsHash(tx, n) {
    const writer = new BufferWriter();

    if (n == null) {
      for (const output of tx.outputs) {
        output.toBufferWriter(writer);
      }
    } else {
      tx.outputs[n].toBufferWriter(writer);
    }
   
    const buf = writer.toBuffer();
    const ret = Hash.sha256sha256(buf);
    return ret;
  }

  let hashPrevouts = BufferUtil.emptyBuffer(32);
  let hashSequence = BufferUtil.emptyBuffer(32);
  let hashOutputs = BufferUtil.emptyBuffer(32);

  if (!(sighashType & Signature.SIGHASH_ANYONECANPAY)) {
    hashPrevouts = GetPrevoutHash(transaction);
  }

  if (
    !(sighashType & Signature.SIGHASH_ANYONECANPAY) &&
    (sighashType & 31) != Signature.SIGHASH_SINGLE &&
    (sighashType & 31) != Signature.SIGHASH_NONE
  ) {
    hashSequence = GetSequenceHash(transaction);
  }

  if ((sighashType & 31) != Signature.SIGHASH_SINGLE && (sighashType & 31) != Signature.SIGHASH_NONE) {
    hashOutputs = GetOutputsHash(transaction);
  } else if ((sighashType & 31) == Signature.SIGHASH_SINGLE && inputNumber < transaction.outputs.length) {
    hashOutputs = GetOutputsHash(transaction, inputNumber);
  }

  function getHash (w) {
    const buf = w.toBuffer();
    let ret = Hash.sha256sha256(buf);
    ret = new BufferReader(ret).readReverse();
    return ret;
  };  

  const writer = new BufferWriter();

  // Version
  writer.writeInt32LE(transaction.version);

  // Input prevouts/nSequence (none/all, depending on flags)
  writer.write(hashPrevouts);
  writer.write(hashSequence);

  //  outpoint (32-byte hash + 4-byte little endian)
  writer.writeReverse(input.prevTxId);
  writer.writeUInt32LE(input.outputIndex);

  // scriptCode of the input (serialized as scripts inside CTxOuts)
  writer.writeVarintNum(subscript.toBuffer().length)
  writer.write(subscript.toBuffer());

  // value of the output spent by this input (8-byte little endian)
  writer.writeUInt64LEBN(satoshisBN);
  
  // nSequence of the input (4-byte little endian) 
  var sequenceNumber = input.sequenceNumber;
  writer.writeUInt32LE(sequenceNumber);

  // Outputs (none/one/all, depending on flags)
  writer.write(hashOutputs);

  // Locktime
  writer.writeUInt32LE(transaction.nLockTime);

  // sighashType 
  writer.writeUInt32LE(sighashType >>>0);

  const buf = writer.toBuffer();
  let ret = Hash.sha256sha256(buf);
  ret = new BufferReader(ret).readReverse();

  // Note, ret is little endian, but must be signed big endian.
  // Thus, the sign() method below passes { endian: 'little' } to ECDSA.sign(),
  //  but if the sighash is signed manually, it should be reversed first.
  return ret;
}

/**
 * Returns a buffer of length 32 bytes with the hash that needs to be signed
 * for OP_CHECKSIG.
 *
 * @name Signing.sighash
 * @param {Transaction} transaction the transaction to sign
 * @param {number} sighashType the type of the hash
 * @param {number} inputNumber the input index for the signature
 * @param {Script} subscript the script that will be signed
 * @param {BN} satoshisBN input's amount (for ForkId signatures)
 * @param {number} flags the flags to use for signing (default: Interpreter.SCRIPT_ENABLE_SIGHASH_FORKID)
 * @returns {Buffer} the hash to sign in little endian. NOTE: this must be signed big endian
 */
function sighash(transaction, sighashType, inputNumber, subscript, satoshisBN, flags) {
  const Transaction = require('./transaction');
  const Input = require('./input');
  
  if (flags == null){
    flags = DEFAULT_SIGN_FLAGS;
  }

  // Copy transaction
  const txcopy = Transaction.shallowCopy(transaction);

  // Copy script
  subscript = new Script(subscript);

  if (flags & Interpreter.SCRIPT_ENABLE_REPLAY_PROTECTION) {
    // Legacy chain's value for fork id must be of the form 0xffxxxx.
    // By xoring with 0xdead, we ensure that the value will be different
    // from the original one, even if it already starts with 0xff.
    const forkValue = sighashType >> 8;
    const newForkValue =  0xff0000 | ( forkValue ^ 0xdead);
    sighashType = (newForkValue << 8) | (sighashType & 0xff);
  }

  if ((sighashType & Signature.SIGHASH_FORKID) && (flags & Interpreter.SCRIPT_ENABLE_SIGHASH_FORKID)) {
    return _sighashForForkId(txcopy, sighashType, inputNumber, subscript, satoshisBN);
  }

  // For no ForkId sighash, separators need to be removed.
  subscript.removeCodeseparators();

<<<<<<< HEAD
  let i;
  for (i = 0; i < txcopy.inputs.length; i++) {
=======
  for (let i = 0; i < txcopy.inputs.length; i++) {
>>>>>>> 111ab659
    // Blank signatures for other inputs
    txcopy.inputs[i] = new Input(txcopy.inputs[i]).setScript(Script.empty());
  }

  txcopy.inputs[inputNumber] = new Input(txcopy.inputs[inputNumber]).setScript(subscript);

  if (
    (sighashType & 31) === Signature.SIGHASH_NONE ||
    (sighashType & 31) === Signature.SIGHASH_SINGLE
  ) {
    // clear all sequenceNumbers
    for (let i = 0; i < txcopy.inputs.length; i++) {
      if (i !== inputNumber) {
        txcopy.inputs[i].sequenceNumber = 0;
      }
    }
  }

  if ((sighashType & 31) === Signature.SIGHASH_NONE) {
    txcopy.outputs = [];
  } else if ((sighashType & 31) === Signature.SIGHASH_SINGLE) {
    // The SIGHASH_SINGLE bug.
    // https://bitcointalk.org/index.php?topic=260595.0
    if (inputNumber >= txcopy.outputs.length) {
      return Buffer.from(SIGHASH_SINGLE_BUG, 'hex');
    }

    txcopy.outputs.length = inputNumber + 1;

    for (let i = 0; i < inputNumber; i++) {
      txcopy.outputs[i] = new Output({
        satoshis: BN.fromBuffer(Buffer.from(BITS_64_ON, 'hex')),
        script: Script.empty()
      });
    }
  }
  
  if (sighashType & Signature.SIGHASH_ANYONECANPAY) {
    txcopy.inputs = [txcopy.inputs[inputNumber]];
  }

  const buf = new BufferWriter()
    .write(txcopy.toBuffer())
    .writeInt32LE(sighashType)
    .toBuffer();
  let ret = Hash.sha256sha256(buf);
  ret = new BufferReader(ret).readReverse();

  // Note, ret is little endian, but must be signed big endian.
  // Thus, the sign() method below passes { endian: 'little' } to ECDSA.sign(),
  //  but if the sighash is signed manually, it should be reversed first.
  return ret;
};

/**
 * Create a signature
 *
 * @name Signing.sign
 * @param {Transaction} transaction
 * @param {PrivateKey} privateKey
 * @param {number} sighash
 * @param {number} inputIndex
 * @param {Script} subscript
 * @param {BN} satoshisBN input's amount
 * @param {number} flags the flags to use for signing (default: Interpreter.SCRIPT_ENABLE_SIGHASH_FORKID)
 * @param {signingMethod} signingMethod "ecdsa" or "schnorr" to sign a tx
 * @return {Signature}
 */
function sign(transaction, privateKey, sighashType, inputIndex, subscript, satoshisBN, flags, signingMethod) {
  const hashbuf = sighash(transaction, sighashType, inputIndex, subscript, satoshisBN, flags);

  signingMethod = signingMethod || 'ecdsa';

  if (signingMethod === 'schnorr') {
    const sig = Schnorr.sign(hashbuf, privateKey, 'little')
      .set({ nhashtype: sighashType });
    return sig;
  } else if (signingMethod === 'ecdsa') {
    const sig = ECDSA.sign(hashbuf, privateKey, { endian: 'little' });
    sig.nhashtype = sighashType;
    return sig;
  }
}

/**
 * Verify a signature
 *
 * @name Signing.verify
 * @param {Transaction} transaction
 * @param {Signature} signature
 * @param {PublicKey} publicKey
 * @param {number} inputIndex
 * @param {Script} subscript
 * @param {satoshisBN} input's amount
 * @param {flags} verification flags
 * @param {signingMethod} signingMethod 'ecdsa' or 'schnorr' to sign a tx
 * @return {boolean}
 */
function verify(transaction, signature, publicKey, inputIndex, subscript, satoshisBN, flags, signingMethod) {
  $.checkArgument(transaction != null, 'transaction cannot be nullish');
  $.checkArgument(signature != null && signature.nhashtype != null, 'signature and signature.nhashtype cannot be nullish');
  const hashbuf = sighash(transaction, signature.nhashtype, inputIndex, subscript, satoshisBN, flags);

  signingMethod = signingMethod || 'ecdsa';

  if (signingMethod === 'schnorr') {
    return Schnorr.verify(hashbuf, signature, publicKey, 'little')
  } else if(signingMethod === 'ecdsa') {
    return ECDSA.verify(hashbuf, signature, publicKey, { endian: 'little' });
  }
}

/**
 * @namespace Signing
 */
module.exports = {
  sighash: sighash,
  sign: sign,
  verify: verify
};<|MERGE_RESOLUTION|>--- conflicted
+++ resolved
@@ -184,12 +184,7 @@
   // For no ForkId sighash, separators need to be removed.
   subscript.removeCodeseparators();
 
-<<<<<<< HEAD
-  let i;
-  for (i = 0; i < txcopy.inputs.length; i++) {
-=======
   for (let i = 0; i < txcopy.inputs.length; i++) {
->>>>>>> 111ab659
     // Blank signatures for other inputs
     txcopy.inputs[i] = new Input(txcopy.inputs[i]).setScript(Script.empty());
   }
