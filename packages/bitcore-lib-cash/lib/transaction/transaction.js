--- conflicted
+++ resolved
@@ -563,7 +563,6 @@
   return this;
 };
 
-<<<<<<< HEAD
 /**
  * associateInputs - Update inputs with utxos, allowing you to specify value, and pubkey.
  * Populating these inputs allows for them to be signed with .sign(privKeys)
@@ -620,7 +619,8 @@
   };
   let args = pubkeys && threshold ? [pubkeys, threshold, false, opts] : []
   return new InputClass(input, ...args);
-=======
+}
+
 Transaction.prototype._fromEscrowUtxo = function(utxo, pubkeys) {
   const publicKeys = pubkeys.map(pubkey => new PublicKey(pubkey));
   const inputPublicKeys = publicKeys.slice(1);
@@ -641,7 +641,6 @@
       reclaimPublicKey
     )
   );
->>>>>>> bfc9748d
 };
 
 Transaction.prototype._fromNonP2SH = function(utxo) {
