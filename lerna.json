{
  "lerna": "2.9.1",
<<<<<<< HEAD
  "version": "10.10.9",
=======
  "version": "10.10.10",
>>>>>>> dba16321
  "packages": ["packages/[^insight]*"]
}<|MERGE_RESOLUTION|>--- conflicted
+++ resolved
@@ -1,9 +1,5 @@
 {
   "lerna": "2.9.1",
-<<<<<<< HEAD
-  "version": "10.10.9",
-=======
   "version": "10.10.10",
->>>>>>> dba16321
   "packages": ["packages/[^insight]*"]
 }