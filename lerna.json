--- conflicted
+++ resolved
@@ -1,9 +1,5 @@
 {
   "lerna": "2.9.1",
-<<<<<<< HEAD
-  "version": "11.1.3",
-=======
   "version": "11.1.4",
->>>>>>> a4d34be7
   "packages": ["packages/[^insight]*"]
 }