'use strict';

// server-side socket behaviour
// io is a variable already taken in express
var ios = null;

module.exports.init = function(app, io_ext) {
  ios = io_ext;
  ios.set('log level', 1); // reduce logging
  ios.sockets.on('connection', function(socket) {
    socket.on('subscribe', function(topic) {
      socket.join(topic);
    });
  });
};

module.exports.broadcast_tx = function(tx) {
  ios.sockets.in('inv').emit('tx', tx);
};

module.exports.broadcast_block = function(block) {
<<<<<<< HEAD
  ios.sockets.in('inv').emit('block', block);
};

module.exports.broadcast_address_tx = function(address, tx) {
  ios.sockets.in(address).emit('tx', tx);
};
=======
  ios.sockets.emit('block', block);
};

module.exports.broadcastSyncInfo = function(syncInfo) {
  ios.sockets.emit('block', syncInfo);
};
>>>>>>> 441843a2
<|MERGE_RESOLUTION|>--- conflicted
+++ resolved
@@ -19,18 +19,13 @@
 };
 
 module.exports.broadcast_block = function(block) {
-<<<<<<< HEAD
   ios.sockets.in('inv').emit('block', block);
 };
 
 module.exports.broadcast_address_tx = function(address, tx) {
   ios.sockets.in(address).emit('tx', tx);
 };
-=======
-  ios.sockets.emit('block', block);
-};
 
 module.exports.broadcastSyncInfo = function(syncInfo) {
   ios.sockets.emit('block', syncInfo);
-};
->>>>>>> 441843a2
+};