--- conflicted
+++ resolved
@@ -18,23 +18,6 @@
     should.exist(WalletKey);
   });
   it('should be able to create instance', function() {
-<<<<<<< HEAD
-    var s = new WalletKey({
-      network: networks['btc'].livenet
-    });
-    should.exist(s);
-  });
-  it('should be able to call generate', function() {
-    var s = new WalletKey({
-      network: networks['btc'].livenet
-    });
-    s.generate.bind(s).should.not.throw(Error);
-  });
-  it('should be able to call storeObj', function() {
-    var s = new WalletKey({
-      network: networks['btc'].livenet
-    });
-=======
     var s = new WalletKey();
     should.exist(s);
   });
@@ -44,27 +27,15 @@
   });
   it('should be able to call storeObj', function() {
     var s = new WalletKey();
->>>>>>> 7d03056e
     s.generate();
     var o = s.storeObj();
     should.exist(o);
   });
   it('roundtrip for storeObj/fromObj', function() {
-<<<<<<< HEAD
-    var s = new WalletKey({
-      network: networks['btc'].livenet
-    });
-    s.generate();
-    var obj = s.storeObj();
-    var s2 = new WalletKey({
-      network: networks['btc'].livenet
-    });
-=======
     var s = new WalletKey();
     s.generate();
     var obj = s.storeObj();
     var s2 = new WalletKey();
->>>>>>> 7d03056e
     s2.fromObj(obj);
     s.privKey.private.toString().should.equal(s2.privKey.private.toString());
     s.privKey.public.toString().should.equal(s2.privKey.public.toString());
@@ -88,13 +59,7 @@
 
     //this is a WIF priv, compress flag = false 
     var priv = '5KMpLZExnGzeU3oC9qZnKBt7yejLUS8boPiWag33TMX2XEK2Ayc';
-<<<<<<< HEAD
-    var s = new WalletKey({
-      network: networks['btc'].livenet,
-    });
-=======
     var s = new WalletKey();
->>>>>>> 7d03056e
     s.fromObj({ priv: priv});
     s.privKey.compressed.should.equal(false);
     var o = s.storeObj();
@@ -108,13 +73,7 @@
 
     //this is a WIF priv, compress flag = true
     var priv = 'L4cEVwoNDeYdCQfFJAGkGKPnE2TmqLEuBn4znQChD2ojjQRJVKpU';
-<<<<<<< HEAD
-    var s = new WalletKey({
-      network: networks['btc'].livenet,
-    });
-=======
     var s = new WalletKey();
->>>>>>> 7d03056e
     s.fromObj({ priv: priv});
     s.privKey.compressed.should.equal(true);
     var o = s.storeObj();
