--- conflicted
+++ resolved
@@ -12,7 +12,7 @@
   // Txs by txid
   router.get('/tx/:txid', (req, res) => {
     if (!util.isTxid(req.params.txid)) {
-      return res.status(400).send({
+      return res.status(404).send({
         error: 'Invalid transaction id',
       });
     }
@@ -22,35 +22,6 @@
     // Bcoin transaction data
     const txid = req.params.txid || '';
 
-<<<<<<< HEAD
-        // Return UI JSON
-        return res.send({
-          txid: tx.hash,
-          version: tx.version,
-          time: tx.ps,
-          blocktime: tx.ps,
-          locktime: tx.locktime,
-          blockhash: tx.block,
-          fees: tx.fee / 1e8,
-          confirmations: (height - tx.height) + 1,
-          valueOut: tx.outputs.reduce((sum, output) => sum + output.value, 0) / 1e8,
-          vin: tx.inputs.map(input => ({
-            addr: input.coin ? input.coin.address : '',
-            value: input.coin ? input.coin.value / 1e8 : 0,
-            scriptSig: {
-              asm: input.script,
-            },
-          })),
-          vout: tx.outputs.map(output => ({
-            scriptPubKey: {
-              asm: output.script,
-              addresses: [output.address],
-            },
-            value: output.value / 1e8,
-          })),
-          isCoinBase: tx.inputs[0].prevout.hash === '0000000000000000000000000000000000000000000000000000000000000000',
-        });
-=======
     db.txs.getTxById(txid, (err, transaction) => {
       if (err) {
         logger.log('error',
@@ -81,7 +52,6 @@
           value: output.value / 1e8,
         })),
         isCoinBase: tx.inputs[0].prevout.hash === '0000000000000000000000000000000000000000000000000000000000000000',
->>>>>>> 46842c9c
       });
     });
   });
@@ -96,17 +66,14 @@
     const rangeEnd   = rangeStart + MAX_TXS;
     // get txs for blockhash, start with best height to calc confirmations
     if (req.query.block) {
-<<<<<<< HEAD
       if (!util.isBlockHash(req.query.block)) {
         return res.status(400).send({
           error: 'Invalid block hash',
         });
       }
-=======
->>>>>>> 46842c9c
       const height = db.blocks.bestHeight();
 
-      db.txs.getTxCountByBlock(req.query.block, (err, count) => {
+      return db.txs.getTxCountByBlock(req.query.block, (err, count) => {
         if (err) {
           logger.log('error',
             `getTxByBlock ${err}`);
@@ -129,16 +96,11 @@
               confirmations: (height - tx.height) + 1,
               valueOut: tx.outputs.reduce((sum, output) => sum + output.value, 0) / 1e8,
               vin: tx.inputs.map(input => ({
-<<<<<<< HEAD
-                addr: input.coin ? input.coin.address : '',
-                value: input.coin ? input.coin.value / 1e8 : 0,
                 scriptSig: {
                   asm: input.script,
                 },
-=======
                 addr: input.address,
                 value: input.value / 1e8,
->>>>>>> 46842c9c
               })),
               vout: tx.outputs.map(output => ({
                 scriptPubKey: {
@@ -186,16 +148,11 @@
               confirmations: (height - tx.height) + 1,
               valueOut: tx.outputs.reduce((sum, output) => sum + output.value, 0) / 1e8,
               vin: tx.inputs.map(input => ({
-<<<<<<< HEAD
-                addr: input.coin ? input.coin.address : '',
-                value: input.coin ? input.coin.value / 1e8 : 0,
                 scriptSig: {
                   asm: input.script,
                 },
-=======
                 addr: input.address,
                 value: input.value / 1e8,
->>>>>>> 46842c9c
               })),
               vout: tx.outputs.map(output => ({
                 scriptPubKey: {
@@ -211,25 +168,18 @@
       });
     } else {
       // Get last n txs
-      return res.status(404).send({ error: 'Block hash or address expected' });
+      db.txs.getTopTransactions((err, txs) => {
+        if (err) {
+          logger.log('err',
+            `/txs getTopTransactions ${err}`);
+          return res.status(404).send(err);
+        }
+        return res.json(txs);
+      });
     }
-<<<<<<< HEAD
-    // Get last n txs
-    db.txs.getTopTransactions((err, txs) => {
-      if (err) {
-        logger.log('err',
-          `/txs getTopTransactions ${err}`);
-        return res.status(404).send(err);
-      }
-      return res.json(txs);
-    });
-=======
->>>>>>> 46842c9c
   });
 
-  router.get('/rawtx/:txid', (req, res) => {
-    res.send(req.params.txid);
-  });
+  router.get('/rawtx/:txid', (req, res) => res.send(req.params.txid));
 
   router.post('/tx/send', (req, res) => {
     const rawtx = req.body.rawtx || '';
@@ -241,15 +191,10 @@
       if (err) {
         logger.log('error',
           `${err}`);
-<<<<<<< HEAD
-        return res.status(400).send(err);
-=======
-        res.status(404).send(err);
-        return;
->>>>>>> 46842c9c
-      }
-
-      res.json(true);
+        return res.status(404).send(err);
+      }
+
+      return res.json(true);
     });
   });
 };