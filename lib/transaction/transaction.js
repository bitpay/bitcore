--- conflicted
+++ resolved
@@ -519,13 +519,9 @@
   }));
 };
 
-<<<<<<< HEAD
 Transaction.prototype._fromMultisigUtxo = function(utxo, pubkeys, threshold, script) {
-=======
-Transaction.prototype._fromMultisigUtxo = function(utxo, pubkeys, threshold) {
   $.checkArgument(threshold <= pubkeys.length,
     'Number of required signatures must be greater than the number of public keys');
->>>>>>> f268298f
   utxo = new UnspentOutput(utxo);
   this.addInput(new MultiSigScriptHashInput({
     output: new Output({
