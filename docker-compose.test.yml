version: "3"

services:

  test_runner:
    build:
      context: .
      dockerfile: Dockerfile
    ports:
      - 8100:8100
      - 3000:3000
    environment:
      - DB_HOST=db
      - DB_NAME=bitcore-test
      - BITCORE_CONFIG_PATH=/bitcore/bitcore-test.config.json
    depends_on:
      - db
      - bitcoin
      - erigon
      - geth
      - rippled

  db:
<<<<<<< HEAD
    image: mongo:3.4-jessie
=======
    image: mongo:3.6.23
>>>>>>> b7c64095

  bitcoin:
    image: ruimarinho/bitcoin-core:0.16
    command:
      -printtoconsole
      -regtest=1
      -txindex=0
      -listen=1
      -server=1
      -irc=0
      -dnsseed=0
      -upnp=0
      -port=8332
      -rpcport=8333
      -rpcallowip=172.0.0.0/8
      -rpcbind=0.0.0.0
      -rpcuser=bitcorenodetest
      -rpcpassword=local321

  erigon:
    image: thorax/erigon:v2022.08.01
    ports:
      - "8545:8545"
      - "8546:8546"
    command:
      /usr/local/bin/erigon
      --chain=dev
      --datadir=/home/erigon/data
      --private.api.addr=0.0.0.0:9090
      --http.addr=0.0.0.0
      --http.api=eth,erigon,web3,net,debug,trace,txpool
      --mine
      --ws

  geth:
    image: 0labs/geth:v1.10.21
    volumes:
      - ./.docker/geth-keystore:/keystore
    ports:
      - "8555:8555"
      - "8556:8556"
    command:
      geth
      --dev
      --datadir=/home/kjoseph/nodes/dev/geth
      --keystore=/keystore
      --http
      --http.api=web3,eth,debug,personal,net
      --http.corsdomain='*'
      --http.vhosts='*'
      --http.addr=0.0.0.0
      --http.port=8555
      --ws
      --ws.origins='*'
      --ws.api=web3,eth,debug,personal,net
      --ws.addr=0.0.0.0
      --ws.port=8556

  rippled:
    build:
      context: .
      dockerfile: ./.docker/rippled.Dockerfile

networks:
  default:
    driver: bridge
    ipam:
      driver: default
      config:
        - subnet: 172.28.0.0/16<|MERGE_RESOLUTION|>--- conflicted
+++ resolved
@@ -21,11 +21,7 @@
       - rippled
 
   db:
-<<<<<<< HEAD
-    image: mongo:3.4-jessie
-=======
     image: mongo:3.6.23
->>>>>>> b7c64095
 
   bitcoin:
     image: ruimarinho/bitcoin-core:0.16
