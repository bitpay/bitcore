# Bitcore Monorepo

  <p align="center">
  <img alt="npm" src="https://img.shields.io/npm/v/bitcore-lib">
  <img alt="GitHub commit activity" src="https://img.shields.io/github/commit-activity/m/bitpay/bitcore">
  <a href="https://opensource.org/licenses/MIT/" target="_blank"><img alt="MIT License" src="https://img.shields.io/badge/License-MIT-blue.svg" style="display: inherit;"/></a>
  <img alt="GitHub contributors" src="https://img.shields.io/github/contributors/bitpay/bitcore">
  <br>
 <img src="https://circleci.com/gh/bitpay/bitcore.svg?style=shield" alt="master build">
</p>
  
**Infrastructure to build Bitcoin and blockchain-based applications for the next generation of financial technology.**

## Applications

- [Bitcore Node](packages/bitcore-node) - A standardized API to interact with multiple blockchain networks
- [Bitcore Wallet](packages/bitcore-wallet) - A command-line based wallet client
- [Bitcore Wallet Client](packages/bitcore-wallet-client) - A client for the wallet service
- [Bitcore Wallet Service](packages/bitcore-wallet-service) - A multisig HD service for wallets
<<<<<<< HEAD
=======
- [Bitpay Wallet](https://github.com/bitpay/wallet) - An easy-to-use, multiplatform, multisignature, secure bitcoin wallet
>>>>>>> 2cffad76
- [Insight](packages/insight) - A blockchain explorer web user interface

## Libraries

- [Bitcore Lib](packages/bitcore-lib) - A powerful JavaScript library for Bitcoin
- [Bitcore Lib Cash](packages/bitcore-lib-cash) - A powerful JavaScript library for Bitcoin Cash
- [Bitcore Lib Doge](packages/bitcore-lib-doge) - A powerful JavaScript library for Dogecoin
- [Bitcore Lib Litecoin](packages/bitcore-lib-ltc) - A powerful JavaScript library for Litecoin
- [Bitcore Mnemonic](packages/bitcore-mnemonic) - Implements mnemonic code for generating deterministic keys
- [Bitcore P2P](packages/bitcore-p2p) - The peer-to-peer networking protocol for Bitcoin
- [Bitcore P2P Cash](packages/bitcore-p2p-cash) - The peer-to-peer networking protocol for Bitcoin Cash
- [Bitcore P2P Doge](packages/bitcore-p2p-doge) **DEPRECATED**[^1] - The peer-to-peer networking protocol for Dogecoin
- [Crypto Wallet Core](packages/crypto-wallet-core) - A coin-agnostic wallet library for creating transactions, signing, and address derivation

## Extras

- [Bitcore Build](packages/bitcore-build) - A helper to add tasks to gulp
- [Bitcore Client](packages/bitcore-client) - A helper to create a wallet using the bitcore-v8 infrastructure

## Contributing

See [CONTRIBUTING.md](https://github.com/bitpay/bitcore/blob/master/Contributing.md) on the main bitcore repo for information about how to contribute.

## License

Code released under [the MIT license](https://github.com/bitpay/bitcore/blob/master/LICENSE).

Copyright 2013-2023 BitPay, Inc. Bitcore is a trademark maintained by BitPay, Inc.

[^1]: The Bitcore P2P Doge library is no longer maintained as all the core functionality is contained in Bitcore P2P<|MERGE_RESOLUTION|>--- conflicted
+++ resolved
@@ -17,10 +17,7 @@
 - [Bitcore Wallet](packages/bitcore-wallet) - A command-line based wallet client
 - [Bitcore Wallet Client](packages/bitcore-wallet-client) - A client for the wallet service
 - [Bitcore Wallet Service](packages/bitcore-wallet-service) - A multisig HD service for wallets
-<<<<<<< HEAD
-=======
 - [Bitpay Wallet](https://github.com/bitpay/wallet) - An easy-to-use, multiplatform, multisignature, secure bitcoin wallet
->>>>>>> 2cffad76
 - [Insight](packages/insight) - A blockchain explorer web user interface
 
 ## Libraries
