--- conflicted
+++ resolved
@@ -118,7 +118,6 @@
   /api/addr/[:addr]
   /api/addr/mmvP3mTe53qxHdPqXEvdu8WdC7GfQ2vmx5
 ```
-<<<<<<< HEAD
 ### Transactions by Block
 ```
   /api/txs/?block=HASH
@@ -128,14 +127,11 @@
 ```
   /api/txs/?address=ADDR
   /api/txs/?address=mmhmMNfBiZZ37g1tgg2t8DDbNoEdqKVxAL
-=======
-
 
 ## Web Socket API
 The web socket API is served using [socket.io](http://socket.io) at:
 ```
   /socket.io/1/
->>>>>>> e843ebfe
 ```
 
 Bitcoin network events published are:
